<<<<<<< HEAD
2013-03-10  Glenn Morris  <rgm@gnu.org>

	* admin.el (add-release-logs): Use UTC for release date.

2013-03-09  Glenn Morris  <rgm@gnu.org>

	* admin.el (add-release-logs): Provide interactive defaults.
	Allow specification of the release date.  Don't exclude gnus/.

2013-03-05  Paul Eggert  <eggert@cs.ucla.edu>

	* notes/unicode: Add notes about Emacs source file encoding.

2013-03-04  Paul Eggert  <eggert@cs.ucla.edu>

	* grammars/java-tags.wy (CHAR): Remove "('\u0000' to '\uffff')"
	from summary, as this causes javat-wy.el to contain both a null byte
	and a byte sequence that is not valid UTF-8, which is inconvenient.

2013-03-03  Paul Eggert  <eggert@cs.ucla.edu>

	* bzrmerge.el (bzrmerge-apply): Omit Latin-1 char from diagnostic.
	If there were a real need, it should be UTF-8 anyway.

2013-02-25  Paul Eggert  <eggert@cs.ucla.edu>

	Simplify data_start configuration (Bug#13783).
	* CPP-DEFINES (DATA_START, ORDINARY_LINK): Remove.

2013-02-11  Paul Eggert  <eggert@cs.ucla.edu>

	Tune by using memchr and memrchr.
	* merge-gnulib (GNULIB_MODULES): Add memrchr.

2013-02-01  Paul Eggert  <eggert@cs.ucla.edu>

	Use fdopendir, fstatat and readlinkat, for efficiency (Bug#13539).
	* merge-gnulib (GNULIB_MODULES): Add fdopendir, fstatat, readlinkat.
	(GNULIB_TOOL_FLAGS): Do not avoid at-internal, openat-h.
	Avoid dup, open, opendir.

2013-01-15  Dmitry Antipov  <dmantipov@yandex.ru>

	* coccinelle/xsave.cocci: Semantic patch to adjust users of
	XSAVE_POINTER and XSAVE_INTEGER macros.

2013-01-03  Glenn Morris  <rgm@gnu.org>

	* check-doc-strings: Update for CVS->bzr, moved lispref/ directory.

	* emacs-pretesters, make-announcement, make-changelog-diff:
	Remove files.

2012-12-14  Paul Eggert  <eggert@cs.ucla.edu>

	Fix permissions bugs with setgid directories etc. (Bug#13125)
	* CPP-DEFINES (BSD4_2): Remove.

2012-12-08  Paul Eggert  <eggert@cs.ucla.edu>

	Use putenv+unsetenv instead of modifying environ directly (Bug#13070).
	* merge-gnulib (GNULIB_MODULES): Add putenv, unsetenv.

	Simplify get_lim_data.
	* CPP-DEFINES (ULIMIT_BREAK_VALUE): Remove.

2012-12-03  Paul Eggert  <eggert@cs.ucla.edu>

	Assume POSIX 1003.1-1988 or later for signal.h (Bug#13026).
	* CPP-DEFINES (SIGALRM, SIGCHLD, SIGHUP, SIGKILL, SIGPIPE, SIGQUIT):
	Remove.
	(SIGTRAP): Remove this one too, as config.h no longer defines it.
	* merge-gnulib (GNULIB_MODULES): Add sig2str.

2012-11-24  Ken Brown  <kbrown@cornell.edu>

	* CPP-DEFINES (HAVE_MOUSE): Remove.

2012-11-23  Paul Eggert  <eggert@cs.ucla.edu>

	Assume POSIX 1003.1-1988 or later for dirent.h (Bug#12958).
	* CPP-DEFINES (HAVE_CLOSEDIR, HAVE_DIRENT_H): Remove.
	* notes/copyright: Adjust to src/ndir.h -> nt/inc/dirent.h renaming.

2012-11-21  Paul Eggert  <eggert@cs.ucla.edu>

	Assume POSIX 1003.1-1988 or later for unistd.h (Bug#12945).
	* CPP-DEFINES (BROKEN_GETWD, HAVE_GETCWD, HAVE_GETWD, HAVE_SIZE_T)
	(HAVE_UNISTD_H): Remove.

2012-11-17  Paul Eggert  <eggert@cs.ucla.edu>

	Assume POSIX 1003.1-1988 or later for fcntl.h (Bug#12881).
	* CPP-DEFINES (O_RDONLY, O_RDWR, HAVE_FCNTL_H): Remove.
	* merge-gnulib (GNULIB_MODULES): Add fcntl-h.

2012-11-16  Paul Eggert  <eggert@cs.ucla.edu>

	Remove no-longer-used pty_max_bytes variable.
	* CPP-DEFINES (HAVE_FPATHCONF): Remove.

2012-11-14  Paul Eggert  <eggert@cs.ucla.edu>

	Use faccessat, not access, when checking file permissions (Bug#12632).
	* merge-gnulib (GNULIB_MODULES): Add faccessat.
	(GNULIB_TOOL_FLAGS): Avoid at-internal, fchdir, malloc-posix,
	openat-die, openat-h, save-cwd.  Do not avoid fcntl-h.
	Omit gnulib's m4/fcntl-o.m4.

2012-11-05  Paul Eggert  <eggert@cs.ucla.edu>

	Assume at least POSIX.1-1988 for getpgrp, setpgid, setsid (Bug#12800).
	* CPP-DEFINES (HAVE_SETPGID, HAVE_SETSID, SETPGRP_RELEASES_CTTY):
	Remove; obsolete.

	Simplify by assuming __fpending.
	* CPP-DEFINES (PENDING_OUTPUT_COUNT): Remove.

2012-11-03  Glenn Morris  <rgm@gnu.org>

	* admin.el (set-copyright): Add msdos/sed2v2.inp.

2012-11-01  Paul Eggert  <eggert@cs.ucla.edu>

	Fix data-loss with --batch (Bug#9574).
	* merge-gnulib (GNULIB_MODULES): Add close-stream.
=======
2013-03-11  Glenn Morris  <rgm@gnu.org>

	* admin.el (make-manuals): Add emacs-lisp-intro and some more
	doc/misc manuals.
	(manual-html-mono, manual-html-node, manual-txt):
	Pass -I to makeinfo.

2013-03-11  Glenn Morris  <rgm@gnu.org>

	* Version 24.3 released.
>>>>>>> c69f4673

2012-10-12  Kenichi Handa  <handa@gnu.org>

	* charsets/Makefile (JISC6226.map): Add missing mappings.

2012-10-11  Kenichi Handa  <handa@gnu.org>

	* charsets/mapconv: Adjusted for the change of mapfiles/*.gz to
	mapfiles/*.

	* charsets/gb180302.awk: Handle 4-byte sequences in the input file.

	* charsets/Makefile: Be sure to call mapconv script of the current
	directory.  Adjusted for the change of mapfiles/*.gz to
	mapfiles/*.
	(SED_SCRIPT): New variable.
	(jisx2131-filter): New target.
	(JISX2131.map): Use jisx2131-filter to filter out characters added
	for the 2004 year version.
	(clear): Remove ${SED_SCRIPT} too.

	* charsets/mapfiles/MULE-ethiopic.map,
	charsets/mapfiles/MULE-ipa.map,
	charsets/mapfiles/MULE-is13194.map,
	charsets/mapfiles/MULE-lviscii.map,
	charsets/mapfiles/MULE-sisheng.map,
	charsets/mapfiles/MULE-tibetan.map,
	charsets/mapfiles/MULE-uviscii.map: Fix typo.

2012-10-09  Glenn Morris  <rgm@gnu.org>

	* admin.el (cusver-scan-cus-start): New function.
	(cusver-check): Scan old cus-start.el.

2012-10-07  Glenn Morris  <rgm@gnu.org>

	* admin.el (cusver-new-version): Set default.
	(cusver-check): Improve interactive argument reading.

2012-10-06  Glenn Morris  <rgm@gnu.org>

	* admin.el (cusver-new-version): New variable.
	(cusver-scan): Check if containing group has a :version.
	(cusver-check): Add VERSION argument.

2012-10-01  David Engster  <deng@randomsample.de>

	* grammars/bovine-grammar.el:
	* grammars/wisent-grammar.el: Move to lisp directory.

2012-10-01  David Engster  <deng@randomsample.de>

	* grammars/bovine-grammar.el (bovine--grammar-newstyle-unquote):
	Remove.
	(bovine-grammar-expand-form): Test for emacs-major-version.

	* grammars/c.by: Add EXPLICIT to keyword tokens.
	Add %provide token.

	* grammars/grammar.wy (semantic-grammar-lexer): Remove, since it
	was copied to grammar.el.  New %provide token to generate prefix
	which conforms with Emacs conventions.	Remove lexer definition,
	which is now in grammar.el.

2012-09-27  Glenn Morris  <rgm@gnu.org>

	* admin.el (set-version): Set msdos.c's Vwindow_system_version.

2012-09-27  Paul Eggert  <eggert@cs.ucla.edu>

	Check more robustly for timer_settime.
	* merge-gnulib (GNULIB_MODULES): Add timer-time.

2012-09-26  Juanma Barranquero  <lekktu@gmail.com>

	* unidata/BidiMirroring.txt:
	* unidata/UnicodeData.txt: Update to Unicode 6.2.

2012-09-17  Glenn Morris  <rgm@gnu.org>

	* admin.el (add-log-time-format): Declare.

	* admin.el (cusver-scan, cusver-check): Bind local variables.

	* admin.el (set-version): Set major version in
	etc/refcards/ru-refcard.tex and etc/refcards/emacsver.tex.
	(set-copyright): In etc/refcards, only change ru-refcard.tex
	and emacsver.tex.

	* admin.el (set-copyright): No more need to set copyrights for
	nextstep, or .c files.  Add configure.ac and config.nt.

2012-09-16  Paul Eggert  <eggert@cs.ucla.edu>

	Remove configure's --without-sync-input option (Bug#12450).
	* CPP-DEFINES (BROKEN_SA_RESTART, SA_RESTART): Remove.

2012-09-16  Glenn Morris  <rgm@gnu.org>

	* admin.el (set-version): No more need to set nextstep versions.
	(set-copyright): Update for moved nextstep files.

2012-09-13  Paul Eggert  <eggert@cs.ucla.edu>

	Simplify SIGIO usage (Bug#12408).
	* CPP-DEFINES (BROKEN_SIGAIO, BROKEN_SIGIO, BROKEN_SIGPOLL)
	(BROKEN_SIGPTY, NO_TERMIO): Remove.

2012-09-11  Paul Eggert  <eggert@cs.ucla.edu>

	Simplify, document, and port floating-point (Bug#12381).
	* CPP-DEFINES (HAVE_CBRT, HAVE_LOGB, logb): Remove.

2012-09-09  Paul Eggert  <eggert@cs.ucla.edu>

	Assume C89 or later for math functions (Bug#12381).
	* CPP-DEFINES (HAVE_FMOD, HAVE_FREXP, FLOAT_CHECK_DOMAIN)
	(HAVE_INVERSE_HYPERBOLIC, NO_MATHERR): Remove.

2012-09-04  Paul Eggert  <eggert@cs.ucla.edu>

	Simplify redefinition of 'abort' (Bug#12316).
	* CPP-DEFINES (NO_ABORT): Remove.

2012-08-28  Glenn Morris  <rgm@gnu.org>

	* bzrmerge.el (bzrmerge-merges): Allow unversioned files in the tree.

2012-08-28  Andreas Schwab  <schwab@linux-m68k.org>

	* charsets/mule-charsets.el (header): Fix typo.

2012-08-24  Paul Eggert  <eggert@cs.ucla.edu>

	On assertion failure, print backtrace if available.
	* merge-gnulib (GNULIB_MODULES): Add execinfo.

2012-08-16  Paul Eggert  <eggert@cs.ucla.edu>

	Use ASCII tests for character types.
	* merge-gnulib (GNULIB_MODULES): Add c-ctype.  This documents a
	new direct dependency; c-ctype was already being used indirectly
	via other gnulib modules.

2012-08-14  Paul Eggert  <eggert@cs.ucla.edu>

	Use bool for Emacs Lisp booleans.
	* merge-gnulib (GNULIB_MODULES): Add stdbool.  This documents a
	new direct dependency; stdbool was already being used indirectly
	via other gnulib modules.

2012-08-11  Glenn Morris  <rgm@gnu.org>

	* bzrmerge.el (bzrmerge-resolve): Disable local eval:.

2012-08-07  Dmitry Antipov  <dmantipov@yandex.ru>

	* coccinelle/overlay.cocci, coccinelle/symbol.cocci: Remove.

2012-08-02  Paul Eggert  <eggert@cs.ucla.edu>

	Port to Solaris 8.
	* CPP-DEFINES (WRETCODE): Remove.

2012-08-01  Dmitry Antipov  <dmantipov@yandex.ru>

	* coccinelle/overlay.cocci: Semantic patch to replace direct
	access to Lisp_Object members of struct Lisp_Overlay to MVAR.

2012-08-01  Dmitry Antipov  <dmantipov@yandex.ru>

	* coccinelle/symbol.cocci: Semantic patch to replace direct
	access to Lisp_Object members of struct Lisp_Symbol to SVAR.

2012-08-01  Dmitry Antipov  <dmantipov@yandex.ru>

	* coccinelle/process.cocci: Semantic patch to replace direct
	access to Lisp_Object members of struct Lisp_Process to PVAR.

2012-08-01  Dmitry Antipov  <dmantipov@yandex.ru>

	* coccinelle/window.cocci: Semantic patch to replace direct
	access to Lisp_Object members of struct window to WVAR.

2012-07-31  Dmitry Antipov  <dmantipov@yandex.ru>

	* coccinelle/frame.cocci: Semantic patch to replace direct
	access to Lisp_Object members of struct frame to FVAR.

2012-07-28  Paul Eggert  <eggert@cs.ucla.edu>

	Use Gnulib environ and stdalign modules (Bug#9772, Bug#9960).
	* merge-gnulib: Add environ, stdalign.

2012-07-20  Dmitry Antipov  <dmantipov@yandex.ru>

	* coccinelle/unibyte_string.cocci: Semantic patch to convert from
	make_unibyte_string to build_unibyte_string where appropriate.

2012-07-17  Eli Zaretskii  <eliz@gnu.org>

	* CPP-DEFINES: Remove FILE_SYSTEM_CASE.

2012-07-17  Chong Yidong  <cyd@gnu.org>

	* Version 24.1 released.

2012-07-11  Paul Eggert  <eggert@cs.ucla.edu>

	Assume mkdir, perror, rename, rmdir, strerror.
	* CPP-DEFINES (HAVE_MKDIR, HAVE_PERROR, HAVE_RENAME, HAVE_RMDIR)
	(HAVE_STRERROR, strerror):
	Remove.

2012-07-10  Dmitry Antipov  <dmantipov@yandex.ru>

	* coccinelle/list_loop.cocci: Semantic patch to convert from Fcdr
	to XCDR and consistently use CONSP in the list iteration loops.
	* coccinelle/vector_contents.cocci: Fix indentation.

2012-07-10  Stefan Monnier  <monnier@iro.umontreal.ca>

	* bzrmerge.el: Use cl-lib.

2012-07-09  Paul Eggert  <eggert@cs.ucla.edu>

	Rename configure.in to configure.ac (Bug#11603).
	* admin.el (set-version):
	* quick-install-emacs (VERSION):
	Get version number from configure.ac, not configure.in.

2012-07-06  Paul Eggert  <eggert@cs.ucla.edu>

	Use c_strcasecmp for ASCII case-insensitive comparison (Bug#11786).
	* merge-gnulib (GNULIB_MODULES): Add c-strcase.

2012-07-05  Dmitry Antipov  <dmantipov@yandex.ru>

	* coccinelle/xzalloc.cocci: Semantic patch to convert
	calls to xmalloc with following memset to xzalloc.

2012-07-04  Juanma Barranquero  <lekktu@gmail.com>

	* CPP-DEFINES (LISP_FLOAT_TYPE): Remove, obsolete.

2012-06-26  Dmitry Antipov  <dmantipov@yandex.ru>

	* coccinelle/build_string.cocci: Semantic patch
	to convert from make_string to build_string.

2012-06-24  Dmitry Antipov  <dmantipov@yandex.ru>

	First Coccinelle semantic patch.
	* coccinelle: New subdirectory
	* coccinelle/README: Documentation stub.
	* coccinelle/vector_contents.cocci: Semantic patch to replace direct
	access to `contents' member of Lisp_Vector objects with AREF and ASET
	where appropriate.

2012-06-22  Paul Eggert  <eggert@cs.ucla.edu>

	Support higher-resolution time stamps (Bug#9000).
	* merge-gnulib (GNULIB_MODULES): Add dtotimespec, gettime,
	gettimeofday, pselect, stat-time, sys_time, time, timespec-add,
	timespec-sub, utimens.
	(GNULIB_TOOL_FLAGS): Add --avoid=select --avoid=sigprocmask.
	This trims down the gnulib import, from the very latest gnulib.
	Emacs does its own implementation of 'select' and 'sigprocmask'
	on Windows, and it assumes 'select' and 'sigprocmask' on non-Windows
	hosts, so it doesn't need these modules.
	Similarly, avoid errno, fcntl, fcntl-h, fstat, and sys_types, as
	these gnulib modules are only for Windows porting and Emacs ports
	to Windows in a different way.

2012-06-13  Andreas Schwab  <schwab@linux-m68k.org>

	* make-emacs: Rename --union-type to --check-lisp-type.
	Define CHECK_LISP_OBJECT_TYPE insted of USE_LISP_UNION_TYPE.
	* CPP-DEFINES (DEBUG_LISP_OBJECT_TYPE): Rename from
	USE_LISP_UNION_TYPE.

2012-06-03  Glenn Morris  <rgm@gnu.org>

	* quick-install-emacs (PUBLIC_LIBSRC_SCRIPTS): Remove rcs-checkin.

2012-06-01  Paul Eggert  <eggert@cs.ucla.edu>

	Remove --disable-maintainer-mode option from 'configure'.  (Bug#11555)
	* make-tarball.txt: Don't worry about maintainer mode.

2012-05-28  Paul Eggert  <eggert@cs.ucla.edu>

	* CPP-DEFINES: Remove HAVE_SYSINFO.

2012-05-27  Paul Eggert  <eggert@cs.ucla.edu>

	Assume gnulib does largefile.
	* merge-gnulib (GNULIB_MODULES): Add largefile.

2012-05-22  Paul Eggert  <eggert@cs.ucla.edu>

	Remove src/m/*.
	* CPP-DEFINES: Do not mention src/m/*.h.
	(BITS_PER_EMACS_INT, BITS_PER_LONG, BITS_PER_CHAR)
	(BITS_PER_SHORT, BITS_PER_INT): Remove.
	* MAINTAINERS: Remove src/m/.

2012-05-21  Paul Eggert  <eggert@cs.ucla.edu>

	Use full name for m4/gnulib-comp.m4.  (Bug#11529)
	* merge-gnulib: Leave m4/gnulib-comp.m4's name alone.

	Assume C89 or later.
	* CPP-DEFINES: Remove NULL, const.

	Make merging from gnulib a script, not a makefile action.
	* merge-gnulib: New script, with actions moved here from
	../Makefile.in.

2012-05-19  Paul Eggert  <eggert@cs.ucla.edu>

	* CPP-DEFINES (HAVE_GETDOMAINNAME): Remove.

	* CPP-DEFINES (HAVE_FTIME): Remove.

2012-05-02  Glenn Morris  <rgm@gnu.org>

	* bzrmerge.el (bzrmerge-skip-regexp): Add "Auto-commit".

2012-04-10  Glenn Morris  <rgm@gnu.org>

	* bzrmerge.el (bzrmerge-skip-regexp): Add "from trunk".

	* unidata/Makefile.in: Add FSF copyright.
	Make it use autoconf features, and work for out-of-tree builds.

2012-04-07  Eli Zaretskii  <eliz@gnu.org>

	* unidata/README:
	* unidata/copyright.html:
	* unidata/BidiMirroring.txt:
	* unidata/UnicodeData.txt: Update for the latest version 6.1 of
	the Unicode Standard.

2012-02-16  Kenichi Handa  <handa@m17n.org>

	* unidata/unidata-gen.el (unidata-prop-alist): Change the default
	values of name and old-name to nil.
	(unidata-get-name): Return nil for the default value.

2012-02-11  Glenn Morris  <rgm@gnu.org>

	* admin.el (cusver-find-files, cusver-scan, cusver-goto-xref)
	(cusver-check): New functions.

2012-01-19  Glenn Morris  <rgm@gnu.org>

	* bzrmerge.el (bzrmerge-missing): Allow a definitive "no" answer to the
	"skip?" question, since there can be multiple such for any revision.

2012-01-14  Eli Zaretskii  <eliz@gnu.org>

	* FOR-RELEASE (Check the Emacs Tutorial): Mark TUTORIAL.he as
	updated and checked.

2011-11-26  Andreas Schwab  <schwab@linux-m68k.org>

	* grammars/bovine-grammar.el (bovine--grammar-newstyle-unquote):
	Avoid warning about old-style backquote.

	* grammars/wisent-grammar.el (auto-mode-alist): Change `$' to `\''
	in regexp.
	(wisent-make-parsers): Likewise.  Quote `.'.

	* grammars/bovine-grammar.el (auto-mode-alist): Change `$' to `\''
	in regexp.
	(bovine-make-parsers): Likewise.  Quote `.'.

2011-11-20  Andreas Schwab  <schwab@linux-m68k.org>

	* CPP-DEFINES (VIRT_ADDR_VARIES): Remove.

2011-11-16  Juanma Barranquero  <lekktu@gmail.com>

	* admin.el (manual-dvi): Fix typo.

2011-11-15  Eli Zaretskii  <eliz@gnu.org>

	* nt/README-ftp-server: Update the information about PNG libraries.

2011-11-15  Juanma Barranquero  <lekktu@gmail.com>

	* make-emacs: Fix typo.

2011-11-07  Juanma Barranquero  <lekktu@gmail.com>

	* unidata/makefile.w32-in (clean): Remove bidimirror.h and biditype.h.

2011-10-31  David Engster  <deng@randomsample.de>

	* grammars/bovine-grammar.el: Avoid using old-style backquotes.

2011-10-28  Eli Zaretskii  <eliz@gnu.org>

	* nt/README-ftp-server: Mention UNICOWS.DLL as prerequisite for
	running Emacs on Windows 9X.

2011-09-26  Chong Yidong  <cyd@stupidchicken.com>

	* admin.el (set-version): Fix regexps for config.nt and
	sed2v2.inp.

2011-09-06  Paul Eggert  <eggert@cs.ucla.edu>

	Merge from gnulib (Bug#9169).
	* notes/copyright: The files compile, config.guess, config.sub,
	depcomp, install-sh, missing, and move-if-change are now in the
	new build-aux subdirectory.  The files arg-nonnull.h, c++defs.h,
	and warn-on-use.h are now in build-aux/snippets.  New file
	build-aux/snippets/_Noreturn.h.

2011-08-23  Eli Zaretskii  <eliz@gnu.org>

	* unidata/unidata-gen.el (unidata-prop-alist): Update the default
	values of bidi-class according to DerivedBidiClass.txt from the
	latest UCD.

2011-08-23  Kenichi Handa  <handa@m17n.org>

	* unidata/unidata-gen.el (unidata-prop-alist): Provide default
	values for name, general-category, canonical-combining-class,
	mirrored, and bidi-class.  Describe the meaning of value nil for
	decimal-digit-value, digit-value, numeric-value, uppercase,
	lowercase, titlecase, and mirroring.
	(unidata-gen-table): Handle the case that default-value is a
	list.  Set default values of characters not listed in a table.
	(unidata-get-name): Return an empty string if a value in a
	char-table is nil.
	(unidata-get-decomposition): Return a list of character itself if
	a value in a char-table is nil.

2011-08-15  Eli Zaretskii  <eliz@gnu.org>

	* unidata/bidimirror.awk: File removed.

	* unidata/biditype.awk: File removed.

	* unidata/makefile.w32-in (all): Remove src/biditype.h and
	src/bidimirror.h.
	(../../src/biditype.h, ../../src/bidimirror.h): Delete.

	* unidata/Makefile.in (all): Remove src/biditype.h and
	src/bidimirror.h.
	(../../src/biditype.h, ../../src/bidimirror.h): Delete.

2011-07-07  Juanma Barranquero  <lekktu@gmail.com>

	* unidata/makefile.w32-in (charprop-SH, charprop-CMD):
	Duplicate change in Makefile.in (2011-07-06T22:43:48Z!handa@m17n.org).

2011-07-06  Kenichi Handa  <handa@m17n.org>

	* unidata/unidata-gen.el (unidata-dir): New variable.
	(unidata-setup-list): Expand unidata-text-file in unidata-dir.
	(unidata-prop-alist): INDEX element may be a function.
	New optional element VAL-LIST (for general-category and bidi-class).
	New entry `mirroring'.
	(unidata-prop-default, unidata-prop-val-list): New subst.
	(unidata-get-character, unidata-put-character): Delete them.
	(unidata-gen-table-character): New arg IGNORE.  Adjusted for the
	above changes.
	(unidata-get-symbol, unidata-get-integer, unidata-get-numeric)
	(unidata-put-symbol, unidata-put-integer, unidata-put-numeric):
	Delete them.
	(unidata-encode-val): Assume that the first element of VAL-LIST is
	a cons (nil . 0).
	(unidata-gen-table): Change argument DEFAULT-VALUE to VAL-LIST.
	Always store the encoded value.
	(unidata-gen-table-symbol): New args DEFAULT-VALUE and VAL-LIST.
	Set the 1st and the 2nd extra slots to index numbers for C
	functions.
	(unidata-gen-table-integer): Likewise.
	(unidata-gen-table-numeric): Likewise.
	(unidata-gen-table-name): New arg IGNORE.
	(unidata-gen-table-decomposition): Likewise.
	(unidata-describe-general-category): Add the case nil to the
	description alist.
	(unidata-gen-mirroring-list): New function.
	(unidata-gen-files): New arg DATA-DIR.  Adjusted for the change of
	unidata-prop-alist.  Handle the case of storing multiple
	char-tables in a file.

	* unidata/Makefile.in (${DSTDIR}/charprop.el): New arg to
	unidata-gen-files.

2011-05-21  Glenn Morris  <rgm@gnu.org>

	* bzrmerge.el (bzrmerge-resolve): Suppress prompts about file-locals.

2011-03-07  Chong Yidong  <cyd@stupidchicken.com>

	* Version 23.3 released.

2011-02-23  Juanma Barranquero  <lekktu@gmail.com>

	* notes/bugtracker (bugtracker_debbugs_url): Fix typo.

2011-02-19  Eli Zaretskii  <eliz@gnu.org>

	* admin.el (set-version): Add msdos/sed2v2.inp.

2011-02-16  Paul Eggert  <eggert@cs.ucla.edu>

	Remove no-longer needed getloadavg symbols.
	* CPP-DEFINES (LOAD_AVE_CVT, LOAD_AVE_TYPE, FSCALE, KERNEL_FILE):
	(LDAV_SYMBOL): Remove.

2011-02-12  Glenn Morris  <rgm@gnu.org>

	* bzrmerge.el (bzrmerge-resolve): Fix bzr revert call.

2011-02-05  Glenn Morris  <rgm@gnu.org>

	* bzrmerge.el (bzrmerge-warning-buffer): New constant.
	(bzrmerge-apply): Use it.
	(bzrmerge): Kill any old warning buffer first.

2011-02-03  Glenn Morris  <rgm@gnu.org>

	* bzrmerge.el (bzrmerge-buffer): New constant.
	(bzrmerge-merges, bzrmerge-missing, bzrmerge-apply): Use it.
	(bzrmerge-missing): If nothing to do, return nil not (nil).
	(bzrmerge-apply): Remove odd character from message.
	(bzrmerge): Give status messages.

2011-01-31  Eli Zaretskii  <eliz@gnu.org>

	* admin.el (set-version): Remove lib-src/makefile.w32-in.
	Add nt/config.nt.

2011-01-31  Paul Eggert  <eggert@cs.ucla.edu>

	src/emacs.c now gets version number from configure.in
	* admin.el (set-version): Don't update src/emacs.c.
	* quick-install-emacs (VERSION): Get it from configure.in, not from
	src/emacs.c.

2011-01-30  Paul Eggert  <eggert@cs.ucla.edu>

	strftime: import from gnulib
	* notes/copyright: strftime.c moved from src to lib.

2011-01-25  Glenn Morris  <rgm@gnu.org>

	* bzrmerge.el (bzrmerge-skip-regexp): New variable.
	(bzrmerge-missing): Use it.

2011-01-19  Paul Eggert  <eggert@cs.ucla.edu>

	* make-tarball.txt: Suggest 'autoreconf -I m4 --force'
	rather than doing rm and autoconf by hand.  See
	<http://lists.gnu.org/archive/html/emacs-devel/2011-01/msg00673.html>.

2011-01-17  Paul Eggert  <eggert@cs.ucla.edu>

	* notes/bzr (Installing changes from gnulib): New section.
	Need for this suggested by Stefan Monnier.

2011-01-17  Stefan Monnier  <monnier@iro.umontreal.ca>

	* bzrmerge.el (bzrmerge-apply): Warn the user when the tree might be in
	an inconsistent state.

2011-01-17  Paul Eggert  <eggert@cs.ucla.edu>

	Update copyright notes to match recent gnulib-related changes.
	* notes/copyright: Add aclocal.m4, m4/*.m4, lib/Makefile.in,
	arg-nonnull.h, c++defs.h, compile, depcomp, missing,
	warn-on-use.h, lib/*.[ch], lib/gnulib.mk.  Remove src/mktime.c,
	lib-src/getopt1.c, lib-src/getopt_int.h (files are now in lib and
	are subsumed by the lib/*.[ch] rule).  Remove m4/getopt.m4 (now
	subsumed by m4/*.m4 rule).  config.guess, config.sub, and
	doc/man/texinfo.tex are now copied in from gnulib.

2011-01-15  Glenn Morris  <rgm@gnu.org>

	* charsets/cp51932.awk, charsets/eucjp-ms.awk: No longer print arch-tag.

	* bzrmerge.el (bzrmerge-missing): Add another skip indicator.
	(bzrmerge-resolve): Also ignore cl-loaddefs.el.

2011-01-14  Glenn Morris  <rgm@gnu.org>

	* admin.el (set-copyright): Also handle \year in refcards/*.tex.

2011-01-14  Glenn Morris  <rgm@gnu.org>

	* bzrmerge.el: Require cl when compiling.
	(bzrmerge-merges): Doc fix.

2011-01-07  Paul Eggert  <eggert@cs.ucla.edu>

	* notes/copyright: There's only one install-sh, not two, so fix a
	typo claiming that there's two.  Add move-if-change to the list of
	GPL files imported from gnulib.

2011-01-07  Paul Eggert  <eggert@cs.ucla.edu>

	* notes/copyright: Report status more accurately for non-GPL files.
	Report copyright status more accurately for mkinstalldirs,
	configure, m4/getopt.m4, and msdos/sed*.inp.

2011-01-02  Eli Zaretskii  <eliz@gnu.org>

	* nt/README.W32: Update the information about PNG support libraries.
	(Bug#7716)

2010-12-27  Stefan Monnier  <monnier@iro.umontreal.ca>

	* bzrmerge.el: New file to help merge branches while skipping
	some revisions (e.g. from emacs-23 to trunk).

2010-12-03  Andreas Schwab  <schwab@linux-m68k.org>

	* CPP-DEFINES (EXPLICIT_SIGN_EXTEND): Remove.

2010-10-12  Glenn Morris  <rgm@gnu.org>

	* notes/nextstep: Move here from ../nextstep/DEV-NOTES.

2010-10-09  Glenn Morris  <rgm@gnu.org>

	* admin.el (set-version): Add doc/emacs/emacsver.texi.

2010-10-09  Glenn Morris  <rgm@gnu.org>

	* admin.el (set-version): No need to act on doc/ files any more.

	* quick-install-emacs (PUBLIC_LIBSRC_BINARIES): Remove b2m.

2010-09-05  Juanma Barranquero  <lekktu@gmail.com>

	* unidata/BidiMirroring.txt: Update from
	http://www.unicode.org/Public/6.0.0/ucd/BidiMirroring-6.0.0d2.txt

	* unidata/UnicodeData.txt: Update from
	http://www.unicode.org/Public/6.0.0/ucd/UnicodeData-6.0.0d7.txt

2010-08-09  Andreas Schwab  <schwab@linux-m68k.org>

	* CPP-DEFINES (WORDS_BIG_ENDIAN): Remove.

2010-08-05  Eli Zaretskii  <eliz@gnu.org>

	* MAINTAINERS: Rename src/unexec.c => src/unexcoff.c.

2010-07-24  Christoph Scholtes  <cschol2112@gmail.com>

	* admin.el: Write version number to nt/makefile.w32-in.
	* nt/makedist.bat: Remove; replaced with `zipdist.bat'
	in the nt/ directory.
	* nt/README.W32: Relocate to nt/ directory.

2010-07-11  Andreas Schwab  <schwab@linux-m68k.org>

	* CPP-DEFINES (HAVE_INDEX, HAVE_RINDEX): Remove.

2010-07-08  Eli Zaretskii  <eliz@gnu.org>

	* MAINTAINERS: Update my responsibilities.

2010-07-07  Andreas Schwab  <schwab@linux-m68k.org>

	* CPP-DEFINES (BCOPY_DOWNWARD_SAFE, BCOPY_UPWARD_SAFE)
	(GAP_USE_BCOPY, HAVE_BCMP, HAVE_BCOPY, bcmp, bcopy, bzero):
	Remove.

2010-06-12  Eli Zaretskii  <eliz@gnu.org>

	* unidata/bidimirror.awk: New file.

	* unidata/BidiMirroring.txt: New file from
	http://www.unicode.org/Public/6.0.0/ucd/BidiMirroring-6.0.0d1.txt.

	* unidata/Makefile.in (../../src/bidimirror.h): New target.
	(all): Depend on ../../src/biditype.h and ../../src/bidimirror.h.

	* unidata/makefile.w32-in (../../src/bidimirror.h): New target.
	(all): Depend on ../../src/biditype.h and ../../src/bidimirror.h.

	* unidata/biditype.awk: New file.

	* unidata/Makefile.in (../../src/biditype.h): New target.

	* unidata/makefile.w32-in (../../src/biditype.h): New target.

2010-06-09  Juanma Barranquero  <lekktu@gmail.com>

	* unidata/UnicodeData.txt: Update from
	http://www.unicode.org/Public/6.0.0/ucd/UnicodeData-6.0.0d5.txt

2010-05-27  Glenn Morris  <rgm@gnu.org>

	* quick-install-emacs (AVOID): No more Makefile.c files.

	* notes/cpp: Remove file.

2010-05-15  Ken Raeburn  <raeburn@raeburn.org>

	* admin.el (set-version, set-copyright): Update emacs.c instead of
	version.el.

	* make-tarball.txt: Update filename list in step 6.

	* quick-install-emacs: Scan emacs.c instead of version.el for
	version string.

2010-05-07  Chong Yidong  <cyd@stupidchicken.com>

	* Version 23.2 released.

2010-04-01  Eli Zaretskii  <eliz@gnu.org>

	* CPP-DEFINES (__DJGPP__, __GO32__): Remove, no longer used.

2010-03-10  Chong Yidong  <cyd@stupidchicken.com>

	* Branch for 23.2.

2010-03-10  Miles Bader  <miles@gnu.org>

	* quick-install-emacs: Use more portable shell syntax.

	* quick-install-emacs (AVOID): Be more picky about files we avoid
	installing.

2010-02-14  Juanma Barranquero  <lekktu@gmail.com>

	* quick-install-emacs (PRUNED): Fix typo in message.

2010-01-20  Glenn Morris  <rgm@gnu.org>

	* revdiff: Remove file that only works with CVS, and isn't really
	needed with Bazaar (given the in-built revision options of bzr diff).

2010-01-12  Glenn Morris  <rgm@gnu.org>

	* emacs-pretesters, make-announcement: Use bug-gnu-emacs rather
	than emacs-pretest-bug for bug reports for development versions.

2009-11-06  Kenichi Handa  <handa@m17n.org>

	* unidata/unidata-gen.el (unidata-gen-table): Fix for the case
	that the block data and the following per-char data fall into the
	same char-table leaf.

2009-10-01  Juanma Barranquero  <lekktu@gmail.com>

	* unidata/UnicodeData.txt: Update to Unicode 5.2.0.

2009-09-07  Juanma Barranquero  <lekktu@gmail.com>

	* unidata/.gitignore: New file.

2009-08-22  Eli Zaretskii  <eliz@gnu.org>

	* notes/bugtracker: How to reassign a bug to a list of packages.

	* notes/newfile: Details of how to check for problems with DOS 8+3
	file-name restrictions.

2009-08-18  Glenn Morris  <rgm@gnu.org>

	* notes/newfile: New file.

2009-07-11  Eli Zaretskii  <eliz@gnu.org>

	* make-tarball.txt: Add a note about bumping the value of
	customize-changed-options-previous-release.

2009-06-24  Kenichi Handa  <handa@m17n.org>

	* charsets/mapconv: For the Unicode format files, do reverse sort
	and don't compact the map.  This is to prefer the first one in the
	duplicated mappings (e.g. 0x20->U+0020, 0x20->U+00A0).

2009-06-12  Kenichi Handa  <handa@m17n.org>

	* charsets/Makefile (JISX213A.map): Make it depend on
	mapfiles/JISX213A.map.gz.
	(BIG5-1.map, BIG5-2.map): Prepend "# " to the first comment line.

	* charsets/mapfiles/JISX213A.map.gz: New file.

	* charsets/mapfiles/README: Describe JISX213A.map.gz.

2009-06-12  Kenichi Handa  <handa@m17n.org>

	* charsets/mapfiles/*: New files.

	* charsets/mule-charsets.el: Mostly re-written to generate all
	MULE-*.map files.

	* charsets/mapconv: Mostly re-written to handle "gzip"ed input
	files.

	* charsets/eucjp-ms.awk: Mostly re-written to handle glibc's
	EUC-JP-MS.

	* charsets/cp51932.awk (END): Print arch-tag at the tail.

	* charsets/Makefile: Maps depend on files under mapfiles or
	${GLIBC_CHARMAPS}.

2009-04-21  Kenichi Handa  <handa@m17n.org>

	* unidata/unidata-gen.el (unidata-get-decomposition): Fix previous
	change.

2009-04-17  Kenichi Handa  <handa@m17n.org>

	* unidata/unidata-gen.el (unidata-get-decomposition):
	Adjust Hangle decomposition rule to Unicode.

2009-04-09  Kenichi Handa  <handa@m17n.org>

	* unidata/unidata-gen.el (unidata-describe-decomposition):
	Return a string with a composition property to disable combining
	characters being composed.

2009-03-11  Miles Bader  <miles@gnu.org>

	* quick-install-emacs: Be more clever about locating info directory.

2009-02-24  Juanma Barranquero  <lekktu@gmail.com>

	* nt/README.W32: Fix typos.

2009-02-23  Jason Rumney  <jasonr@gnu.org>

	* nt/README-ftp-server: Update for 23.0.91.

	* nt/README.W32: Remove ever expanding versions of Windows.
	Shorten FAQ URL.  Remove mention of obsolete lock directory.
	Windows distribution now bin and barebin only.  Add note about
	SVG support.  Remove old tar and gzip problem workarounds.
	Use new (22.x) -Q option.  Report all bugs through bug tracker.

	* nt/README-UNDUMP.W32: Modify for barebin distribution, as
	undumped distribution no longer exists.

2009-02-05  Yu-ji Hosokawa  <yu-ji@hoso.net>  (tiny change)

	* nt/README.W32: Fix typo.  (Bug#2207)

2009-02-01  Chong Yidong  <cyd@stupidchicken.com>

	* admin.el (set-version): Remove deleted file ns-emacs.texi.

2008-12-02  Kenichi Handa  <handa@m17n.org>

	* unidata/unidata-gen.el (unidata-prop-alist): Docstring for
	`decomposition' property adjusted.
	(unidata-split-decomposition): Don't include surrounding "<" and
	">" in a symbol name.

2008-12-01  Kenichi Handa  <handa@m17n.org>

	* unidata/unidata-gen.el (unidata-prop-alist): Set `numeric-value'
	property generator to unidata-gen-table-numeric.  Docstring adjusted.
	(unidata-get-numeric, unidata-put-numeric)
	(unidata-gen-table-numeric): New functions.
	(unidata-encode-val): Use assoc to get a slot in VAL-LIST.

2008-11-29  Eli Zaretskii  <eliz@gnu.org>

	* notes/documentation: Add notes about Antinews.

2008-10-23  Glenn Morris  <rgm@gnu.org>

	* admin.el (set-version): Add doc/misc/ns-emacs.texi.
	Add/tweak some nextstep/ entries.

2008-09-19  Kenichi Handa  <handa@m17n.org>

	* FOR-RELEASE: Add an item for using EMACS_INT for buffer/string
	positions.

2008-08-23  Eli Zaretskii  <eliz@gnu.org>

	* CPP-DEFINES: Add USER_FULL_NAME.

2008-08-16  Jason Rumney  <jasonr@gnu.org>

	* admin.el (set-version): Set version in nt/emacsclient.rc.

2008-08-06  Juanma Barranquero  <lekktu@gmail.com>

	* nt/dump.bat: Fix mixed EOLs.

2008-08-04  Adrian Robert  <Adrian.B.Robert@gmail.com>

	* CPP-DEFINES: Add DARWIN_OS.  Move USE_LISP_UNION_TYPE away from OS's.

2008-08-02  Eli Zaretskii  <eliz@gnu.org>

	* CPP-DEFINES: Add defines for accessing system processes.

2008-07-27  Dan Nicolaescu  <dann@ics.uci.edu>

	* make-tarball.txt:
	* admin.el:
	* FOR-RELEASE:
	* CPP-DEFINES: Remove mentions of Mac Carbon.

2008-07-16  Glenn Morris  <rgm@gnu.org>

	* admin.el (set-version, set-copyright): Add nextstep/ files.

2008-07-15  Adrian Robert  <Adrian.B.Robert@gmail.com>

	* CPP-DEFINES: Add NS port related defines.

2008-06-16  Glenn Morris  <rgm@gnu.org>

	* admin.el (set-version): Add doc/lispref/vol1.texi,vol2.texi,
	doc/lispref/book-spine.texinfo.

2008-06-15  Glenn Morris  <rgm@gnu.org>

	* admin.el (set-version): Add doc/misc/faq.texi.

2008-05-22  Juanma Barranquero  <lekktu@gmail.com>

	* FOR-RELEASE: Remove Windows problem about the XPM image library
	being loaded too soon (fixed by Stefan Monnier on 2008-05-07).

2008-04-15  Juanma Barranquero  <lekktu@gmail.com>

	* unidata/UnicodeData.txt: Update to Unicode 5.1.

2008-04-14  Juanma Barranquero  <lekktu@gmail.com>

	* unidata/unidata-gen.el (unidata-prop-alist):
	Fix typo in description of `numeric-value'.
	(unidata-put-character): Fix typo in error message.

2008-02-21  Glenn Morris  <rgm@gnu.org>

	* notes/unicode, notes/font-backend: New files, split off from
	README.unicode.

2008-02-20  Kenichi Handa  <handa@ni.aist.go.jp>

	* FOR-RELEASE: Remove the problem of ucs-mule-8859-to-mule-unicode
	being used in latin1-disp.el.  Remove the problem of
	cp-supported-codepages.  Remove the problem of lost changelog for
	ps-prin1.ps.

2008-02-16  Eli Zaretskii  <eliz@gnu.org>

	* unidata/makefile.w32-in (unidata.txt): Don't use $<, it's
	non-portable in this context.

	* unidata/Makefile.in (unidata.txt): Don't use $<, it's
	non-portable in this context.

2008-02-09  Eli Zaretskii  <eliz@gnu.org>

	* unidata/makefile.w32-in (lisp): New variable.
	(EMACSLOADPATH): Use $(lisp).  Add lisp/international and
	lisp/emacs-lisp.

2008-02-04  Jason Rumney  <jasonr@gnu.org>

	* unidata/makefile.w32-in (unidata.txt): Use ARGQUOTE and DQUOTE macros.

2008-02-02  Juanma Barranquero  <lekktu@gmail.com>

	* unidata/.cvsignore: Ignore also "Makefile.unix" and "makefile".

2008-02-02  Eli Zaretskii  <eliz@gnu.org>

	* unidata/makefile.w32-in (charprop-CMD): Fix last change.

	* unidata/Makefile.in: Rename from Makefile.

	* unidata/makefile.w32-in: New file.

2008-02-02  Jason Rumney  <jasonr@gnu.org>

	* unidata/unidata-gen.el (unidata-gen-files): Force unix line ends.

2008-02-01  Kenichi Handa  <handa@m17n.org>

	* unidata/copyright.html: New file.

2008-02-01  Kenichi Handa  <handa@m17n.org>

	* unidata/unidata-gen.el (unidata-get-decomposition): For Hangul
	decomposition, if T is the same as TBase, don't include it in the
	returned list.

2008-02-01  Kenichi Handa  <handa@m17n.org>

	* unidata/unidata-gen.el (unidata-text-file): Delete it.
	(unidata-list): Initialize to nil.
	(unidata-setup-list): New function.
	(unidata-gen-files): New optional arg unidata-text-file.
	If it's nil, set unidata-text-file to the left command line arg.
	Call unidate-setup-list at first.

	* unidata/Makefile (all): Depends on ${DSTDIR}/charprop.el.
	(${DSTDIR}/charprop.el): Run emacs after cd to DISDIR.

2008-02-01  Kenichi Handa  <handa@m17n.org>

	* unidata/unidata-gen.el: Fix comment typo.
	Change string-to-int to string-to-number.
	(unidata-text-file): Define to .../unidata.txt.
	(unidata-list): Just insert unidata-text-file.
	(unidata-get-decomposition): Handle Hangul decomposition.
	(unidata-gen-files): Don't use \040, instead at ^L near the end of file.

	* unidata/Makefile (unidata.txt): New target.
	(charprop.el): Depends on unidata.txt.
	(clean): Remove unidata.txt.

2008-02-01  Kenichi Handa  <handa@m17n.org>

	* unidata/unidata-gen.el (unidata-get-name): Handle "CJK IDEOGRAPH".
	(unidata-get-name): Handle U+110B.

2008-02-01  Kenichi Handa  <handa@m17n.org>

	Sub-directory `unidata' is for codes to generate charprop.el and
	many other uni-*.el files from `UnicodeData.txt'.

	* Unidata/README: New file.

	* unidata/Makefile: New file.

	* unidata/unidata-gen.el: New file.

	* unidata/UnicodeData.txt: New file.  Copied from
	http://www.unicode.org on 2006-05-23.

	* unidata/.cvsignore: New file.

2008-02-01  Kenichi Handa  <handa@m17n.org>

	* charsets/.cvsignore: New file.

	* charsets/mapconv: Add code for handling KANJI-DATABASE format.

	* charsets/Makefile (all): Rename target from charsets.
	Depend on ${TRANS_TABLE}.
	(CNS-2.map, CNS-3.map, CNS-4.map, CNS-5.map, CNS-6.map, CNS-7.map):
	Generate from cns2ucsdkw.txt.
	(install): Copy updated files only.

2008-02-02  Kenichi Handa  <handa@m17n.org>

	* charsets/cp932.awk: Append user-defined area of CP932.

2008-02-02  Kenichi Handa  <handa@m17n.org>

	* charsets/Makefile (JISX2131.map): Convert 0x2015 to 0x2014,
	0x2299 to 0x29BF.

2008-02-01  Kenichi Handa  <handa@m17n.org>

	* charsets/Makefile (TRANS_TABLE): New macro.
	(JISX0208.map): Convert 0x2015 to 0x2014.
	(cp51932.el): New target.
	(eucjp-ms.el): New target.
	(install): Include ${TRANS_TABLE}.
	(CJK): Include JISX213A.map.
	(JISX213A.map): New target.

	* charsets/eucjp-ms.awk: New file.

	* charsets/cp51932.awk: New file.

2008-02-01  Kenichi Handa  <handa@m17n.org>

	* charsets/cp932.awk: New file.

	* charsets/Makefile (CP932-2BYTE.map): Call mapconv with cp932.awk.

	* charsets/mapconv: In UNICODE2 case, sort by 4th field after
	running an awk program.

2008-02-01  Kenichi Handa  <handa@m17n.org>

	* charsets/mapconv: Handle UNICODE2.

	* charsets/Makefile (CJK): Include CP932-2BYTE.map.
	(CP932-2BYTE.map): New target.

2008-02-01  Kenichi Handa  <handa@m17n.org>

	* charsets: New directory for scripts to generate charset map
	files in ../etc/charsets/.

	* charsets/Makefile, charsets/mapconv, charsets/compact.awk:
	* charsets/big5.awk, charsets/gb180302.awk, charsets/gb180304.awk:
	* charsets/kuten.awk: New files.

2008-01-08  Glenn Morris  <rgm@gnu.org>

	* admin.el (set-version): Add doc/man/emacs.1.

2008-01-06  Dan Nicolaescu  <dann@ics.uci.edu>

	* notes/copyright:
	* MAINTAINERS: Remove references to files that have been removed.

2008-01-04  Glenn Morris  <rgm@gnu.org>

	* admin.el (set-copyright): Add lib-src/ebrowse.c.

2007-12-10  Stefan Monnier  <monnier@iro.umontreal.ca>

	* CPP-DEFINES: New file.

2007-12-08  Reiner Steib  <Reiner.Steib@gmx.de>

	* FOR-RELEASE: Remove "window-system in face definition" [of
	gnus-treat-emphasize].  Remove "Gnus archive groups".  Add comment
	on gnus-dired.el.

2007-12-05  Glenn Morris  <rgm@gnu.org>

	* admin.el (set-version): Handle configure.in.  Adapt for doc/
	directory layout for manuals.

2007-12-01  Reiner Steib  <Reiner.Steib@gmx.de>

	* FOR-RELEASE: Remove Gnus send mail problem.  Other Gnus bugs have
	been fixed in Gnus CVS but have not yet been synched to Emacs.

2007-11-17  Glenn Morris  <rgm@gnu.org>

	* admin.el (process-lines): Move to ../lisp/subr.el.

2007-10-23  Glenn Morris  <rgm@gnu.org>

	* MAINTAINERS: Move here from ../.

2007-10-17  Juanma Barranquero  <lekktu@gmail.com>

	* make-emacs: Doc fix.

2007-08-28  Glenn Morris  <rgm@gnu.org>

	* admin.el: Provide self.

2007-08-10  Jan Djärv  <jan.h.d@swipnet.se>

	* FOR-RELEASE: Add Gtk+ tool bar and GUD focus problem.

2007-07-25  Glenn Morris  <rgm@gnu.org>

	* Relicense all FSF files to GPLv3 or later.

2007-06-07  Glenn Morris  <rgm@gnu.org>

	* admin.el (set-copyright): New function.

2007-04-25  Nick Roberts  <nickrob@snap.net.nz>

	* make-tarball.txt: Add note about cutting the branch.

2007-06-02  Chong Yidong  <cyd@stupidchicken.com>

	* Version 22.1 released.

2007-02-03  Eli Zaretskii  <eliz@gnu.org>

	* nt/makedist.bat: Change EOL format to DOS.  Don't use
	redirection characters in REM lines.

2007-01-27  Jan Djärv  <jan.h.d@swipnet.se>

	* FOR-RELEASE: Removed Gtk/Xft issue.

2007-01-01  Miles Bader  <miles@gnu.org>

	* quick-install-emacs (get_config_var): Deal with weird magic
	string inserted by recent versions of autoconf.

2006-11-25  Juanma Barranquero  <lekktu@gmail.com>

	* admin.el (set-version): Set version number in
	lib-src/makefile.w32-in.

2006-11-06  Reiner Steib  <Reiner.Steib@gmx.de>

	* FOR-RELEASE (BUGS): Remove "Build failure under Suse 10.0" was
	due to a local miss-configuration.

2006-10-28  Chong Yidong  <cyd@stupidchicken.com>

	* make-announcement (OLD): Remove LEIM references in announcement
	since it is now built-in.

2006-10-15  YAMAMOTO Mitsuharu  <mituharu@math.s.chiba-u.ac.jp>

	* admin.el (set-version): Set version numbers in "mac" subdirectory.

2006-10-03  Kenichi Handa  <handa@m17n.org>

	* FOR-RELEASE (BUGS): "An iso-8859-6 cannot be saved" fixed.

2006-08-13  Chong Yidong  <cyd@stupidchicken.com>

	* FOR-RELEASE: Elisp manual checking completed.

2006-07-17  Reiner Steib  <Reiner.Steib@gmx.de>

	* FOR-RELEASE: Update refcard section.

2006-07-14  Kim F. Storm  <storm@cua.dk>

	* FOR-RELEASE (BUGS): High cpu load on windows server sockets fixed.

2006-07-09  Kim F. Storm  <storm@cua.dk>

	* README: Use outline format.  Add FOR-RELEASE.

2006-06-27  Chong Yidong  <cyd@stupidchicken.com>

	* FOR-RELEASE: Checking of info.texi done.

2006-06-08  Reiner Steib  <Reiner.Steib@gmx.de>

	* FOR-RELEASE: Update refcard section.

2006-06-07  Reiner Steib  <Reiner.Steib@gmx.de>

	* FOR-RELEASE: Update refcard section.

2006-05-25  Chong Yidong  <cyd@stupidchicken.com>

	* FOR-RELEASE: Key sequence elisp node done.

2006-05-24  Reiner Steib  <Reiner.Steib@gmx.de>

	* FOR-RELEASE: Update refcard translations.  Add coding cookie.

2006-05-21  Chong Yidong  <cyd@mit.edu>

	* FOR-RELEASE: point-entered /point-left bug fixed.

2006-05-12  Eli Zaretskii  <eliz@gnu.org>

	* FOR-RELEASE: Spell-checking the manuals is now done; remove the
	entry.

2006-05-06  Bill Wohler  <wohler@newt.com>

	* FOR-RELEASE: MH-E 8.0 has been released, so removed reminder
	about it.

2006-04-17  Ramprasad B  <ramprasad_i82@yahoo.com>

	* ./* (Copyright): Updated Copyright year(s).

2006-02-24  Reiner Steib  <Reiner.Steib@gmx.de>

	* FOR-RELEASE (BUGS): Add URLs/MIDs.

2006-02-20  Kim F. Storm  <storm@cua.dk>

	* FOR-RELEASE (NEW FEATURES): Completed work on this item:
	Rework how fringe bitmaps are defined and used.
	Currently, bitmap usage and bitmap appearance are "mixed-up" in a
	one-level representation.  It would be cleaner to split the
	representation into a two-level model where first level maps
	bitmap usage to a bitmap name, and second level maps bitmap name to
	a bitmap appearance.

2006-01-27  Chong Yidong  <cyd@stupidchicken.com>

	* FOR-RELEASE: String allocation bugs fixed.

2005-12-13  Bill Wohler  <wohler@newt.com>

	* FOR-RELEASE: Ensure MH-E 8.0 has been released.

2005-12-09  Reiner Steib  <Reiner.Steib@gmx.de>

	* FOR-RELEASE (DOCUMENTATION): Remove message-mail, gnus-*
	completing-read-multiple, mail-extract-address-components,
	mail-mode, quail-define-package, save-buffer and
	ucs-set-table-for-input from doc strings item (Done).

2005-11-28  Chong Yidong  <cyd@stupidchicken.com>

	* FOR-RELEASE: Icons installed.  Partial completion bug fixed.

2005-11-11  Kim F. Storm  <storm@cua.dk>

	* FOR-RELEASE (FATAL ERRORS): Fix infinite loop in redisplay
	when displaying a non-breaking space in an overlay string.

2005-10-30  Chong Yidong  <cyd@stupidchicken.com>

	* FOR-RELEASE: Init file change implemented.

2005-10-27  Chong Yidong  <cyd@stupidchicken.com>

	* FOR-RELEASE: Fringe angle bitmap at eob fixed.

2005-10-19  Chong Yidong  <cyd@stupidchicken.com>

	* FOR-RELEASE (New features): max-image-size implemented.
	(Bugs): split-window done, by Kim F. Storm.

2005-10-17  Bill Wohler  <wohler@newt.com>

	* FOR-RELEASE (DOCUMENTATION): Remove lisp/toolbar from list
	since it's gone.  Also marked mh-e as done.

2005-10-11  Juanma Barranquero  <lekktu@gmail.com>

	* FOR-RELEASE (FATAL ERRORS): Remove item about JPEG
	libraries on Windows (Done).

2005-10-01  Jason Rumney  <jasonr@gnu.org>

	* admin.el (set-version): Set version numbers in nt/emacs.rc.

2005-08-31  Romain Francoise  <romain@orebokech.com>

	* FOR-RELEASE (New features): Remove vhdl-mode.el update
	item (Done).

2005-08-27  Romain Francoise  <romain@orebokech.com>

	* FOR-RELEASE (Bugs): Remove compile-internal item (Done).

2005-07-04  Lute Kamstra  <lute@gnu.org>

	Update FSF's address in GPL notices.

2005-06-10  Lute Kamstra  <lute@gnu.org>

	* admin.el (set-version): Set version in lisp manual too.
	* make-tarball.txt: Commit lispref/elisp.texi too.

2005-06-04  Richard M. Stallman  <rms@gnu.org>

	* emacs-pretesters: Refer to etc/DEBUG instead of duplicating it.
	Other cleanups.

2005-04-19  Lute Kamstra  <lute@gnu.org>

	* make-tarball.txt: Don't commit lisp/loaddefs.el.

2005-04-14  Lute Kamstra  <lute@gnu.org>

	* nt/makedist.bat (elfiles): Update.

	* admin.el (add-release-logs): Fix require call.

2005-03-30  Marcelo Toledo  <marcelo@marcelotoledo.org>

	* FOR-RELEASE (Documentation): Add check the Emacs Tutorial.
	The first line of every tutorial must begin with a sentence saying
	"Emacs Tutorial" in the respective language.  This should be
	followed by "See end for copying conditions", likewise in the
	respective language.

2005-03-29  Luc Teirlinck  <teirllm@auburn.edu>

	* FOR-RELEASE (TO BE DONE SHORTLY BEFORE RELEASE): New section.
	Add `undo-ask-before-discard' to it.

2005-03-02  Miles Bader  <miles@gnu.org>

	* quick-install-emacs: Only use the mkdir --verbose option if the
	script's --verbose option was specified (this avoids problems with
	default usage on systems where mkdir doesn't support that option).

2005-02-15  Jason Rumney  <jasonr@gnu.org>

	* nt/makedist.bat: Do not rely on non-standard behavior of
	tar --exclude.

2004-11-02  Jan Djärv  <jan.h.d@swipnet.se>

	* FOR-RELEASE (Indications): Remove two stage update for toolbar (Done).

2004-09-20  Luc Teirlinck  <teirllm@auburn.edu>

	* FOR-RELEASE (Indications): Rearrange checklists for Emacs and
	Elisp manuals.

2004-09-18  Luc Teirlinck  <teirllm@auburn.edu>

	* FOR-RELEASE (Indications): Clean up and update checklists for
	Emacs and Elisp manuals.

2004-09-11  Kim F. Storm  <storm@cua.dk>

	* FOR-RELEASE (New features): Remove Gnus 5.10 entry (Done!).
	(Documentation): Add NEWS entry.
	Add section lists for proof-reading Emacs and Lisp manuals.

2004-08-29  Kim F. Storm  <storm@cua.dk>

	* FOR-RELEASE (Documentation): Add man/ack.texi and AUTHORS.

2004-08-28  Jan Djärv  <jan.h.d@swipnet.se>

	* FOR-RELEASE (Indications): Remove entry about GTK and geometry
	(now behaves as well as other ports).

2004-06-28  Jan Djärv  <jan.h.d@swipnet.se>

	* FOR-RELEASE: Remove entry about GTK and monochrome displays (done).

2004-06-26  Eli Zaretskii  <eliz@is.elta.co.il>

	* FOR-RELEASE: Moved here from the etc directory.

2004-05-08  Thien-Thi Nguyen  <ttn@gnu.org>

	* notes/BRANCH: New file, to be maintained per CVS branch.

2003-10-01  Miles Bader  <miles@gnu.org>

	* quick-install-emacs: Don't use "function" keyword when defining
	shell functions.

2003-09-29  Lute Kamstra  <lute@gnu.org>

	* make-tarball.txt: Mention regenerating Emacs' AUTHORS file.

2003-09-27  Miles Bader  <miles@gnu.ai.mit.edu>

	* quick-install-emacs: Remove fns-* pruning, since that file no
	longer seems to be generated.
	(AVOID): Quote literal periods.  Quote braces in a way acceptable
	to all parties (gawk gets bitchy about using `\').

2003-08-19  Miles Bader  <miles@gnu.org>

	* quick-install-emacs: Add arch-specific ignored files to
	quick-install-emacs.  Use quoting for periods that's acceptable
	to recent versions of gawk.

2003-08-11  Markus Rost  <rost@math.ohio-state.edu>

	* cus-test.el: Remove obsolete workaround.

2003-04-22  Andrew Innes  <andrewi@gnu.org>

	* nt/makedist.bat: Fix multi-file .zip distribution, by splitting
	emacs.exe before zipping, and including batch file to recreate
	after unpacking.

	* nt/stitch.bat: New file.

	* nt/README-ftp-server: Update wording and version number etc.
	Add extra instructions for installing multi-file .zip
	distribution.

	* nt/README.W32: Remove personal email address and update wording.

	* nt/README-UNDUMP.W32: Remove personal email address and update
	wording.

2003-02-10  Francesco Potortì  <pot@gnu.org>

	* make-changelog-diff: New script, code stolen from make-announcement.

	* make-announcement: Use make-changelog-diff.

2003-01-20  Francesco Potortì  <pot@gnu.org>

	* make-tarball.txt: Step-by-step instructions for making a tarball.

	* make-announcement: A script for creating pretest announcements.

2003-01-17  Francesco Potortì  <pot@gnu.org>

	* admin.el (add-release-logs): Expand the directory name before
	calling find(1).
	(add-release-logs): Use the same methods as add-log.el for writing
	the date and the user's name and address.

2003-01-07  Miles Bader  <miles@gnu.org>

	* quick-install-emacs: Unset LANG etc. to avoid non-standard
	command output from non-C locales.

2002-10-16  Markus Rost  <rost@math.ohio-state.edu>

	* cus-test.el: Extended and reorganized.  There are now 4 tests
	which can be run in batch mode.  See the Commentary section.

2002-10-08  Markus Rost  <rost@math.ohio-state.edu>

	* cus-test.el: New file.

2002-05-27  Miles Bader  <miles@gnu.org>

	* quick-install-emacs (VERSION): Calculate using the same method
	that configure.in uses.

2002-04-26  Pavel Janík  <Pavel@Janik.cz>

	* emacs-pretesters: New file with information for Emacs
	pretesters.

2002-03-22  Paul Eggert  <eggert@twinsun.com>

	* quick-install-emacs (PRUNED): Avoid "head -1" and "tail +2", as
	POSIX 1003.1-2001 disallows both usages.

2002-02-11  Andrew Innes  <andrewi@gnu.org>

	* nt/makedist.bat: Don't include elisp/term/*.el files twice.

2002-01-24  Andrew Innes  <andrewi@gnu.org>

	* nt/README.W32: Remove unnecessary version number and date
	references.

	* nt/README-UNDUMP.W32: Ditto.

2001-12-06  Gerd Moellmann  <gerd@gnu.org>

	* make-emacs: Add --trace-move.

2001-10-23  Andrew Innes  <andrewi@gnu.org>

	* nt/makedist.bat: Remove remaining obsolete reference to
	GETTING.GNU.SOFTWARE.

2001-10-22  Gerd Moellmann  <gerd@gnu.org>

	* admin.el (set-version): Use `s' interactive spec for
	version number.

2001-10-20  Gerd Moellmann  <gerd@gnu.org>

	* (Version 21.1 released.)

2001-10-20  Gerd Moellmann  <gerd@gnu.org>

	* admin.el (add-release-logs): Put the log entry in lispref, too.

2001-10-20  Miles Bader  <miles@gnu.org>

	* quick-install-emacs: Exit if we can't find some variable.
	(AVOID): Add .orig & .rej files.
	(get_config_var): Be more liberal about format of config.status
	sed commands.

2001-10-19  Gerd Moellmann  <gerd@gnu.org>

	* admin.el: New file.

	* build-configs: Add --help option.  Add support for building
	in arbitrary source trees.

2001-10-17  Gerd Moellmann  <gerd@gnu.org>

	* alloc-colors.c: New file.

2001-10-13  Gerd Moellmann  <gerd@gnu.org>

	* make-emacs: Add --boot switch for bootstrapping.  Logs to
	EMACS_ROOT/boot.log, renames previous log file to boot.log.old.

2001-10-05  Gerd Moellmann  <gerd@gnu.org>

	* Branch for 21.1.

2001-09-04  Andrew Innes  <andrewi@gnu.org>

	* admin/nt/makedist.bat: Remove reference to obsolete file
	GETTING.GNU.SOFTWARE.  Remove outdated comments.  Explain about
	version of tar used.

;; Local Variables:
;; coding: utf-8
;; End:

  Copyright (C) 2001-2013 Free Software Foundation, Inc.

  This file is part of GNU Emacs.

  GNU Emacs is free software: you can redistribute it and/or modify
  it under the terms of the GNU General Public License as published by
  the Free Software Foundation, either version 3 of the License, or
  (at your option) any later version.

  GNU Emacs is distributed in the hope that it will be useful,
  but WITHOUT ANY WARRANTY; without even the implied warranty of
  MERCHANTABILITY or FITNESS FOR A PARTICULAR PURPOSE.  See the
  GNU General Public License for more details.

  You should have received a copy of the GNU General Public License
  along with GNU Emacs.  If not, see <http://www.gnu.org/licenses/>.<|MERGE_RESOLUTION|>--- conflicted
+++ resolved
@@ -1,4 +1,10 @@
-<<<<<<< HEAD
+2013-03-11  Glenn Morris  <rgm@gnu.org>
+
+	* admin.el (make-manuals): Add emacs-lisp-intro and some more
+	doc/misc manuals.
+	(manual-html-mono, manual-html-node, manual-txt):
+	Pass -I to makeinfo.
+
 2013-03-10  Glenn Morris  <rgm@gnu.org>
 
 	* admin.el (add-release-logs): Use UTC for release date.
@@ -125,18 +131,6 @@
 
 	Fix data-loss with --batch (Bug#9574).
 	* merge-gnulib (GNULIB_MODULES): Add close-stream.
-=======
-2013-03-11  Glenn Morris  <rgm@gnu.org>
-
-	* admin.el (make-manuals): Add emacs-lisp-intro and some more
-	doc/misc manuals.
-	(manual-html-mono, manual-html-node, manual-txt):
-	Pass -I to makeinfo.
-
-2013-03-11  Glenn Morris  <rgm@gnu.org>
-
-	* Version 24.3 released.
->>>>>>> c69f4673
 
 2012-10-12  Kenichi Handa  <handa@gnu.org>
 
