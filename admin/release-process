--- conflicted
+++ resolved
@@ -47,11 +47,8 @@
 addressed in the next release.
 
 Currently, bug#19759 is the tracking bug for release of 25.1 and
-<<<<<<< HEAD
 bug#21966 is the tracking bug for release of 25.2.  Say bug#123 needs
-=======
 bug#21966 is the tracking bug for the next release.  Say bug#123 needs
->>>>>>> c3489d05
 to be fixed for Emacs 25.1.  Send a message to control@debbugs.gnu.org
 that says:
 
