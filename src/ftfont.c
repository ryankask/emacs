/* ftfont.c -- FreeType font driver.
   Copyright (C) 2006-2011 Free Software Foundation, Inc.
   Copyright (C) 2006, 2007, 2008, 2009, 2010, 2011
     National Institute of Advanced Industrial Science and Technology (AIST)
     Registration Number H13PRO009

This file is part of GNU Emacs.

GNU Emacs is free software: you can redistribute it and/or modify
it under the terms of the GNU General Public License as published by
the Free Software Foundation, either version 3 of the License, or
(at your option) any later version.

GNU Emacs is distributed in the hope that it will be useful,
but WITHOUT ANY WARRANTY; without even the implied warranty of
MERCHANTABILITY or FITNESS FOR A PARTICULAR PURPOSE.  See the
GNU General Public License for more details.

You should have received a copy of the GNU General Public License
along with GNU Emacs.  If not, see <http://www.gnu.org/licenses/>.  */

#include <config.h>
#include <stdio.h>
#include <setjmp.h>

#include <fontconfig/fontconfig.h>
#include <fontconfig/fcfreetype.h>

#include "lisp.h"
#include "dispextern.h"
#include "frame.h"
#include "blockinput.h"
#include "character.h"
#include "charset.h"
#include "coding.h"
#include "composite.h"
#include "fontset.h"
#include "font.h"
#include "ftfont.h"

/* Symbolic type of this font-driver.  */
Lisp_Object Qfreetype;

/* Fontconfig's generic families and their aliases.  */
static Lisp_Object Qmonospace, Qsans_serif, Qserif, Qmono, Qsans, Qsans__serif;

/* Flag to tell if FcInit is already called or not.  */
static int fc_initialized;

/* Handle to a FreeType library instance.  */
static FT_Library ft_library;

/* Cache for FreeType fonts.  */
static Lisp_Object freetype_font_cache;

/* Cache for FT_Face and FcCharSet. */
static Lisp_Object ft_face_cache;

/* The actual structure for FreeType font that can be casted to struct
   font.  */

struct ftfont_info
{
  struct font font;
#ifdef HAVE_LIBOTF
  /* The following four members must be here in this order to be
     compatible with struct xftfont_info (in xftfont.c).  */
  int maybe_otf;	/* Flag to tell if this may be OTF or not.  */
  OTF *otf;
#endif	/* HAVE_LIBOTF */
  FT_Size ft_size;
  int index;
  FT_Matrix matrix;
};

enum ftfont_cache_for
  {
    FTFONT_CACHE_FOR_FACE,
    FTFONT_CACHE_FOR_CHARSET,
    FTFONT_CACHE_FOR_ENTITY
  };

static Lisp_Object ftfont_pattern_entity (FcPattern *, Lisp_Object);

static Lisp_Object ftfont_resolve_generic_family (Lisp_Object,
                                                  FcPattern *);
static Lisp_Object ftfont_lookup_cache (Lisp_Object,
                                        enum ftfont_cache_for);

static void ftfont_filter_properties (Lisp_Object font, Lisp_Object alist);

Lisp_Object ftfont_font_format (FcPattern *, Lisp_Object);

#define SYMBOL_FcChar8(SYM) (FcChar8 *) SDATA (SYMBOL_NAME (SYM))

static struct
{
  /* registry name */
  const char *name;
  /* characters to distinguish the charset from the others */
  int uniquifier[6];
  /* additional constraint by language */
  const char *lang;
  /* set on demand */
  FcCharSet *fc_charset;
} fc_charset_table[] =
  { { "iso8859-1", { 0x00A0, 0x00A1, 0x00B4, 0x00BC, 0x00D0 } },
    { "iso8859-2", { 0x00A0, 0x010E }},
    { "iso8859-3", { 0x00A0, 0x0108 }},
    { "iso8859-4", { 0x00A0, 0x00AF, 0x0128, 0x0156, 0x02C7 }},
    { "iso8859-5", { 0x00A0, 0x0401 }},
    { "iso8859-6", { 0x00A0, 0x060C }},
    { "iso8859-7", { 0x00A0, 0x0384 }},
    { "iso8859-8", { 0x00A0, 0x05D0 }},
    { "iso8859-9", { 0x00A0, 0x00A1, 0x00BC, 0x011E }},
    { "iso8859-10", { 0x00A0, 0x00D0, 0x0128, 0x2015 }},
    { "iso8859-11", { 0x00A0, 0x0E01 }},
    { "iso8859-13", { 0x00A0, 0x201C }},
    { "iso8859-14", { 0x00A0, 0x0174 }},
    { "iso8859-15", { 0x00A0, 0x00A1, 0x00D0, 0x0152 }},
    { "iso8859-16", { 0x00A0, 0x0218}},
    { "gb2312.1980-0", { 0x4E13 }, "zh-cn"},
    { "big5-0", { 0xF6B1 }, "zh-tw" },
    { "jisx0208.1983-0", { 0x4E55 }, "ja"},
    { "ksc5601.1985-0", { 0xAC00 }, "ko"},
    { "cns11643.1992-1", { 0xFE32 }, "zh-tw"},
    { "cns11643.1992-2", { 0x4E33, 0x7934 }},
    { "cns11643.1992-3", { 0x201A9 }},
    { "cns11643.1992-4", { 0x20057 }},
    { "cns11643.1992-5", { 0x20000 }},
    { "cns11643.1992-6", { 0x20003 }},
    { "cns11643.1992-7", { 0x20055 }},
    { "gbk-0", { 0x4E06 }, "zh-cn"},
    { "jisx0212.1990-0", { 0x4E44 }},
    { "jisx0213.2000-1", { 0xFA10 }, "ja"},
    { "jisx0213.2000-2", { 0xFA49 }},
    { "jisx0213.2004-1", { 0x20B9F }},
    { "viscii1.1-1", { 0x1EA0, 0x1EAE, 0x1ED2 }, "vi"},
    { "tis620.2529-1", { 0x0E01 }, "th"},
    { "windows-1251", { 0x0401, 0x0490 }, "ru"},
    { "koi8-r", { 0x0401, 0x2219 }, "ru"},
    { "mulelao-1", { 0x0E81 }, "lo"},
    { "unicode-sip", { 0x20000 }},
    { NULL }
  };

/* Dirty hack for handing ADSTYLE property.

   Fontconfig (actually the underlying FreeType) gives such ADSTYLE
   font property of PCF/BDF fonts in FC_STYLE.  And, "Bold",
   "Oblique", "Italic", or any non-normal SWIDTH property names
   (e.g. SemiCondensed) are appended.  In addition, if there's no
   ADSTYLE property nor non-normal WEIGHT/SLANT/SWIDTH properties,
   "Regular" is used for FC_STYLE (see the function
   pcf_interpret_style in src/pcf/pcfread.c of FreeType).

   Unfortunately this behavior is not documented, so the following
   code may fail if FreeType changes the behavior in the future.  */

static Lisp_Object
get_adstyle_property (FcPattern *p)
{
  unsigned char *str, *end;
  Lisp_Object adstyle;

  if (FcPatternGetString (p, FC_STYLE, 0, (FcChar8 **) &str) != FcResultMatch)
    return Qnil;
  for (end = str; *end && *end != ' '; end++);
  if (*end)
    {
      char *newstr = alloca (end - str + 1);
      memcpy (newstr, str, end - str);
      newstr[end - str] = '\0';
      end = newstr + (end - str);
      str = newstr;
    }
  if (xstrcasecmp (str, "Regular") == 0
      || xstrcasecmp (str, "Bold") == 0
      || xstrcasecmp (str, "Oblique") == 0
      || xstrcasecmp (str, "Italic") == 0)
    return Qnil;
  adstyle = font_intern_prop (str, end - str, 1);
  if (font_style_to_value (FONT_WIDTH_INDEX, adstyle, 0) >= 0)
    return Qnil;
  return adstyle;
}

static Lisp_Object
ftfont_pattern_entity (FcPattern *p, Lisp_Object extra)
{
  Lisp_Object key, cache, entity;
<<<<<<< HEAD
  char *file, *str;
  int idx;
=======
  unsigned char *file, *str;
  int index;
>>>>>>> 140745c3
  int numeric;
  double dbl;
  FcBool b;

  if (FcPatternGetString (p, FC_FILE, 0, (FcChar8 **) &file) != FcResultMatch)
    return Qnil;
  if (FcPatternGetInteger (p, FC_INDEX, 0, &idx) != FcResultMatch)
    return Qnil;

  key = Fcons (make_unibyte_string ((char *) file, strlen ((char *) file)),
	       make_number (idx));
  cache = ftfont_lookup_cache (key, FTFONT_CACHE_FOR_ENTITY);
  entity = XCAR (cache);
  if (! NILP (entity))
    {
      Lisp_Object val = font_make_entity ();
      int i;

      for (i = 0; i < FONT_OBJLIST_INDEX; i++)
	ASET (val, i, AREF (entity, i));
      return val;
    }
  entity = font_make_entity ();
  XSETCAR (cache, entity);

  ASET (entity, FONT_TYPE_INDEX, Qfreetype);
  ASET (entity, FONT_REGISTRY_INDEX, Qiso10646_1);

  if (FcPatternGetString (p, FC_FOUNDRY, 0, (FcChar8 **) &str) == FcResultMatch)
    ASET (entity, FONT_FOUNDRY_INDEX, font_intern_prop (str, strlen (str), 1));
  if (FcPatternGetString (p, FC_FAMILY, 0, (FcChar8 **) &str) == FcResultMatch)
    ASET (entity, FONT_FAMILY_INDEX, font_intern_prop (str, strlen (str), 1));
  if (FcPatternGetInteger (p, FC_WEIGHT, 0, &numeric) == FcResultMatch)
    {
      if (numeric >= FC_WEIGHT_REGULAR && numeric < FC_WEIGHT_MEDIUM)
	numeric = FC_WEIGHT_MEDIUM;
      FONT_SET_STYLE (entity, FONT_WEIGHT_INDEX, make_number (numeric));
    }
  if (FcPatternGetInteger (p, FC_SLANT, 0, &numeric) == FcResultMatch)
    {
      numeric += 100;
      FONT_SET_STYLE (entity, FONT_SLANT_INDEX, make_number (numeric));
    }
  if (FcPatternGetInteger (p, FC_WIDTH, 0, &numeric) == FcResultMatch)
    {
      FONT_SET_STYLE (entity, FONT_WIDTH_INDEX, make_number (numeric));
    }
  if (FcPatternGetDouble (p, FC_PIXEL_SIZE, 0, &dbl) == FcResultMatch)
    {
      ASET (entity, FONT_SIZE_INDEX, make_number (dbl));
    }
  else
    ASET (entity, FONT_SIZE_INDEX, make_number (0));
  if (FcPatternGetInteger (p, FC_SPACING, 0, &numeric) == FcResultMatch)
    ASET (entity, FONT_SPACING_INDEX, make_number (numeric));
  if (FcPatternGetDouble (p, FC_DPI, 0, &dbl) == FcResultMatch)
    {
      int dpi = dbl;
      ASET (entity, FONT_DPI_INDEX, make_number (dpi));
    }
  if (FcPatternGetBool (p, FC_SCALABLE, 0, &b) == FcResultMatch
      && b == FcTrue)
    {
      ASET (entity, FONT_SIZE_INDEX, make_number (0));
      ASET (entity, FONT_AVGWIDTH_INDEX, make_number (0));
    }
  else
    {
      /* As this font is not scalable, parhaps this is a BDF or PCF
	 font. */
      FT_Face ft_face;

      ASET (entity, FONT_ADSTYLE_INDEX, get_adstyle_property (p));
      if ((ft_library || FT_Init_FreeType (&ft_library) == 0)
	  && FT_New_Face (ft_library, file, idx, &ft_face) == 0)
	{
	  BDF_PropertyRec rec;

	  if (FT_Get_BDF_Property (ft_face, "AVERAGE_WIDTH", &rec) == 0
	      && rec.type == BDF_PROPERTY_TYPE_INTEGER)
	    ASET (entity, FONT_AVGWIDTH_INDEX, make_number (rec.u.integer));
	  FT_Done_Face (ft_face);
	}
    }

  ASET (entity, FONT_EXTRA_INDEX, Fcopy_sequence (extra));
  font_put_extra (entity, QCfont_entity, key);
  return entity;
}


static Lisp_Object ftfont_generic_family_list;

static Lisp_Object
ftfont_resolve_generic_family (Lisp_Object family, FcPattern *pattern)
{
  Lisp_Object slot;
  FcPattern *match;
  FcResult result;
  FcLangSet *langset;

  family = Fintern (Fdowncase (SYMBOL_NAME (family)), Qnil);
  if (EQ (family, Qmono))
    family = Qmonospace;
  else if (EQ (family, Qsans) || EQ (family, Qsans__serif))
    family = Qsans_serif;
  slot = assq_no_quit (family, ftfont_generic_family_list);
  if (! CONSP (slot))
    return Qnil;
  if (! EQ (XCDR (slot), Qt))
    return XCDR (slot);
  pattern = FcPatternDuplicate (pattern);
  if (! pattern)
    goto err;
  FcPatternDel (pattern, FC_FOUNDRY);
  FcPatternDel (pattern, FC_FAMILY);
  FcPatternAddString (pattern, FC_FAMILY, SYMBOL_FcChar8 (family));
  if (FcPatternGetLangSet (pattern, FC_LANG, 0, &langset) != FcResultMatch)
    {
      /* This is to avoid the effect of locale.  */
      static const FcChar8 lang[] = "en";
      langset = FcLangSetCreate ();
      FcLangSetAdd (langset, lang);
      FcPatternAddLangSet (pattern, FC_LANG, langset);
      FcLangSetDestroy (langset);
    }
  FcConfigSubstitute (NULL, pattern, FcMatchPattern);
  FcDefaultSubstitute (pattern);
  match = FcFontMatch (NULL, pattern, &result);
  if (match)
    {
      FcChar8 *fam;

      if (FcPatternGetString (match, FC_FAMILY, 0, &fam) == FcResultMatch)
	family = intern ((char *) fam);
    }
  else
    family = Qnil;
  XSETCDR (slot, family);
  if (match) FcPatternDestroy (match);
 err:
  if (pattern) FcPatternDestroy (pattern);
  return family;
}

struct ftfont_cache_data
{
  FT_Face ft_face;
  FcCharSet *fc_charset;
};

static Lisp_Object
ftfont_lookup_cache (Lisp_Object key, enum ftfont_cache_for cache_for)
{
  Lisp_Object cache, val, entity;
  struct ftfont_cache_data *cache_data;

  if (FONT_ENTITY_P (key))
    {
      entity = key;
      val = assq_no_quit (QCfont_entity, AREF (entity, FONT_EXTRA_INDEX));
      xassert (CONSP (val));
      key = XCDR (val);
    }
  else
    entity = Qnil;

  if (NILP (ft_face_cache))
    cache = Qnil;
  else
    cache = Fgethash (key, ft_face_cache, Qnil);
  if (NILP (cache))
    {
      if (NILP (ft_face_cache))
	{
	  Lisp_Object args[2];

	  args[0] = QCtest;
	  args[1] = Qequal;
	  ft_face_cache = Fmake_hash_table (2, args);
	}
      cache_data = xmalloc (sizeof (struct ftfont_cache_data));
      cache_data->ft_face = NULL;
      cache_data->fc_charset = NULL;
      val = make_save_value (NULL, 0);
      XSAVE_VALUE (val)->integer = 0;
      XSAVE_VALUE (val)->pointer = cache_data;
      cache = Fcons (Qnil, val);
      Fputhash (key, cache, ft_face_cache);
    }
  else
    {
      val = XCDR (cache);
      cache_data = XSAVE_VALUE (val)->pointer;
    }

  if (cache_for == FTFONT_CACHE_FOR_ENTITY)
    return cache;

  if (cache_for == FTFONT_CACHE_FOR_FACE
      ? ! cache_data->ft_face : ! cache_data->fc_charset)
    {
      char *filename = SSDATA (XCAR (key));
      int idx = XINT (XCDR (key));

      if (cache_for == FTFONT_CACHE_FOR_FACE)
	{
	  if (! ft_library
	      && FT_Init_FreeType (&ft_library) != 0)
	    return Qnil;
	  if (FT_New_Face (ft_library, filename, idx, &cache_data->ft_face)
	      != 0)
	    return Qnil;
	}
      else
	{
	  FcPattern *pat = NULL;
	  FcFontSet *fontset = NULL;
	  FcObjectSet *objset = NULL;
	  FcCharSet *charset = NULL;

	  pat = FcPatternBuild (0, FC_FILE, FcTypeString, (FcChar8 *) filename,
				FC_INDEX, FcTypeInteger, idx, NULL);
	  if (! pat)
	    goto finish;
	  objset = FcObjectSetBuild (FC_CHARSET, FC_STYLE, NULL);
	  if (! objset)
	    goto finish;
	  fontset = FcFontList (NULL, pat, objset);
	  if (! fontset)
	    goto finish;
	  if (fontset && fontset->nfont > 0
	      && (FcPatternGetCharSet (fontset->fonts[0], FC_CHARSET, 0,
				       &charset)
		  == FcResultMatch))
	    cache_data->fc_charset = FcCharSetCopy (charset);
	  else
	    cache_data->fc_charset = FcCharSetCreate ();

	finish:
	  if (fontset)
	    FcFontSetDestroy (fontset);
	  if (objset)
	    FcObjectSetDestroy (objset);
	  if (pat)
	    FcPatternDestroy (pat);
	}
    }
  return cache;
}

FcCharSet *
ftfont_get_fc_charset (Lisp_Object entity)
{
  Lisp_Object val, cache;
  struct ftfont_cache_data *cache_data;

  cache = ftfont_lookup_cache (entity, FTFONT_CACHE_FOR_CHARSET);
  val = XCDR (cache);
  cache_data = XSAVE_VALUE (val)->pointer;
  return cache_data->fc_charset;
}

#ifdef HAVE_LIBOTF
static OTF *
ftfont_get_otf (struct ftfont_info *ftfont_info)
{
  OTF *otf;

  if (ftfont_info->otf)
    return ftfont_info->otf;
  if (! ftfont_info->maybe_otf)
    return NULL;
  otf = OTF_open_ft_face (ftfont_info->ft_size->face);
  if (! otf || OTF_get_table (otf, "head") < 0)
    {
      if (otf)
	OTF_close (otf);
      ftfont_info->maybe_otf = 0;
      return NULL;
    }
  ftfont_info->otf = otf;
  return otf;
}
#endif	/* HAVE_LIBOTF */

static Lisp_Object ftfont_get_cache (FRAME_PTR);
static Lisp_Object ftfont_list (Lisp_Object, Lisp_Object);
static Lisp_Object ftfont_match (Lisp_Object, Lisp_Object);
static Lisp_Object ftfont_list_family (Lisp_Object);
static Lisp_Object ftfont_open (FRAME_PTR, Lisp_Object, int);
static void ftfont_close (FRAME_PTR, struct font *);
static int ftfont_has_char (Lisp_Object, int);
static unsigned ftfont_encode_char (struct font *, int);
static int ftfont_text_extents (struct font *, unsigned *, int,
                                struct font_metrics *);
static int ftfont_get_bitmap (struct font *, unsigned,
                              struct font_bitmap *, int);
static int ftfont_anchor_point (struct font *, unsigned, int,
                                int *, int *);
#ifdef HAVE_LIBOTF
static Lisp_Object ftfont_otf_capability (struct font *);
# ifdef HAVE_M17N_FLT
static Lisp_Object ftfont_shape (Lisp_Object);
# endif
#endif

#ifdef HAVE_OTF_GET_VARIATION_GLYPHS
static int ftfont_variation_glyphs (struct font *, int c,
                                    unsigned variations[256]);
#endif /* HAVE_OTF_GET_VARIATION_GLYPHS */

struct font_driver ftfont_driver =
  {
    0,				/* Qfreetype */
    0,				/* case insensitive */
    ftfont_get_cache,
    ftfont_list,
    ftfont_match,
    ftfont_list_family,
    NULL,			/* free_entity */
    ftfont_open,
    ftfont_close,
    /* We can't draw a text without device dependent functions.  */
    NULL,			/* prepare_face */
    NULL,			/* done_face */
    ftfont_has_char,
    ftfont_encode_char,
    ftfont_text_extents,
    /* We can't draw a text without device dependent functions.  */
    NULL,			/* draw */
    ftfont_get_bitmap,
    NULL,			/* get_bitmap */
    NULL,			/* free_bitmap */
    NULL,			/* get_outline */
    ftfont_anchor_point,
#ifdef HAVE_LIBOTF
    ftfont_otf_capability,
#else  /* not HAVE_LIBOTF */
    NULL,
#endif	/* not HAVE_LIBOTF */
    NULL,			/* otf_drive */
    NULL,			/* start_for_frame */
    NULL,			/* end_for_frame */
#if defined (HAVE_M17N_FLT) && defined (HAVE_LIBOTF)
    ftfont_shape,
#else  /* not (HAVE_M17N_FLT && HAVE_LIBOTF) */
    NULL,
#endif	/* not (HAVE_M17N_FLT && HAVE_LIBOTF) */
    NULL,			/* check */

#ifdef HAVE_OTF_GET_VARIATION_GLYPHS
    ftfont_variation_glyphs,
#else
    NULL,
#endif

    ftfont_filter_properties, /* filter_properties */
  };

static Lisp_Object
ftfont_get_cache (FRAME_PTR f)
{
  return freetype_font_cache;
}

static int
ftfont_get_charset (Lisp_Object registry)
{
  char *str = SSDATA (SYMBOL_NAME (registry));
  char *re = alloca (SBYTES (SYMBOL_NAME (registry)) * 2 + 1);
  Lisp_Object regexp;
  int i, j;

  for (i = j = 0; i < SBYTES (SYMBOL_NAME (registry)); i++, j++)
    {
      if (str[i] == '.')
	re[j++] = '\\';
      else if (str[i] == '*')
	re[j++] = '.';
      re[j] = str[i];
      if (re[j] == '?')
	re[j] = '.';
    }
  re[j] = '\0';
  regexp = make_unibyte_string (re, j);
  for (i = 0; fc_charset_table[i].name; i++)
    if (fast_c_string_match_ignore_case (regexp, fc_charset_table[i].name) >= 0)
      break;
  if (! fc_charset_table[i].name)
    return -1;
  if (! fc_charset_table[i].fc_charset)
    {
      FcCharSet *charset = FcCharSetCreate ();
      int *uniquifier = fc_charset_table[i].uniquifier;

      if (! charset)
	return -1;
      for (j = 0; uniquifier[j]; j++)
	if (! FcCharSetAddChar (charset, uniquifier[j]))
	  {
	    FcCharSetDestroy (charset);
	    return -1;
	  }
      fc_charset_table[i].fc_charset = charset;
    }
  return i;
}

struct OpenTypeSpec
{
  Lisp_Object script;
  unsigned int script_tag, langsys_tag;
  int nfeatures[2];
  unsigned int *features[2];
};

#define OTF_SYM_TAG(SYM, TAG)					\
  do {								\
    unsigned char *p = SDATA (SYMBOL_NAME (SYM));		\
    TAG = (p[0] << 24) | (p[1] << 16) | (p[2] << 8) | p[3];	\
  } while (0)

#define OTF_TAG_STR(TAG, P)			\
  do {						\
    (P)[0] = (char) (TAG >> 24);		\
    (P)[1] = (char) ((TAG >> 16) & 0xFF);	\
    (P)[2] = (char) ((TAG >> 8) & 0xFF);	\
    (P)[3] = (char) (TAG & 0xFF);		\
    (P)[4] = '\0';				\
  } while (0)

#ifdef HAVE_LIBOTF
#define OTF_TAG_SYM(SYM, TAG)			\
  do {						\
    char str[5];				\
    						\
    OTF_TAG_STR (TAG, str);			\
    (SYM) = font_intern_prop (str, 4, 1);	\
  } while (0)
#endif


static struct OpenTypeSpec *
ftfont_get_open_type_spec (Lisp_Object otf_spec)
{
  struct OpenTypeSpec *spec = malloc (sizeof (struct OpenTypeSpec));
  Lisp_Object val;
  int i, j, negative;

  if (! spec)
    return NULL;
  spec->script = XCAR (otf_spec);
  if (! NILP (spec->script))
    {
      OTF_SYM_TAG (spec->script, spec->script_tag);
      val = assq_no_quit (spec->script, Votf_script_alist);
      if (CONSP (val) && SYMBOLP (XCDR (val)))
	spec->script = XCDR (val);
      else
	spec->script = Qnil;
    }
  else
    spec->script_tag = 0x44464C54; 	/* "DFLT" */
  otf_spec = XCDR (otf_spec);
  spec->langsys_tag = 0;
  if (! NILP (otf_spec))
    {
      val = XCAR (otf_spec);
      if (! NILP (val))
	OTF_SYM_TAG (val, spec->langsys_tag);
      otf_spec = XCDR (otf_spec);
    }
  spec->nfeatures[0] = spec->nfeatures[1] = 0;
  for (i = 0; i < 2 && ! NILP (otf_spec); i++, otf_spec = XCDR (otf_spec))
    {
      Lisp_Object len;

      val = XCAR (otf_spec);
      if (NILP (val))
	continue;
      len = Flength (val);
      spec->features[i] = malloc (sizeof (int) * XINT (len));
      if (! spec->features[i])
	{
	  if (i > 0 && spec->features[0])
	    free (spec->features[0]);
	  free (spec);
	  return NULL;
	}
      for (j = 0, negative = 0; CONSP (val); val = XCDR (val))
	{
	  if (NILP (XCAR (val)))
	    negative = 1;
	  else
	    {
	      unsigned int tag;

	      OTF_SYM_TAG (XCAR (val), tag);
	      spec->features[i][j++] = negative ? tag & 0x80000000 : tag;
	    }
	}
      spec->nfeatures[i] = j;
    }
  return spec;
}

static FcPattern *
ftfont_spec_pattern (Lisp_Object spec, char *otlayout, struct OpenTypeSpec **otspec, const char **langname)
{
  Lisp_Object tmp, extra;
  FcPattern *pattern = NULL;
  FcCharSet *charset = NULL;
  FcLangSet *langset = NULL;
  int n;
  int dpi = -1;
  int scalable = -1;
  Lisp_Object script = Qnil;
  Lisp_Object registry;
  int fc_charset_idx;

  if ((n = FONT_SLANT_NUMERIC (spec)) >= 0
      && n < 100)
    /* Fontconfig doesn't support reverse-italic/obligue.  */
    return NULL;

  if (INTEGERP (AREF (spec, FONT_DPI_INDEX)))
    dpi = XINT (AREF (spec, FONT_DPI_INDEX));
  if (INTEGERP (AREF (spec, FONT_AVGWIDTH_INDEX))
      && XINT (AREF (spec, FONT_AVGWIDTH_INDEX)) == 0)
    scalable = 1;

  registry = AREF (spec, FONT_REGISTRY_INDEX);
  if (NILP (registry)
      || EQ (registry, Qascii_0)
      || EQ (registry, Qiso10646_1)
      || EQ (registry, Qunicode_bmp))
    fc_charset_idx = -1;
  else
    {
      FcChar8 *lang;

      fc_charset_idx = ftfont_get_charset (registry);
      if (fc_charset_idx < 0)
	return NULL;
      charset = fc_charset_table[fc_charset_idx].fc_charset;
      *langname = fc_charset_table[fc_charset_idx].lang;
      lang = (FcChar8 *) *langname;
      if (lang)
	{
	  langset = FcLangSetCreate ();
	  if (! langset)
	    goto err;
	  FcLangSetAdd (langset, lang);
	}
    }

  otlayout[0] = '\0';
  for (extra = AREF (spec, FONT_EXTRA_INDEX);
       CONSP (extra); extra = XCDR (extra))
    {
      Lisp_Object key, val;

      key = XCAR (XCAR (extra)), val = XCDR (XCAR (extra));
      if (EQ (key, QCdpi))
	{
	  if (INTEGERP (val))
	    dpi = XINT (val);
	}
      else if (EQ (key, QClang))
	{
	  if (! langset)
	    langset = FcLangSetCreate ();
	  if (! langset)
	    goto err;
	  if (SYMBOLP (val))
	    {
	      if (! FcLangSetAdd (langset, SYMBOL_FcChar8 (val)))
		goto err;
	    }
	  else
	    for (; CONSP (val); val = XCDR (val))
	      if (SYMBOLP (XCAR (val))
		  && ! FcLangSetAdd (langset, SYMBOL_FcChar8 (XCAR (val))))
		goto err;
	}
      else if (EQ (key, QCotf))
	{
	  if (CONSP (val))
	    {
	      *otspec = ftfont_get_open_type_spec (val);
	      if (! *otspec)
		return NULL;
	      strcat (otlayout, "otlayout:");
	      OTF_TAG_STR ((*otspec)->script_tag, otlayout + 9);
	      script = (*otspec)->script;
	    }
	}
      else if (EQ (key, QCscript))
	script = val;
      else if (EQ (key, QCscalable))
	scalable = ! NILP (val);
    }

  if (! NILP (script) && ! charset)
    {
      Lisp_Object chars = assq_no_quit (script, Vscript_representative_chars);

      if (CONSP (chars) && CONSP (CDR (chars)))
	{
	  charset = FcCharSetCreate ();
	  if (! charset)
	    goto err;
	  for (chars = XCDR (chars); CONSP (chars); chars = XCDR (chars))
	    if (CHARACTERP (XCAR (chars))
		&& ! FcCharSetAddChar (charset, XUINT (XCAR (chars))))
	      goto err;
	}
    }

  pattern = FcPatternCreate ();
  if (! pattern)
    goto err;
  tmp = AREF (spec, FONT_FOUNDRY_INDEX);
  if (! NILP (tmp)
      && ! FcPatternAddString (pattern, FC_FOUNDRY, SYMBOL_FcChar8 (tmp)))
    goto err;
  tmp = AREF (spec, FONT_FAMILY_INDEX);
  if (! NILP (tmp)
      && ! FcPatternAddString (pattern, FC_FAMILY, SYMBOL_FcChar8 (tmp)))
    goto err;
  if (charset
      && ! FcPatternAddCharSet (pattern, FC_CHARSET, charset))
    goto err;
  if (langset
      && ! FcPatternAddLangSet (pattern, FC_LANG, langset))
    goto err;
  if (dpi >= 0
      && ! FcPatternAddDouble (pattern, FC_DPI, dpi))
    goto err;
  if (scalable >= 0
      && ! FcPatternAddBool (pattern, FC_SCALABLE, scalable ? FcTrue : FcFalse))
    goto err;

  goto finish;

 err:
  /* We come here because of unexpected error in fontconfig API call
     (usually insufficient memory).  */
  if (pattern)
    {
      FcPatternDestroy (pattern);
      pattern = NULL;
    }
  if (*otspec)
    {
      if ((*otspec)->nfeatures[0] > 0)
	free ((*otspec)->features[0]);
      if ((*otspec)->nfeatures[1] > 0)
	free ((*otspec)->features[1]);
      free (*otspec);
      *otspec = NULL;
    }

 finish:
  if (langset) FcLangSetDestroy (langset);
  if (charset && fc_charset_idx < 0) FcCharSetDestroy (charset);
  return pattern;
}

static Lisp_Object
ftfont_list (Lisp_Object frame, Lisp_Object spec)
{
  Lisp_Object val = Qnil, family, adstyle;
  int i;
  FcPattern *pattern;
  FcFontSet *fontset = NULL;
  FcObjectSet *objset = NULL;
  FcCharSet *charset;
  Lisp_Object chars = Qnil;
  char otlayout[15];		/* For "otlayout:XXXX" */
  struct OpenTypeSpec *otspec = NULL;
  int spacing = -1;
  const char *langname = NULL;

  if (! fc_initialized)
    {
      FcInit ();
      fc_initialized = 1;
    }

  pattern = ftfont_spec_pattern (spec, otlayout, &otspec, &langname);
  if (! pattern)
    return Qnil;
  if (FcPatternGetCharSet (pattern, FC_CHARSET, 0, &charset) != FcResultMatch)
    {
      val = assq_no_quit (QCscript, AREF (spec, FONT_EXTRA_INDEX));
      if (! NILP (val))
	{
	  val = assq_no_quit (XCDR (val), Vscript_representative_chars);
	  if (CONSP (val) && VECTORP (XCDR (val)))
	    chars = XCDR (val);
	}
      val = Qnil;
    }
  if (INTEGERP (AREF (spec, FONT_SPACING_INDEX)))
    spacing = XINT (AREF (spec, FONT_SPACING_INDEX));
  family = AREF (spec, FONT_FAMILY_INDEX);
  if (! NILP (family))
    {
      Lisp_Object resolved;

      resolved = ftfont_resolve_generic_family (family, pattern);
      if (! NILP (resolved))
	{
	  FcPatternDel (pattern, FC_FAMILY);
	  if (! FcPatternAddString (pattern, FC_FAMILY,
				    SYMBOL_FcChar8 (resolved)))
	    goto err;
	}
    }
  adstyle = AREF (spec, FONT_ADSTYLE_INDEX);
  if (! NILP (adstyle) && SBYTES (SYMBOL_NAME (adstyle)) == 0)
    adstyle = Qnil;
  objset = FcObjectSetBuild (FC_FOUNDRY, FC_FAMILY, FC_WEIGHT, FC_SLANT,
			     FC_WIDTH, FC_PIXEL_SIZE, FC_SPACING, FC_SCALABLE,
			     FC_STYLE, FC_FILE, FC_INDEX,
#ifdef FC_CAPABILITY
			     FC_CAPABILITY,
#endif	/* FC_CAPABILITY */
#ifdef FC_FONTFORMAT
			     FC_FONTFORMAT,
#endif
			     NULL);
  if (! objset)
    goto err;
  if (! NILP (chars))
    FcObjectSetAdd (objset, FC_CHARSET);

  fontset = FcFontList (NULL, pattern, objset);
  if (! fontset || fontset->nfont == 0)
    goto finish;
#if 0
  /* Need fix because this finds any fonts.  */
  if (fontset->nfont == 0 && ! NILP (family))
    {
      /* Try maching with configuration.  For instance, the
	 configuration may specify "Nimbus Mono L" as an alias of
	 "Courier".  */
      FcPattern *pat = FcPatternBuild (0, FC_FAMILY, FcTypeString,
				       SYMBOL_FcChar8 (family), NULL);
      FcChar8 *fam;

      if (FcConfigSubstitute (NULL, pat, FcMatchPattern) == FcTrue)
	{
	  for (i = 0;
	       FcPatternGetString (pat, FC_FAMILY, i, &fam) == FcResultMatch;
	       i++)
	    {
	      FcPatternDel (pattern, FC_FAMILY);
	      FcPatternAddString (pattern, FC_FAMILY, fam);
	      FcFontSetDestroy (fontset);
	      fontset = FcFontList (NULL, pattern, objset);
	      if (fontset && fontset->nfont > 0)
		break;
	    }
	}
    }
#endif
  for (i = 0; i < fontset->nfont; i++)
    {
      Lisp_Object entity;

      if (spacing >= 0)
	{
	  int this;

	  if ((FcPatternGetInteger (fontset->fonts[i], FC_SPACING, 0, &this)
	       == FcResultMatch)
	      && spacing != this)
	    continue;
	}

#ifdef FC_CAPABILITY
      if (otlayout[0])
	{
	  FcChar8 *this;

	  if (FcPatternGetString (fontset->fonts[i], FC_CAPABILITY, 0, &this)
	      != FcResultMatch
	      || ! strstr ((char *) this, otlayout))
	    continue;
	}
#endif	/* FC_CAPABILITY */
#ifdef HAVE_LIBOTF
      if (otspec)
	{
	  FcChar8 *file;
	  OTF *otf;

	  if (FcPatternGetString (fontset->fonts[i], FC_FILE, 0, &file)
	      != FcResultMatch)
	    continue;
	  otf = OTF_open ((char *) file);
	  if (! otf)
	    continue;
	  if (OTF_check_features (otf, 1,
				  otspec->script_tag, otspec->langsys_tag,
				  otspec->features[0],
				  otspec->nfeatures[0]) != 1
	      || OTF_check_features (otf, 0,
				     otspec->script_tag, otspec->langsys_tag,
				     otspec->features[1],
				     otspec->nfeatures[1]) != 1)
	    continue;
	}
#endif	/* HAVE_LIBOTF */
      if (VECTORP (chars))
	{
	  int j;

	  if (FcPatternGetCharSet (fontset->fonts[i], FC_CHARSET, 0, &charset)
	      != FcResultMatch)
	    continue;
	  for (j = 0; j < ASIZE (chars); j++)
	    if (NATNUMP (AREF (chars, j))
		&& FcCharSetHasChar (charset, XFASTINT (AREF (chars, j))))
	      break;
	  if (j == ASIZE (chars))
	    continue;
	}
      if (! NILP (adstyle) || langname)
	{
	  Lisp_Object this_adstyle = get_adstyle_property (fontset->fonts[i]);

	  if (! NILP (adstyle)
	      && (NILP (this_adstyle)
		  || xstrcasecmp (SSDATA (SYMBOL_NAME (adstyle)),
				  SSDATA (SYMBOL_NAME (this_adstyle))) != 0))
	    continue;
	  if (langname
	      && ! NILP (this_adstyle)
	      && xstrcasecmp (langname, SSDATA (SYMBOL_NAME (this_adstyle))))
	    continue;
	}
      entity = ftfont_pattern_entity (fontset->fonts[i],
				      AREF (spec, FONT_EXTRA_INDEX));
      if (! NILP (entity))
	val = Fcons (entity, val);
    }
  val = Fnreverse (val);
  goto finish;

 err:
  /* We come here because of unexpected error in fontconfig API call
     (usually insufficient memory).  */
  val = Qnil;

 finish:
  FONT_ADD_LOG ("ftfont-list", spec, val);
  if (objset) FcObjectSetDestroy (objset);
  if (fontset) FcFontSetDestroy (fontset);
  if (pattern) FcPatternDestroy (pattern);
  return val;
}

static Lisp_Object
ftfont_match (Lisp_Object frame, Lisp_Object spec)
{
  Lisp_Object entity = Qnil;
  FcPattern *pattern, *match = NULL;
  FcResult result;
  char otlayout[15];		/* For "otlayout:XXXX" */
  struct OpenTypeSpec *otspec = NULL;
  const char *langname = NULL;

  if (! fc_initialized)
    {
      FcInit ();
      fc_initialized = 1;
    }

  pattern = ftfont_spec_pattern (spec, otlayout, &otspec, &langname);
  if (! pattern)
    return Qnil;

  if (INTEGERP (AREF (spec, FONT_SIZE_INDEX)))
    {
      FcValue value;

      value.type = FcTypeDouble;
      value.u.d = XINT (AREF (spec, FONT_SIZE_INDEX));
      FcPatternAdd (pattern, FC_PIXEL_SIZE, value, FcFalse);
    }
  if (FcConfigSubstitute (NULL, pattern, FcMatchPattern) == FcTrue)
    {
      FcDefaultSubstitute (pattern);
      match = FcFontMatch (NULL, pattern, &result);
      if (match)
	{
	  entity = ftfont_pattern_entity (match, AREF (spec, FONT_EXTRA_INDEX));
	  FcPatternDestroy (match);
	  if (! NILP (AREF (spec, FONT_FAMILY_INDEX))
	      && NILP (assq_no_quit (AREF (spec, FONT_FAMILY_INDEX),
				     ftfont_generic_family_list))
	      && NILP (Fstring_equal (AREF (spec, FONT_FAMILY_INDEX),
				      AREF (entity, FONT_FAMILY_INDEX))))
	    entity = Qnil;
	}
    }
  FcPatternDestroy (pattern);

  FONT_ADD_LOG ("ftfont-match", spec, entity);
  return entity;
}

static Lisp_Object
ftfont_list_family (Lisp_Object frame)
{
  Lisp_Object list = Qnil;
  FcPattern *pattern = NULL;
  FcFontSet *fontset = NULL;
  FcObjectSet *objset = NULL;
  int i;

  if (! fc_initialized)
    {
      FcInit ();
      fc_initialized = 1;
    }

  pattern = FcPatternCreate ();
  if (! pattern)
    goto finish;
  objset = FcObjectSetBuild (FC_FAMILY, NULL);
  if (! objset)
    goto finish;
  fontset = FcFontList (NULL, pattern, objset);
  if (! fontset)
    goto finish;

  for (i = 0; i < fontset->nfont; i++)
    {
      FcPattern *pat = fontset->fonts[i];
      FcChar8 *str;

      if (FcPatternGetString (pat, FC_FAMILY, 0, &str) == FcResultMatch)
	list = Fcons (intern ((char *) str), list);
    }

 finish:
  if (objset) FcObjectSetDestroy (objset);
  if (fontset) FcFontSetDestroy (fontset);
  if (pattern) FcPatternDestroy (pattern);

  return list;
}


static Lisp_Object
ftfont_open (FRAME_PTR f, Lisp_Object entity, int pixel_size)
{
  struct ftfont_info *ftfont_info;
  struct font *font;
  struct ftfont_cache_data *cache_data;
  FT_Face ft_face;
  FT_Size ft_size;
  FT_UInt size;
  Lisp_Object val, filename, idx, cache, font_object;
  int scalable;
  int spacing;
  char name[256];
  int i, len;
  int upEM;

  val = assq_no_quit (QCfont_entity, AREF (entity, FONT_EXTRA_INDEX));
  if (! CONSP (val))
    return Qnil;
  val = XCDR (val);
  cache = ftfont_lookup_cache (entity, FTFONT_CACHE_FOR_FACE);
  if (NILP (cache))
    return Qnil;
  filename = XCAR (val);
  idx = XCDR (val);
  val = XCDR (cache);
  cache_data = XSAVE_VALUE (XCDR (cache))->pointer;
  ft_face = cache_data->ft_face;
  if (XSAVE_VALUE (val)->integer > 0)
    {
      /* FT_Face in this cache is already used by the different size.  */
      if (FT_New_Size (ft_face, &ft_size) != 0)
	return Qnil;
      if (FT_Activate_Size (ft_size) != 0)
	{
	  FT_Done_Size (ft_size);
	  return Qnil;
	}
    }
  XSAVE_VALUE (val)->integer++;
  size = XINT (AREF (entity, FONT_SIZE_INDEX));
  if (size == 0)
    size = pixel_size;
  if (FT_Set_Pixel_Sizes (ft_face, size, size) != 0)
    {
      if (XSAVE_VALUE (val)->integer == 0)
	FT_Done_Face (ft_face);
      return Qnil;
    }

  font_object = font_make_object (VECSIZE (struct ftfont_info), entity, size);
  ASET (font_object, FONT_TYPE_INDEX, Qfreetype);
  len = font_unparse_xlfd (entity, size, name, 256);
  if (len > 0)
    ASET (font_object, FONT_NAME_INDEX, make_string (name, len));
  len = font_unparse_fcname (entity, size, name, 256);
  if (len > 0)
    ASET (font_object, FONT_FULLNAME_INDEX, make_string (name, len));
  else
    ASET (font_object, FONT_FULLNAME_INDEX,
	  AREF (font_object, FONT_NAME_INDEX));
  ASET (font_object, FONT_FILE_INDEX, filename);
  ASET (font_object, FONT_FORMAT_INDEX, ftfont_font_format (NULL, filename));
  font = XFONT_OBJECT (font_object);
  ftfont_info = (struct ftfont_info *) font;
  ftfont_info->ft_size = ft_face->size;
  ftfont_info->index = XINT (idx);
#ifdef HAVE_LIBOTF
  ftfont_info->maybe_otf = ft_face->face_flags & FT_FACE_FLAG_SFNT;
  ftfont_info->otf = NULL;
#endif	/* HAVE_LIBOTF */
  /* This means that there's no need of transformation.  */
  ftfont_info->matrix.xx = 0;
  font->pixel_size = size;
  font->driver = &ftfont_driver;
  font->encoding_charset = font->repertory_charset = -1;

  upEM = ft_face->units_per_EM;
  scalable = (INTEGERP (AREF (entity, FONT_AVGWIDTH_INDEX))
	      && XINT (AREF (entity, FONT_AVGWIDTH_INDEX)) == 0);
  if (scalable)
    {
      font->ascent = ft_face->ascender * size / upEM;
      font->descent = - ft_face->descender * size / upEM;
      font->height = ft_face->height * size / upEM;
    }
  else
    {
      font->ascent = ft_face->size->metrics.ascender >> 6;
      font->descent = - ft_face->size->metrics.descender >> 6;
      font->height = ft_face->size->metrics.height >> 6;
    }
  if (INTEGERP (AREF (entity, FONT_SPACING_INDEX)))
    spacing = XINT (AREF (entity, FONT_SPACING_INDEX));
  else
    spacing = FC_PROPORTIONAL;
  if (spacing != FC_PROPORTIONAL
#ifdef FC_DUAL
      && spacing != FC_DUAL
#endif	/* FC_DUAL */
      )
    font->min_width = font->average_width = font->space_width
      = (scalable ? ft_face->max_advance_width * size / upEM
	 : ft_face->size->metrics.max_advance >> 6);
  else
    {
      int n;

      font->min_width = font->average_width = font->space_width = 0;
      for (i = 32, n = 0; i < 127; i++)
	if (FT_Load_Char (ft_face, i, FT_LOAD_DEFAULT) == 0)
	  {
	    int this_width = ft_face->glyph->metrics.horiAdvance >> 6;

	    if (this_width > 0
		&& (! font->min_width || font->min_width > this_width))
	      font->min_width = this_width;
	    if (i == 32)
	      font->space_width = this_width;
	    font->average_width += this_width;
	    n++;
	  }
      if (n > 0)
	font->average_width /= n;
    }

  font->baseline_offset = 0;
  font->relative_compose = 0;
  font->default_ascent = 0;
  font->vertical_centering = 0;
  if (scalable)
    {
      font->underline_position = -ft_face->underline_position * size / upEM;
      font->underline_thickness = ft_face->underline_thickness * size / upEM;
    }
  else
    {
      font->underline_position = -1;
      font->underline_thickness = 0;
    }

  return font_object;
}

static void
ftfont_close (FRAME_PTR f, struct font *font)
{
  struct ftfont_info *ftfont_info = (struct ftfont_info *) font;
  Lisp_Object val, cache;

  val = Fcons (font->props[FONT_FILE_INDEX], make_number (ftfont_info->index));
  cache = ftfont_lookup_cache (val, FTFONT_CACHE_FOR_FACE);
  xassert (CONSP (cache));
  val = XCDR (cache);
  (XSAVE_VALUE (val)->integer)--;
  if (XSAVE_VALUE (val)->integer == 0)
    {
      struct ftfont_cache_data *cache_data = XSAVE_VALUE (val)->pointer;

      FT_Done_Face (cache_data->ft_face);
#ifdef HAVE_LIBOTF
      if (ftfont_info->otf)
	OTF_close (ftfont_info->otf);
#endif
      cache_data->ft_face = NULL;
    }
  else
    FT_Done_Size (ftfont_info->ft_size);
}

static int
ftfont_has_char (Lisp_Object font, int c)
{
  struct charset *cs = NULL;

  if (EQ (AREF (font, FONT_ADSTYLE_INDEX), Qja)
      && charset_jisx0208 >= 0)
    cs = CHARSET_FROM_ID (charset_jisx0208);
  else if (EQ (AREF (font, FONT_ADSTYLE_INDEX), Qko)
      && charset_ksc5601 >= 0)
    cs = CHARSET_FROM_ID (charset_ksc5601);
  if (cs)
    return (ENCODE_CHAR (cs, c) != CHARSET_INVALID_CODE (cs));

  if (FONT_ENTITY_P (font))
    {
      FcCharSet *charset = ftfont_get_fc_charset (font);

      return (FcCharSetHasChar (charset, c) == FcTrue);
    }
  else
    {
      struct ftfont_info *ftfont_info;

      ftfont_info = (struct ftfont_info *) XFONT_OBJECT (font);
      return (FT_Get_Char_Index (ftfont_info->ft_size->face, (FT_ULong) c)
	      != 0);
    }
}

static unsigned
ftfont_encode_char (struct font *font, int c)
{
  struct ftfont_info *ftfont_info = (struct ftfont_info *) font;
  FT_Face ft_face = ftfont_info->ft_size->face;
  FT_ULong charcode = c;
  FT_UInt code = FT_Get_Char_Index (ft_face, charcode);

  return (code > 0 ? code : FONT_INVALID_CODE);
}

static int
ftfont_text_extents (struct font *font, unsigned int *code, int nglyphs, struct font_metrics *metrics)
{
  struct ftfont_info *ftfont_info = (struct ftfont_info *) font;
  FT_Face ft_face = ftfont_info->ft_size->face;
  int width = 0;
  int i, first;

  if (ftfont_info->ft_size != ft_face->size)
    FT_Activate_Size (ftfont_info->ft_size);
  if (metrics)
    memset (metrics, 0, sizeof (struct font_metrics));
  for (i = 0, first = 1; i < nglyphs; i++)
    {
      if (FT_Load_Glyph (ft_face, code[i], FT_LOAD_DEFAULT) == 0)
	{
	  FT_Glyph_Metrics *m = &ft_face->glyph->metrics;

	  if (first)
	    {
	      if (metrics)
		{
		  metrics->lbearing = m->horiBearingX >> 6;
		  metrics->rbearing = (m->horiBearingX + m->width) >> 6;
		  metrics->ascent = m->horiBearingY >> 6;
		  metrics->descent = (m->height - m->horiBearingY) >> 6;
		}
	      first = 0;
	    }
	  if (metrics)
	    {
	      if (metrics->lbearing > width + (m->horiBearingX >> 6))
		metrics->lbearing = width + (m->horiBearingX >> 6);
	      if (metrics->rbearing
		  < width + ((m->horiBearingX + m->width) >> 6))
		metrics->rbearing
		  = width + ((m->horiBearingX + m->width) >> 6);
	      if (metrics->ascent < (m->horiBearingY >> 6))
		metrics->ascent = m->horiBearingY >> 6;
	      if (metrics->descent > ((m->height - m->horiBearingY) >> 6))
		metrics->descent = (m->height - m->horiBearingY) >> 6;
	    }
	  width += m->horiAdvance >> 6;
	}
      else
	{
	  width += font->space_width;
	}
    }
  if (metrics)
    metrics->width = width;

  return width;
}

static int
ftfont_get_bitmap (struct font *font, unsigned int code, struct font_bitmap *bitmap, int bits_per_pixel)
{
  struct ftfont_info *ftfont_info = (struct ftfont_info *) font;
  FT_Face ft_face = ftfont_info->ft_size->face;
  FT_Int32 load_flags = FT_LOAD_RENDER;

  if (ftfont_info->ft_size != ft_face->size)
    FT_Activate_Size (ftfont_info->ft_size);
  if (bits_per_pixel == 1)
    {
#ifdef FT_LOAD_TARGET_MONO
      load_flags |= FT_LOAD_TARGET_MONO;
#else
      load_flags |= FT_LOAD_MONOCHROME;
#endif
    }
  else if (bits_per_pixel != 8)
    /* We don't support such a rendering.  */
    return -1;

  if (FT_Load_Glyph (ft_face, code, load_flags) != 0)
    return -1;
  bitmap->bits_per_pixel
    = (ft_face->glyph->bitmap.pixel_mode == FT_PIXEL_MODE_MONO ? 1
       : ft_face->glyph->bitmap.pixel_mode == FT_PIXEL_MODE_GRAY ? 8
       : ft_face->glyph->bitmap.pixel_mode == FT_PIXEL_MODE_LCD ? 8
       : ft_face->glyph->bitmap.pixel_mode == FT_PIXEL_MODE_LCD_V ? 8
       : -1);
  if (bitmap->bits_per_pixel < 0)
    /* We don't suport that kind of pixel mode.  */
    return -1;
  bitmap->rows = ft_face->glyph->bitmap.rows;
  bitmap->width = ft_face->glyph->bitmap.width;
  bitmap->pitch = ft_face->glyph->bitmap.pitch;
  bitmap->buffer = ft_face->glyph->bitmap.buffer;
  bitmap->left = ft_face->glyph->bitmap_left;
  bitmap->top = ft_face->glyph->bitmap_top;
  bitmap->advance = ft_face->glyph->metrics.horiAdvance >> 6;
  bitmap->extra = NULL;

  return 0;
}

static int
ftfont_anchor_point (struct font *font, unsigned int code, int idx,
		     int *x, int *y)
{
  struct ftfont_info *ftfont_info = (struct ftfont_info *) font;
  FT_Face ft_face = ftfont_info->ft_size->face;

  if (ftfont_info->ft_size != ft_face->size)
    FT_Activate_Size (ftfont_info->ft_size);
  if (FT_Load_Glyph (ft_face, code, FT_LOAD_DEFAULT) != 0)
    return -1;
  if (ft_face->glyph->format != FT_GLYPH_FORMAT_OUTLINE)
    return -1;
  if (idx >= ft_face->glyph->outline.n_points)
    return -1;
  *x = ft_face->glyph->outline.points[idx].x;
  *y = ft_face->glyph->outline.points[idx].y;
  return 0;
}

#ifdef HAVE_LIBOTF

static Lisp_Object
ftfont_otf_features (OTF_GSUB_GPOS *gsub_gpos)
{
  Lisp_Object scripts, langsyses, features, sym;
  int i, j, k, l;

  for (scripts = Qnil, i = gsub_gpos->ScriptList.ScriptCount - 1; i >= 0; i--)
    {
      OTF_Script *otf_script = gsub_gpos->ScriptList.Script + i;

      for (langsyses = Qnil, j = otf_script->LangSysCount - 1; j >= -1; j--)
	{
	  OTF_LangSys *otf_langsys;

	  if (j >= 0)
	    otf_langsys = otf_script->LangSys + j;
	  else if (otf_script->DefaultLangSysOffset)
	    otf_langsys = &otf_script->DefaultLangSys;
	  else
	    break;

	  for (features = Qnil, k = otf_langsys->FeatureCount - 1; k >= 0; k--)
	    {
	      l = otf_langsys->FeatureIndex[k];
	      if (l >= gsub_gpos->FeatureList.FeatureCount)
		continue;
	      OTF_TAG_SYM (sym, gsub_gpos->FeatureList.Feature[l].FeatureTag);
	      features = Fcons (sym, features);
	    }
	  if (j >= 0)
	    OTF_TAG_SYM (sym, otf_script->LangSysRecord[j].LangSysTag);
	  else
	    sym = Qnil;
	  langsyses = Fcons (Fcons (sym, features), langsyses);
	}

      OTF_TAG_SYM (sym, gsub_gpos->ScriptList.Script[i].ScriptTag);
      scripts = Fcons (Fcons (sym, langsyses), scripts);
    }
  return scripts;

}


static Lisp_Object
ftfont_otf_capability (struct font *font)
{
  struct ftfont_info *ftfont_info = (struct ftfont_info *) font;
  OTF *otf = ftfont_get_otf (ftfont_info);
  Lisp_Object gsub_gpos;

  if (! otf)
    return Qnil;
  gsub_gpos = Fcons (Qnil, Qnil);
  if (OTF_get_table (otf, "GSUB") == 0
      && otf->gsub->FeatureList.FeatureCount > 0)
    XSETCAR (gsub_gpos, ftfont_otf_features (otf->gsub));
  if (OTF_get_table (otf, "GPOS") == 0
      && otf->gpos->FeatureList.FeatureCount > 0)
    XSETCDR (gsub_gpos, ftfont_otf_features (otf->gpos));
  return gsub_gpos;
}

#ifdef HAVE_M17N_FLT

#if (((LIBOTF_MAJOR_VERSION > 1) || (LIBOTF_RELEASE_NUMBER >= 10))	\
     && ((M17NLIB_MAJOR_VERSION > 1) || (M17NLIB_MINOR_VERSION >= 6)))
/* We can use the new feature of libotf and m17n-flt to handle the
   character encoding scheme introduced in Unicode 5.1 and 5.2 for
   some Agian scripts.  */
#define M17N_FLT_USE_NEW_FEATURE
#endif

struct MFLTFontFT
{
  MFLTFont flt_font;
  struct font *font;
  FT_Face ft_face;
  OTF *otf;
  FT_Matrix *matrix;
};

static int
ftfont_get_glyph_id (MFLTFont *font, MFLTGlyphString *gstring,
		     int from, int to)
{
  struct MFLTFontFT *flt_font_ft = (struct MFLTFontFT *) font;
  FT_Face ft_face = flt_font_ft->ft_face;
  MFLTGlyph *g;

  for (g = gstring->glyphs + from; from < to; g++, from++)
    if (! g->encoded)
      {
	FT_UInt code = FT_Get_Char_Index (ft_face, g->code);

	g->code = code > 0 ? code : FONT_INVALID_CODE;
	g->encoded = 1;
      }
  return 0;
}

/* Operators for 26.6 fixed fractional pixel format */

#define FLOOR(x)    ((x) & -64)
#define CEIL(x)	    (((x)+63) & -64)
#define ROUND(x)    (((x)+32) & -64)

static int
ftfont_get_metrics (MFLTFont *font, MFLTGlyphString *gstring,
		    int from, int to)
{
  struct MFLTFontFT *flt_font_ft = (struct MFLTFontFT *) font;
  FT_Face ft_face = flt_font_ft->ft_face;
  MFLTGlyph *g;

  for (g = gstring->glyphs + from; from < to; g++, from++)
    if (! g->measured)
      {
	if (g->code != FONT_INVALID_CODE)
	  {
	    FT_Glyph_Metrics *m;
	    int lbearing, rbearing, ascent, descent, xadv;

	    if (FT_Load_Glyph (ft_face, g->code, FT_LOAD_DEFAULT) != 0)
	      abort ();
	    m = &ft_face->glyph->metrics;
	    if (flt_font_ft->matrix)
	      {
		FT_Vector v[4];
		int i;

		v[0].x = v[1].x = m->horiBearingX;
		v[2].x = v[3].x = m->horiBearingX + m->width;
		v[0].y = v[2].y = m->horiBearingY;
		v[1].y = v[3].y = m->horiBearingY - m->height;
		for (i = 0; i < 4; i++)
		  FT_Vector_Transform (v + i, flt_font_ft->matrix);
		g->lbearing = v[0].x < v[1].x ? FLOOR (v[0].x) : FLOOR (v[1].x);
		g->rbearing = v[2].x > v[3].x ? CEIL (v[2].x) : CEIL (v[3].x);
		g->ascent = v[0].y > v[2].y ? CEIL (v[0].y) : CEIL (v[2].y);
		g->descent = v[1].y < v[3].y ? - FLOOR (v[1].y) : - FLOOR (v[3].y);
	      }
	    else
	      {
		g->lbearing = FLOOR (m->horiBearingX);
		g->rbearing = CEIL (m->horiBearingX + m->width);
		g->ascent = CEIL (m->horiBearingY);
		g->descent = - FLOOR (m->horiBearingY - m->height);
	      }
	    g->xadv = ROUND (ft_face->glyph->advance.x);
	  }
	else
	  {
	    g->lbearing = 0;
	    g->rbearing = g->xadv = flt_font_ft->font->space_width << 6;
	    g->ascent = flt_font_ft->font->ascent << 6;
	    g->descent = flt_font_ft->font->descent << 6;
	  }
	g->yadv = 0;
	g->measured = 1;
      }
  return 0;
}

static int
ftfont_check_otf (MFLTFont *font, MFLTOtfSpec *spec)
{
#define FEATURE_NONE(IDX) (! spec->features[IDX])

#define FEATURE_ANY(IDX)	\
  (spec->features[IDX]		\
   && spec->features[IDX][0] == 0xFFFFFFFF && spec->features[IDX][1] == 0)

  struct MFLTFontFT *flt_font_ft = (struct MFLTFontFT *) font;
  OTF *otf = flt_font_ft->otf;
  OTF_Tag *tags;
  int i, n, negative;

  if (FEATURE_ANY (0) && FEATURE_ANY (1))
    /* Return 1 iff any of GSUB or GPOS support the script (and language).  */
    return (otf
	    && (OTF_check_features (otf, 0, spec->script, spec->langsys,
				    NULL, 0) > 0
		|| OTF_check_features (otf, 1, spec->script, spec->langsys,
				       NULL, 0) > 0));

  for (i = 0; i < 2; i++)
    if (! FEATURE_ANY (i))
      {
	if (FEATURE_NONE (i))
	  {
	    if (otf
		&& OTF_check_features (otf, i == 0, spec->script, spec->langsys,
				       NULL, 0) > 0)
	      return 0;
	    continue;
	  }
	if (spec->features[i][0] == 0xFFFFFFFF)
	  {
	    if (! otf
		|| OTF_check_features (otf, i == 0, spec->script, spec->langsys,
				       NULL, 0) <= 0)
	      continue;
	  }
	else if (! otf)
	  return 0;
	for (n = 1; spec->features[i][n]; n++);
	tags = alloca (sizeof (OTF_Tag) * n);
	for (n = 0, negative = 0; spec->features[i][n]; n++)
	  {
	    if (spec->features[i][n] == 0xFFFFFFFF)
	      negative = 1;
	    else if (negative)
	      tags[n - 1] = spec->features[i][n] | 0x80000000;
	    else
	      tags[n] = spec->features[i][n];
	  }
#ifdef M17N_FLT_USE_NEW_FEATURE
	if (OTF_check_features (otf, i == 0, spec->script, spec->langsys,
				tags, n - negative) != 1)
	  return 0;
#else  /* not M17N_FLT_USE_NEW_FEATURE */
	if (n - negative > 0
	    && OTF_check_features (otf, i == 0, spec->script, spec->langsys,
				   tags, n - negative) != 1)
	  return 0;
#endif	/* not M17N_FLT_USE_NEW_FEATURE */
      }
  return 1;
#undef FEATURE_NONE
#undef FEATURE_ANY
}

#define DEVICE_DELTA(table, size)				\
  (((size) >= (table).StartSize && (size) <= (table).EndSize)	\
   ? (table).DeltaValue[(size) - (table).StartSize] << 6	\
   : 0)

static void
adjust_anchor (FT_Face ft_face, OTF_Anchor *anchor,
	       unsigned code, int x_ppem, int y_ppem, int *x, int *y)
{
  if (anchor->AnchorFormat == 2)
    {
      FT_Outline *outline;
      int ap = anchor->f.f1.AnchorPoint;

      FT_Load_Glyph (ft_face, (FT_UInt) code, FT_LOAD_MONOCHROME);
      outline = &ft_face->glyph->outline;
      if (ap < outline->n_points)
	{
	  *x = outline->points[ap].x << 6;
	  *y = outline->points[ap].y << 6;
	}
    }
  else if (anchor->AnchorFormat == 3)
    {
      if (anchor->f.f2.XDeviceTable.offset
	  && anchor->f.f2.XDeviceTable.DeltaValue)
	*x += DEVICE_DELTA (anchor->f.f2.XDeviceTable, x_ppem);
      if (anchor->f.f2.YDeviceTable.offset
	  && anchor->f.f2.YDeviceTable.DeltaValue)
	*y += DEVICE_DELTA (anchor->f.f2.YDeviceTable, y_ppem);
    }
}

static OTF_GlyphString otf_gstring;

static void
setup_otf_gstring (int size)
{
  if (otf_gstring.size == 0)
    {
      otf_gstring.glyphs = (OTF_Glyph *) xmalloc (sizeof (OTF_Glyph) * size);
      otf_gstring.size = size;
    }
  else if (otf_gstring.size < size)
    {
      otf_gstring.glyphs = xrealloc (otf_gstring.glyphs,
				     sizeof (OTF_Glyph) * size);
      otf_gstring.size = size;
    }
  otf_gstring.used = size;
  memset (otf_gstring.glyphs, 0, sizeof (OTF_Glyph) * size);
}

#ifdef M17N_FLT_USE_NEW_FEATURE

/* Pack 32-bit OTF tag (0x7F7F7F7F) into 28-bit (0x0FFFFFFF).  */
#define PACK_OTF_TAG(TAG)	\
  ((((TAG) & 0x7F000000) >> 3)	\
    | (((TAG) & 0x7F0000) >> 2)	\
    | (((TAG) & 0x7F00) >> 1)	\
    | ((TAG) & 0x7F))

/* Assuming that FONT is an OpenType font, apply OpenType features
   specified in SPEC on glyphs between FROM and TO of IN, and record
   the lastly applied feature in each glyph of IN.  If OUT is not
   NULL, append the resulting glyphs to OUT while storing glyph
   position adjustment information in ADJUSTMENT.  */

static int
ftfont_drive_otf (MFLTFont *font,
		  MFLTOtfSpec *spec,
		  MFLTGlyphString *in,
		  int from,
		  int to,
		  MFLTGlyphString *out,
		  MFLTGlyphAdjustment *adjustment)
{
  struct MFLTFontFT *flt_font_ft = (struct MFLTFontFT *) font;
  FT_Face ft_face = flt_font_ft->ft_face;
  OTF *otf = flt_font_ft->otf;
  int len = to - from;
  int i, j, gidx;
  OTF_Glyph *otfg;
  char script[5], *langsys = NULL;
  char *gsub_features = NULL, *gpos_features = NULL;
  OTF_Feature *features;

  if (len == 0)
    return from;
  OTF_tag_name (spec->script, script);
  if (spec->langsys)
    {
      langsys = alloca (5);
      OTF_tag_name (spec->langsys, langsys);
    }
  for (i = 0; i < 2; i++)
    {
      char *p;

      if (spec->features[i] && spec->features[i][1] != 0xFFFFFFFF)
	{
	  for (j = 0; spec->features[i][j]; j++);
	  if (i == 0)
	    p = gsub_features = alloca (6 * j);
	  else
	    p = gpos_features = alloca (6 * j);
	  for (j = 0; spec->features[i][j]; j++)
	    {
	      if (spec->features[i][j] == 0xFFFFFFFF)
		*p++ = '*', *p++ = ',';
	      else
		{
		  OTF_tag_name (spec->features[i][j], p);
		  p[4] = ',';
		  p += 5;
		}
	    }
	  *--p = '\0';
	}
    }

  setup_otf_gstring (len);
  for (i = 0; i < len; i++)
    {
      otf_gstring.glyphs[i].c = in->glyphs[from + i].c;
      otf_gstring.glyphs[i].glyph_id = in->glyphs[from + i].code;
    }

  OTF_drive_gdef (otf, &otf_gstring);
  gidx = out ? out->used : from;

  if (gsub_features && out)
    {
      if (OTF_drive_gsub_with_log (otf, &otf_gstring, script, langsys,
				   gsub_features) < 0)
	goto simple_copy;
      if (out->allocated < out->used + otf_gstring.used)
	return -2;
      features = otf->gsub->FeatureList.Feature;
      for (i = 0, otfg = otf_gstring.glyphs; i < otf_gstring.used; )
	{
	  MFLTGlyph *g;
	  int min_from, max_to;
	  int j;
	  int feature_idx = otfg->positioning_type >> 4;

	  g = out->glyphs + out->used;
	  *g = in->glyphs[from + otfg->f.index.from];
	  if (g->code != otfg->glyph_id)
	    {
	      g->c = 0;
	      g->code = otfg->glyph_id;
	      g->measured = 0;
	    }
	  out->used++;
	  min_from = g->from;
	  max_to = g->to;
	  if (otfg->f.index.from < otfg->f.index.to)
	    {
	      /* OTFG substitutes multiple glyphs in IN.  */
	      for (j = from + otfg->f.index.from + 1;
		   j <= from + otfg->f.index.to; j++)
		{
		  if (min_from > in->glyphs[j].from)
		    min_from = in->glyphs[j].from;
		  if (max_to < in->glyphs[j].to)
		    max_to = in->glyphs[j].to;
		}
	      g->from = min_from;
	      g->to = max_to;
	    }
	  if (feature_idx)
	    {
	      unsigned int tag = features[feature_idx - 1].FeatureTag;
	      tag = PACK_OTF_TAG (tag);
	      g->internal = (g->internal & ~0x1FFFFFFF) | tag;
	    }
	  for (i++, otfg++; (i < otf_gstring.used
			     && otfg->f.index.from == otfg[-1].f.index.from);
	       i++, otfg++)
	    {
	      g = out->glyphs + out->used;
	      *g = in->glyphs[from + otfg->f.index.to];
	      if (g->code != otfg->glyph_id)
		{
		  g->c = 0;
		  g->code = otfg->glyph_id;
		  g->measured = 0;
		}
	      feature_idx = otfg->positioning_type >> 4;
	      if (feature_idx)
		{
		  unsigned int tag = features[feature_idx - 1].FeatureTag;
		  tag = PACK_OTF_TAG (tag);
		  g->internal = (g->internal & ~0x1FFFFFFF) | tag;
		}
	      out->used++;
	    }
	}
    }
  else if (gsub_features)
    {
      /* Just for checking which features will be applied.  */
      if (OTF_drive_gsub_with_log (otf, &otf_gstring, script, langsys,
				   gsub_features) < 0)
	goto simple_copy;
      features = otf->gsub->FeatureList.Feature;
      for (i = 0, otfg = otf_gstring.glyphs; i < otf_gstring.used; i++,
	     otfg++)
	{
	  int feature_idx = otfg->positioning_type >> 4;

	  if (feature_idx)
	    {
	      unsigned int tag = features[feature_idx - 1].FeatureTag;
	      tag = PACK_OTF_TAG (tag);
	      for (j = otfg->f.index.from; j <= otfg->f.index.to; j++)
		{
		  MFLTGlyph *g = in->glyphs + (from + j);
		  g->internal = (g->internal & ~0x1FFFFFFF) | tag;
		}
	    }
	}
    }
  else if (out)
    {
      if (out->allocated < out->used + len)
	return -2;
      for (i = 0; i < len; i++)
	out->glyphs[out->used++] = in->glyphs[from + i];
    }

  if (gpos_features && out)
    {
      MFLTGlyph *base = NULL, *mark = NULL, *g;
      int x_ppem, y_ppem, x_scale, y_scale;

      if (OTF_drive_gpos_with_log (otf, &otf_gstring, script, langsys,
				   gpos_features) < 0)
	return to;
      features = otf->gpos->FeatureList.Feature;
      x_ppem = ft_face->size->metrics.x_ppem;
      y_ppem = ft_face->size->metrics.y_ppem;
      x_scale = ft_face->size->metrics.x_scale;
      y_scale = ft_face->size->metrics.y_scale;

      for (i = 0, otfg = otf_gstring.glyphs, g = out->glyphs + gidx;
	   i < otf_gstring.used; i++, otfg++, g++)
	{
	  MFLTGlyph *prev;
	  int feature_idx = otfg->positioning_type >> 4;

	  if (feature_idx)
	    {
	      unsigned int tag = features[feature_idx - 1].FeatureTag;
	      tag = PACK_OTF_TAG (tag);
	      g->internal = (g->internal & ~0x1FFFFFFF) | tag;
	    }

	  if (! otfg->glyph_id)
	    continue;
	  switch (otfg->positioning_type & 0xF)
	    {
	    case 0:
	      break;
	    case 1: 		/* Single */
	    case 2: 		/* Pair */
	      {
		int format = otfg->f.f1.format;

		if (format & OTF_XPlacement)
		  adjustment[i].xoff
		    = otfg->f.f1.value->XPlacement * x_scale / 0x10000;
		if (format & OTF_XPlaDevice)
		  adjustment[i].xoff
		    += DEVICE_DELTA (otfg->f.f1.value->XPlaDevice, x_ppem);
		if (format & OTF_YPlacement)
		  adjustment[i].yoff
		    = - (otfg->f.f1.value->YPlacement * y_scale / 0x10000);
		if (format & OTF_YPlaDevice)
		  adjustment[i].yoff
		    -= DEVICE_DELTA (otfg->f.f1.value->YPlaDevice, y_ppem);
		if (format & OTF_XAdvance)
		  adjustment[i].xadv
		    += otfg->f.f1.value->XAdvance * x_scale / 0x10000;
		if (format & OTF_XAdvDevice)
		  adjustment[i].xadv
		    += DEVICE_DELTA (otfg->f.f1.value->XAdvDevice, x_ppem);
		if (format & OTF_YAdvance)
		  adjustment[i].yadv
		    += otfg->f.f1.value->YAdvance * y_scale / 0x10000;
		if (format & OTF_YAdvDevice)
		  adjustment[i].yadv
		    += DEVICE_DELTA (otfg->f.f1.value->YAdvDevice, y_ppem);
		adjustment[i].set = 1;
	      }
	      break;
	    case 3:		/* Cursive */
	      /* Not yet supported.  */
	      break;
	    case 4:		/* Mark-to-Base */
	    case 5:		/* Mark-to-Ligature */
	      if (! base)
		break;
	      prev = base;
	      goto label_adjust_anchor;
	    default:		/* i.e. case 6 Mark-to-Mark */
	      if (! mark)
		break;
	      prev = mark;

	    label_adjust_anchor:
	      {
		int base_x, base_y, mark_x, mark_y;
		int this_from, this_to;

		base_x = otfg->f.f4.base_anchor->XCoordinate * x_scale / 0x10000;
		base_y = otfg->f.f4.base_anchor->YCoordinate * y_scale / 0x10000;
		mark_x = otfg->f.f4.mark_anchor->XCoordinate * x_scale / 0x10000;
		mark_y = otfg->f.f4.mark_anchor->YCoordinate * y_scale / 0x10000;

		if (otfg->f.f4.base_anchor->AnchorFormat != 1)
		  adjust_anchor (ft_face, otfg->f.f4.base_anchor,
				 prev->code, x_ppem, y_ppem, &base_x, &base_y);
		if (otfg->f.f4.mark_anchor->AnchorFormat != 1)
		  adjust_anchor (ft_face, otfg->f.f4.mark_anchor, g->code,
				 x_ppem, y_ppem, &mark_x, &mark_y);
		adjustment[i].xoff = (base_x - mark_x);
		adjustment[i].yoff = - (base_y - mark_y);
		adjustment[i].back = (g - prev);
		adjustment[i].xadv = 0;
		adjustment[i].advance_is_absolute = 1;
		adjustment[i].set = 1;
		this_from = g->from;
		this_to = g->to;
		for (j = 0; prev + j < g; j++)
		  {
		    if (this_from > prev[j].from)
		      this_from = prev[j].from;
		    if (this_to < prev[j].to)
		      this_to = prev[j].to;
		  }
		for (; prev <= g; prev++)
		  {
		    prev->from = this_from;
		    prev->to = this_to;
		  }
	      }
	    }
	  if (otfg->GlyphClass == OTF_GlyphClass0)
	    base = mark = g;
	  else if (otfg->GlyphClass == OTF_GlyphClassMark)
	    mark = g;
	  else
	    base = g;
	}
    }
  else if (gpos_features)
    {
      if (OTF_drive_gpos_with_log (otf, &otf_gstring, script, langsys,
				   gpos_features) < 0)
	return to;
      features = otf->gpos->FeatureList.Feature;
      for (i = 0, otfg = otf_gstring.glyphs; i < otf_gstring.used;
	   i++, otfg++)
	if (otfg->positioning_type & 0xF)
	  {
	    int feature_idx = otfg->positioning_type >> 4;

	    if (feature_idx)
	      {
		unsigned int tag = features[feature_idx - 1].FeatureTag;
		tag = PACK_OTF_TAG (tag);
		for (j = otfg->f.index.from; j <= otfg->f.index.to; j++)
		  {
		    MFLTGlyph *g = in->glyphs + (from + j);
		    g->internal = (g->internal & ~0x1FFFFFFF) | tag;
		  }
	      }
	  }
    }
  return to;

 simple_copy:
  if (! out)
    return to;
  if (out->allocated < out->used + len)
    return -2;
  font->get_metrics (font, in, from, to);
  memcpy (out->glyphs + out->used, in->glyphs + from,
	  sizeof (MFLTGlyph) * len);
  out->used += len;
  return to;
}

static int
ftfont_try_otf (MFLTFont *font, MFLTOtfSpec *spec,
		MFLTGlyphString *in, int from, int to)
{
  return ftfont_drive_otf (font, spec, in, from, to, NULL, NULL);
}

#else  /* not M17N_FLT_USE_NEW_FEATURE */

static int
ftfont_drive_otf (MFLTFont *font, MFLTOtfSpec *spec, MFLTGlyphString *in,
		  int from, int to,
		  MFLTGlyphString *out, MFLTGlyphAdjustment *adjustment)
{
  struct MFLTFontFT *flt_font_ft = (struct MFLTFontFT *) font;
  FT_Face ft_face = flt_font_ft->ft_face;
  OTF *otf = flt_font_ft->otf;
  int len = to - from;
  int i, j, gidx;
  OTF_Glyph *otfg;
  char script[5], *langsys = NULL;
  char *gsub_features = NULL, *gpos_features = NULL;

  if (len == 0)
    return from;
  OTF_tag_name (spec->script, script);
  if (spec->langsys)
    {
      langsys = alloca (5);
      OTF_tag_name (spec->langsys, langsys);
    }
  for (i = 0; i < 2; i++)
    {
      char *p;

      if (spec->features[i] && spec->features[i][1] != 0xFFFFFFFF)
	{
	  for (j = 0; spec->features[i][j]; j++);
	  if (i == 0)
	    p = gsub_features = alloca (6 * j);
	  else
	    p = gpos_features = alloca (6 * j);
	  for (j = 0; spec->features[i][j]; j++)
	    {
	      if (spec->features[i][j] == 0xFFFFFFFF)
		*p++ = '*', *p++ = ',';
	      else
		{
		  OTF_tag_name (spec->features[i][j], p);
		  p[4] = ',';
		  p += 5;
		}
	    }
	  *--p = '\0';
	}
    }

  setup_otf_gstring (len);
  for (i = 0; i < len; i++)
    {
      otf_gstring.glyphs[i].c = in->glyphs[from + i].c;
      otf_gstring.glyphs[i].glyph_id = in->glyphs[from + i].code;
    }

  OTF_drive_gdef (otf, &otf_gstring);
  gidx = out->used;

  if (gsub_features)
    {
      if (OTF_drive_gsub (otf, &otf_gstring, script, langsys, gsub_features)
	  < 0)
	goto simple_copy;
      if (out->allocated < out->used + otf_gstring.used)
	return -2;
      for (i = 0, otfg = otf_gstring.glyphs; i < otf_gstring.used; )
	{
	  MFLTGlyph *g;
	  int min_from, max_to;
	  int j;

	  g = out->glyphs + out->used;
	  *g = in->glyphs[from + otfg->f.index.from];
	  if (g->code != otfg->glyph_id)
	    {
	      g->c = 0;
	      g->code = otfg->glyph_id;
	      g->measured = 0;
	    }
	  out->used++;
	  min_from = g->from;
	  max_to = g->to;
	  if (otfg->f.index.from < otfg->f.index.to)
	    {
	      /* OTFG substitutes multiple glyphs in IN.  */
	      for (j = from + otfg->f.index.from + 1;
		   j <= from + otfg->f.index.to; j++)
		{
		  if (min_from > in->glyphs[j].from)
		    min_from = in->glyphs[j].from;
		  if (max_to < in->glyphs[j].to)
		    max_to = in->glyphs[j].to;
		}
	      g->from = min_from;
	      g->to = max_to;
	    }
	  for (i++, otfg++; (i < otf_gstring.used
			     && otfg->f.index.from == otfg[-1].f.index.from);
	       i++, otfg++)
	    {
	      g = out->glyphs + out->used;
	      *g = in->glyphs[from + otfg->f.index.to];
	      if (g->code != otfg->glyph_id)
		{
		  g->c = 0;
		  g->code = otfg->glyph_id;
		  g->measured = 0;
		}
	      out->used++;
	    }
	}
    }
  else
    {
      if (out->allocated < out->used + len)
	return -2;
      for (i = 0; i < len; i++)
	out->glyphs[out->used++] = in->glyphs[from + i];
    }

  if (gpos_features)
    {
      MFLTGlyph *base = NULL, *mark = NULL, *g;
      int x_ppem, y_ppem, x_scale, y_scale;

      if (OTF_drive_gpos (otf, &otf_gstring, script, langsys, gpos_features)
	  < 0)
	return to;

      x_ppem = ft_face->size->metrics.x_ppem;
      y_ppem = ft_face->size->metrics.y_ppem;
      x_scale = ft_face->size->metrics.x_scale;
      y_scale = ft_face->size->metrics.y_scale;

      for (i = 0, otfg = otf_gstring.glyphs, g = out->glyphs + gidx;
	   i < otf_gstring.used; i++, otfg++, g++)
	{
	  MFLTGlyph *prev;

	  if (! otfg->glyph_id)
	    continue;
	  switch (otfg->positioning_type)
	    {
	    case 0:
	      break;
	    case 1: 		/* Single */
	    case 2: 		/* Pair */
	      {
		int format = otfg->f.f1.format;

		if (format & OTF_XPlacement)
		  adjustment[i].xoff
		    = otfg->f.f1.value->XPlacement * x_scale / 0x10000;
		if (format & OTF_XPlaDevice)
		  adjustment[i].xoff
		    += DEVICE_DELTA (otfg->f.f1.value->XPlaDevice, x_ppem);
		if (format & OTF_YPlacement)
		  adjustment[i].yoff
		    = - (otfg->f.f1.value->YPlacement * y_scale / 0x10000);
		if (format & OTF_YPlaDevice)
		  adjustment[i].yoff
		    -= DEVICE_DELTA (otfg->f.f1.value->YPlaDevice, y_ppem);
		if (format & OTF_XAdvance)
		  adjustment[i].xadv
		    += otfg->f.f1.value->XAdvance * x_scale / 0x10000;
		if (format & OTF_XAdvDevice)
		  adjustment[i].xadv
		    += DEVICE_DELTA (otfg->f.f1.value->XAdvDevice, x_ppem);
		if (format & OTF_YAdvance)
		  adjustment[i].yadv
		    += otfg->f.f1.value->YAdvance * y_scale / 0x10000;
		if (format & OTF_YAdvDevice)
		  adjustment[i].yadv
		    += DEVICE_DELTA (otfg->f.f1.value->YAdvDevice, y_ppem);
		adjustment[i].set = 1;
	      }
	      break;
	    case 3:		/* Cursive */
	      /* Not yet supported.  */
	      break;
	    case 4:		/* Mark-to-Base */
	    case 5:		/* Mark-to-Ligature */
	      if (! base)
		break;
	      prev = base;
	      goto label_adjust_anchor;
	    default:		/* i.e. case 6 Mark-to-Mark */
	      if (! mark)
		break;
	      prev = mark;

	    label_adjust_anchor:
	      {
		int base_x, base_y, mark_x, mark_y;
		int this_from, this_to;

		base_x = otfg->f.f4.base_anchor->XCoordinate * x_scale / 0x10000;
		base_y = otfg->f.f4.base_anchor->YCoordinate * y_scale / 0x10000;
		mark_x = otfg->f.f4.mark_anchor->XCoordinate * x_scale / 0x10000;
		mark_y = otfg->f.f4.mark_anchor->YCoordinate * y_scale / 0x10000;

		if (otfg->f.f4.base_anchor->AnchorFormat != 1)
		  adjust_anchor (ft_face, otfg->f.f4.base_anchor,
				 prev->code, x_ppem, y_ppem, &base_x, &base_y);
		if (otfg->f.f4.mark_anchor->AnchorFormat != 1)
		  adjust_anchor (ft_face, otfg->f.f4.mark_anchor, g->code,
				 x_ppem, y_ppem, &mark_x, &mark_y);
		adjustment[i].xoff = (base_x - mark_x);
		adjustment[i].yoff = - (base_y - mark_y);
		adjustment[i].back = (g - prev);
		adjustment[i].xadv = 0;
		adjustment[i].advance_is_absolute = 1;
		adjustment[i].set = 1;
		this_from = g->from;
		this_to = g->to;
		for (j = 0; prev + j < g; j++)
		  {
		    if (this_from > prev[j].from)
		      this_from = prev[j].from;
		    if (this_to < prev[j].to)
		      this_to = prev[j].to;
		  }
		for (; prev <= g; prev++)
		  {
		    prev->from = this_from;
		    prev->to = this_to;
		  }
	      }
	    }
	  if (otfg->GlyphClass == OTF_GlyphClass0)
	    base = mark = g;
	  else if (otfg->GlyphClass == OTF_GlyphClassMark)
	    mark = g;
	  else
	    base = g;
	}
    }
  return to;

 simple_copy:
  if (out->allocated < out->used + len)
    return -2;
  font->get_metrics (font, in, from, to);
  memcpy (out->glyphs + out->used, in->glyphs + from,
	  sizeof (MFLTGlyph) * len);
  out->used += len;
  return to;
}

#endif	/* not M17N_FLT_USE_NEW_FEATURE */

static MFLTGlyphString gstring;

static int m17n_flt_initialized;

static Lisp_Object
ftfont_shape_by_flt (Lisp_Object lgstring, struct font *font,
		     FT_Face ft_face, OTF *otf, FT_Matrix *matrix)
{
  EMACS_UINT len = LGSTRING_GLYPH_LEN (lgstring);
  EMACS_UINT i;
  struct MFLTFontFT flt_font_ft;
  MFLT *flt = NULL;
  int with_variation_selector = 0;

  if (! m17n_flt_initialized)
    {
      M17N_INIT ();
#ifdef M17N_FLT_USE_NEW_FEATURE
      mflt_enable_new_feature = 1;
      mflt_try_otf = ftfont_try_otf;
#endif	/* M17N_FLT_USE_NEW_FEATURE */
      m17n_flt_initialized = 1;
    }

  for (i = 0; i < len; i++)
    {
      Lisp_Object g = LGSTRING_GLYPH (lgstring, i);
      int c;

      if (NILP (g))
	break;
      c = LGLYPH_CHAR (g);
      if (CHAR_VARIATION_SELECTOR_P (c))
	with_variation_selector++;
    }
  len = i;
  if (with_variation_selector)
    {
      setup_otf_gstring (len);
      for (i = 0; i < len; i++)
	{
	  Lisp_Object g = LGSTRING_GLYPH (lgstring, i);

	  otf_gstring.glyphs[i].c = LGLYPH_CHAR (g);
	  otf_gstring.glyphs[i].f.index.from = LGLYPH_FROM (g);
	  otf_gstring.glyphs[i].f.index.to = LGLYPH_TO (g);
	}
      OTF_drive_cmap (otf, &otf_gstring);
      for (i = 0; i < otf_gstring.used; i++)
	{
	  OTF_Glyph *otfg = otf_gstring.glyphs + i;
	  Lisp_Object g0 = LGSTRING_GLYPH (lgstring, otfg->f.index.from);
	  Lisp_Object g1 = LGSTRING_GLYPH (lgstring, otfg->f.index.to);

	  LGLYPH_SET_CODE (g0, otfg->glyph_id);
	  LGLYPH_SET_TO (g0, LGLYPH_TO (g1));
	  LGSTRING_SET_GLYPH (lgstring, i, g0);
	}
      if (len > otf_gstring.used)
	{
	  len = otf_gstring.used;
	  LGSTRING_SET_GLYPH (lgstring, len, Qnil);
	}
    }

  if (gstring.allocated == 0)
    {
      gstring.allocated = len * 2;
      gstring.glyph_size = sizeof (MFLTGlyph);
      gstring.glyphs = xmalloc (sizeof (MFLTGlyph) * gstring.allocated);
    }
  else if (gstring.allocated < len * 2)
    {
      gstring.allocated = len * 2;
      gstring.glyphs = xrealloc (gstring.glyphs,
				 sizeof (MFLTGlyph) * gstring.allocated);
    }
  memset (gstring.glyphs, 0, sizeof (MFLTGlyph) * len);
  for (i = 0; i < len; i++)
    {
      Lisp_Object g = LGSTRING_GLYPH (lgstring, i);

      gstring.glyphs[i].c = LGLYPH_CHAR (g);
      if (with_variation_selector)
	{
	  gstring.glyphs[i].code = LGLYPH_CODE (g);
	  gstring.glyphs[i].encoded = 1;
	}
    }

  gstring.used = len;
  gstring.r2l = 0;

  {
    Lisp_Object family = Ffont_get (LGSTRING_FONT (lgstring), QCfamily);

    if (NILP (family))
      flt_font_ft.flt_font.family = Mnil;
    else
      flt_font_ft.flt_font.family
	= msymbol (SSDATA (Fdowncase (SYMBOL_NAME (family))));
  }
  flt_font_ft.flt_font.x_ppem = ft_face->size->metrics.x_ppem;
  flt_font_ft.flt_font.y_ppem = ft_face->size->metrics.y_ppem;
  flt_font_ft.flt_font.get_glyph_id = ftfont_get_glyph_id;
  flt_font_ft.flt_font.get_metrics = ftfont_get_metrics;
  flt_font_ft.flt_font.check_otf = ftfont_check_otf;
  flt_font_ft.flt_font.drive_otf = ftfont_drive_otf;
  flt_font_ft.flt_font.internal = NULL;
  flt_font_ft.font = font;
  flt_font_ft.ft_face = ft_face;
  flt_font_ft.otf = otf;
  flt_font_ft.matrix = matrix->xx != 0 ? matrix : 0;
  if (len > 1
      && gstring.glyphs[1].c >= 0x300 && gstring.glyphs[1].c <= 0x36F)
    /* A little bit ad hoc.  Perhaps, shaper must get script and
       language information, and select a proper flt for them
       here.  */
    flt = mflt_get (msymbol ("combining"));
  for (i = 0; i < 3; i++)
    {
      int result = mflt_run (&gstring, 0, len, &flt_font_ft.flt_font, flt);
      if (result != -2)
	break;
      gstring.allocated += gstring.allocated;
      gstring.glyphs = xrealloc (gstring.glyphs,
				 sizeof (MFLTGlyph) * gstring.allocated);
    }
  if (gstring.used > LGSTRING_GLYPH_LEN (lgstring))
    return Qnil;
  for (i = 0; i < gstring.used; i++)
    {
      MFLTGlyph *g = gstring.glyphs + i;

      g->from = LGLYPH_FROM (LGSTRING_GLYPH (lgstring, g->from));
      g->to = LGLYPH_TO (LGSTRING_GLYPH (lgstring, g->to));
    }

  for (i = 0; i < gstring.used; i++)
    {
      Lisp_Object lglyph = LGSTRING_GLYPH (lgstring, i);
      MFLTGlyph *g = gstring.glyphs + i;

      if (NILP (lglyph))
	{
	  lglyph = Fmake_vector (make_number (LGLYPH_SIZE), Qnil);
	  LGSTRING_SET_GLYPH (lgstring, i, lglyph);
	}
      LGLYPH_SET_FROM (lglyph, g->from);
      LGLYPH_SET_TO (lglyph, g->to);
      LGLYPH_SET_CHAR (lglyph, g->c);
      LGLYPH_SET_CODE (lglyph, g->code);
      LGLYPH_SET_WIDTH (lglyph, g->xadv >> 6);
      LGLYPH_SET_LBEARING (lglyph, g->lbearing >> 6);
      LGLYPH_SET_RBEARING (lglyph, g->rbearing >> 6);
      LGLYPH_SET_ASCENT (lglyph, g->ascent >> 6);
      LGLYPH_SET_DESCENT (lglyph, g->descent >> 6);
      if (g->adjusted)
	{
	  Lisp_Object vec;

	  vec = Fmake_vector (make_number (3), Qnil);
	  ASET (vec, 0, make_number (g->xoff >> 6));
	  ASET (vec, 1, make_number (g->yoff >> 6));
	  ASET (vec, 2, make_number (g->xadv >> 6));
	  LGLYPH_SET_ADJUSTMENT (lglyph, vec);
	}
    }
  return make_number (i);
}

Lisp_Object
ftfont_shape (Lisp_Object lgstring)
{
  struct font *font;
  struct ftfont_info *ftfont_info;
  OTF *otf;

  CHECK_FONT_GET_OBJECT (LGSTRING_FONT (lgstring), font);
  ftfont_info = (struct ftfont_info *) font;
  otf = ftfont_get_otf (ftfont_info);
  if (! otf)
    return make_number (0);
  return ftfont_shape_by_flt (lgstring, font, ftfont_info->ft_size->face, otf,
			      &ftfont_info->matrix);
}

#endif	/* HAVE_M17N_FLT */

#ifdef HAVE_OTF_GET_VARIATION_GLYPHS

static int
ftfont_variation_glyphs (struct font *font, int c, unsigned variations[256])
{
  struct ftfont_info *ftfont_info = (struct ftfont_info *) font;
  OTF *otf = ftfont_get_otf (ftfont_info);

  if (! otf)
    return 0;
  return OTF_get_variation_glyphs (otf, c, variations);
}

#endif	/* HAVE_OTF_GET_VARIATION_GLYPHS */
#endif	/* HAVE_LIBOTF */

Lisp_Object
ftfont_font_format (FcPattern *pattern, Lisp_Object filename)
{
  FcChar8 *str;

#ifdef FC_FONTFORMAT
  if (pattern)
    {
      if (FcPatternGetString (pattern, FC_FONTFORMAT, 0, &str) != FcResultMatch)
	return Qnil;
      if (strcmp ((char *) str, "TrueType") == 0)
	return intern ("truetype");
      if (strcmp ((char *) str, "Type 1") == 0)
	return intern ("type1");
      if (strcmp ((char *) str, "PCF") == 0)
	return intern ("pcf");
      if (strcmp ((char *) str, "BDF") == 0)
	return intern ("bdf");
    }
#endif  /* FC_FONTFORMAT */
  if (STRINGP (filename))
    {
      int len = SBYTES (filename);

      if (len >= 4)
	{
	  str = (FcChar8 *) (SDATA (filename) + len - 4);
	  if (xstrcasecmp ((char *) str, ".ttf") == 0)
	    return intern ("truetype");
	  if (xstrcasecmp ((char *) str, ".pfb") == 0)
	    return intern ("type1");
	  if (xstrcasecmp ((char *) str, ".pcf") == 0)
	    return intern ("pcf");
	  if (xstrcasecmp ((char *) str, ".bdf") == 0)
	    return intern ("bdf");
	}
    }
  return intern ("unknown");
}

static const char *const ftfont_booleans [] = {
  ":antialias",
  ":hinting",
  ":verticallayout",
  ":autohint",
  ":globaladvance",
  ":outline",
  ":scalable",
  ":minspace",
  ":embolden",
  NULL,
};

static const char *const ftfont_non_booleans [] = {
  ":family",
  ":familylang",
  ":style",
  ":stylelang",
  ":fullname",
  ":fullnamelang",
  ":slant",
  ":weight",
  ":size",
  ":width",
  ":aspect",
  ":pixelsize",
  ":spacing",
  ":foundry",
  ":hintstyle",
  ":file",
  ":index",
  ":ftface",
  ":rasterizer",
  ":scale",
  ":dpi",
  ":rgba",
  ":lcdfilter",
  ":charset",
  ":lang",
  ":fontversion",
  ":capability",
  NULL,
};

static void
ftfont_filter_properties (Lisp_Object font, Lisp_Object alist)
{
  font_filter_properties (font, alist, ftfont_booleans, ftfont_non_booleans);
}


void
syms_of_ftfont (void)
{
  DEFSYM (Qfreetype, "freetype");
  DEFSYM (Qmonospace, "monospace");
  DEFSYM (Qsans_serif, "sans-serif");
  DEFSYM (Qserif, "serif");
  DEFSYM (Qmono, "mono");
  DEFSYM (Qsans, "sans");
  DEFSYM (Qsans__serif, "sans serif");

  staticpro (&freetype_font_cache);
  freetype_font_cache = Fcons (Qt, Qnil);

  staticpro (&ftfont_generic_family_list);
  ftfont_generic_family_list
    = Fcons (Fcons (Qmonospace, Qt),
	     Fcons (Fcons (Qsans_serif, Qt),
		    Fcons (Fcons (Qsans, Qt), Qnil)));

  staticpro (&ft_face_cache);
  ft_face_cache = Qnil;

  ftfont_driver.type = Qfreetype;
  register_font_driver (&ftfont_driver, NULL);
}<|MERGE_RESOLUTION|>--- conflicted
+++ resolved
@@ -189,13 +189,8 @@
 ftfont_pattern_entity (FcPattern *p, Lisp_Object extra)
 {
   Lisp_Object key, cache, entity;
-<<<<<<< HEAD
-  char *file, *str;
+  unsigned char *file, *str;
   int idx;
-=======
-  unsigned char *file, *str;
-  int index;
->>>>>>> 140745c3
   int numeric;
   double dbl;
   FcBool b;
