/* Random utility Lisp functions.

Copyright (C) 1985-1987, 1993-1995, 1997-2019 Free Software Foundation,
Inc.

This file is part of GNU Emacs.

GNU Emacs is free software: you can redistribute it and/or modify
it under the terms of the GNU General Public License as published by
the Free Software Foundation, either version 3 of the License, or (at
your option) any later version.

GNU Emacs is distributed in the hope that it will be useful,
but WITHOUT ANY WARRANTY; without even the implied warranty of
MERCHANTABILITY or FITNESS FOR A PARTICULAR PURPOSE.  See the
GNU General Public License for more details.

You should have received a copy of the GNU General Public License
along with GNU Emacs.  If not, see <https://www.gnu.org/licenses/>.  */

#include <config.h>

#include <stdlib.h>
#include <unistd.h>
#include <filevercmp.h>
#include <intprops.h>
#include <vla.h>
#include <errno.h>

#include "lisp.h"
#include "bignum.h"
#include "character.h"
#include "coding.h"
#include "composite.h"
#include "buffer.h"
#include "intervals.h"
#include "window.h"
#include "puresize.h"
#include "gnutls.h"

#if defined WINDOWSNT && defined HAVE_GNUTLS3
# define gnutls_rnd w32_gnutls_rnd
#endif

static void sort_vector_copy (Lisp_Object, ptrdiff_t,
			      Lisp_Object *restrict, Lisp_Object *restrict);
enum equal_kind { EQUAL_NO_QUIT, EQUAL_PLAIN, EQUAL_INCLUDING_PROPERTIES };
static bool internal_equal (Lisp_Object, Lisp_Object,
			    enum equal_kind, int, Lisp_Object);

DEFUN ("identity", Fidentity, Sidentity, 1, 1, 0,
       doc: /* Return the argument unchanged.  */
       attributes: const)
  (Lisp_Object arg)
{
  return arg;
}

DEFUN ("random", Frandom, Srandom, 0, 1, 0,
       doc: /* Return a pseudo-random integer.
By default, return a fixnum; all fixnums are equally likely.
With positive fixnum LIMIT, return random integer in interval [0,LIMIT).
With argument t, set the random number seed from the system's entropy
pool if available, otherwise from less-random volatile data such as the time.
With a string argument, set the seed based on the string's contents.

See Info node `(elisp)Random Numbers' for more details.  */)
  (Lisp_Object limit)
{
  EMACS_INT val;

  if (EQ (limit, Qt))
    init_random ();
  else if (STRINGP (limit))
    seed_random (SSDATA (limit), SBYTES (limit));

  val = get_random ();
  if (FIXNUMP (limit) && 0 < XFIXNUM (limit))
    while (true)
      {
	/* Return the remainder, except reject the rare case where
	   get_random returns a number so close to INTMASK that the
	   remainder isn't random.  */
	EMACS_INT remainder = val % XFIXNUM (limit);
	if (val - remainder <= INTMASK - XFIXNUM (limit) + 1)
	  return make_fixnum (remainder);
	val = get_random ();
      }
  return make_fixnum (val);
}

/* Random data-structure functions.  */

/* Return LIST's length.  Signal an error if LIST is not a proper list.  */

ptrdiff_t
list_length (Lisp_Object list)
{
  intptr_t i = 0;
  FOR_EACH_TAIL (list)
    i++;
  CHECK_LIST_END (list, list);
  return i;
}


DEFUN ("length", Flength, Slength, 1, 1, 0,
       doc: /* Return the length of vector, list or string SEQUENCE.
A byte-code function object is also allowed.
If the string contains multibyte characters, this is not necessarily
the number of bytes in the string; it is the number of characters.
To get the number of bytes, use `string-bytes'.  */)
  (Lisp_Object sequence)
{
  EMACS_INT val;

  if (STRINGP (sequence))
    val = SCHARS (sequence);
  else if (VECTORP (sequence))
    val = ASIZE (sequence);
  else if (CHAR_TABLE_P (sequence))
    val = MAX_CHAR;
  else if (BOOL_VECTOR_P (sequence))
    val = bool_vector_size (sequence);
  else if (COMPILEDP (sequence) || RECORDP (sequence))
    val = PVSIZE (sequence);
  else if (CONSP (sequence))
    val = list_length (sequence);
  else if (NILP (sequence))
    val = 0;
  else
    wrong_type_argument (Qsequencep, sequence);

  return make_fixnum (val);
}

DEFUN ("safe-length", Fsafe_length, Ssafe_length, 1, 1, 0,
       doc: /* Return the length of a list, but avoid error or infinite loop.
This function never gets an error.  If LIST is not really a list,
it returns 0.  If LIST is circular, it returns an integer that is at
least the number of distinct elements.  */)
  (Lisp_Object list)
{
  intptr_t len = 0;
  FOR_EACH_TAIL_SAFE (list)
    len++;
  return make_fixnum (len);
}

DEFUN ("proper-list-p", Fproper_list_p, Sproper_list_p, 1, 1, 0,
       doc: /* Return OBJECT's length if it is a proper list, nil otherwise.
A proper list is neither circular nor dotted (i.e., its last cdr is nil).  */
       attributes: const)
  (Lisp_Object object)
{
  intptr_t len = 0;
  Lisp_Object last_tail = object;
  Lisp_Object tail = object;
  FOR_EACH_TAIL_SAFE (tail)
    {
      len++;
      rarely_quit (len);
      last_tail = XCDR (tail);
    }
  if (!NILP (last_tail))
    return Qnil;
  return make_fixnum (len);
}

DEFUN ("string-bytes", Fstring_bytes, Sstring_bytes, 1, 1, 0,
       doc: /* Return the number of bytes in STRING.
If STRING is multibyte, this may be greater than the length of STRING.  */)
  (Lisp_Object string)
{
  CHECK_STRING (string);
  return make_fixnum (SBYTES (string));
}

DEFUN ("string-distance", Fstring_distance, Sstring_distance, 2, 3, 0,
       doc: /* Return Levenshtein distance between STRING1 and STRING2.
The distance is the number of deletions, insertions, and substitutions
required to transform STRING1 into STRING2.
If BYTECOMPARE is nil or omitted, compute distance in terms of characters.
If BYTECOMPARE is non-nil, compute distance in terms of bytes.
Letter-case is significant, but text properties are ignored. */)
  (Lisp_Object string1, Lisp_Object string2, Lisp_Object bytecompare)

{
  CHECK_STRING (string1);
  CHECK_STRING (string2);

  bool use_byte_compare =
    !NILP (bytecompare)
    || (!STRING_MULTIBYTE (string1) && !STRING_MULTIBYTE (string2));
  ptrdiff_t len1 = use_byte_compare ? SBYTES (string1) : SCHARS (string1);
  ptrdiff_t len2 = use_byte_compare ? SBYTES (string2) : SCHARS (string2);
  ptrdiff_t x, y, lastdiag, olddiag;

  USE_SAFE_ALLOCA;
  ptrdiff_t *column = SAFE_ALLOCA ((len1 + 1) * sizeof (ptrdiff_t));
  for (y = 1; y <= len1; y++)
    column[y] = y;

  if (use_byte_compare)
    {
      char *s1 = SSDATA (string1);
      char *s2 = SSDATA (string2);

      for (x = 1; x <= len2; x++)
        {
          column[0] = x;
          for (y = 1, lastdiag = x - 1; y <= len1; y++)
            {
              olddiag = column[y];
              column[y] = min (min (column[y] + 1, column[y-1] + 1),
			       lastdiag + (s1[y-1] == s2[x-1] ? 0 : 1));
              lastdiag = olddiag;
            }
        }
    }
  else
    {
      int c1, c2;
      ptrdiff_t i1, i1_byte, i2 = 0, i2_byte = 0;
      for (x = 1; x <= len2; x++)
        {
          column[0] = x;
          FETCH_STRING_CHAR_ADVANCE (c2, string2, i2, i2_byte);
          i1 = i1_byte = 0;
          for (y = 1, lastdiag = x - 1; y <= len1; y++)
            {
              olddiag = column[y];
              FETCH_STRING_CHAR_ADVANCE (c1, string1, i1, i1_byte);
              column[y] = min (min (column[y] + 1, column[y-1] + 1),
			       lastdiag + (c1 == c2 ? 0 : 1));
              lastdiag = olddiag;
            }
        }
    }

  SAFE_FREE ();
  return make_fixnum (column[len1]);
}

DEFUN ("string-equal", Fstring_equal, Sstring_equal, 2, 2, 0,
       doc: /* Return t if two strings have identical contents.
Case is significant, but text properties are ignored.
Symbols are also allowed; their print names are used instead.  */)
  (register Lisp_Object s1, Lisp_Object s2)
{
  if (SYMBOLP (s1))
    s1 = SYMBOL_NAME (s1);
  if (SYMBOLP (s2))
    s2 = SYMBOL_NAME (s2);
  CHECK_STRING (s1);
  CHECK_STRING (s2);

  if (SCHARS (s1) != SCHARS (s2)
      || SBYTES (s1) != SBYTES (s2)
      || memcmp (SDATA (s1), SDATA (s2), SBYTES (s1)))
    return Qnil;
  return Qt;
}

DEFUN ("compare-strings", Fcompare_strings, Scompare_strings, 6, 7, 0,
       doc: /* Compare the contents of two strings, converting to multibyte if needed.
The arguments START1, END1, START2, and END2, if non-nil, are
positions specifying which parts of STR1 or STR2 to compare.  In
string STR1, compare the part between START1 (inclusive) and END1
\(exclusive).  If START1 is nil, it defaults to 0, the beginning of
the string; if END1 is nil, it defaults to the length of the string.
Likewise, in string STR2, compare the part between START2 and END2.
Like in `substring', negative values are counted from the end.

The strings are compared by the numeric values of their characters.
For instance, STR1 is "less than" STR2 if its first differing
character has a smaller numeric value.  If IGNORE-CASE is non-nil,
characters are converted to upper-case before comparing them.  Unibyte
strings are converted to multibyte for comparison.

The value is t if the strings (or specified portions) match.
If string STR1 is less, the value is a negative number N;
  - 1 - N is the number of characters that match at the beginning.
If string STR1 is greater, the value is a positive number N;
  N - 1 is the number of characters that match at the beginning.  */)
  (Lisp_Object str1, Lisp_Object start1, Lisp_Object end1, Lisp_Object str2,
   Lisp_Object start2, Lisp_Object end2, Lisp_Object ignore_case)
{
  ptrdiff_t from1, to1, from2, to2, i1, i1_byte, i2, i2_byte;

  CHECK_STRING (str1);
  CHECK_STRING (str2);

  /* For backward compatibility, silently bring too-large positive end
     values into range.  */
  if (FIXNUMP (end1) && SCHARS (str1) < XFIXNUM (end1))
    end1 = make_fixnum (SCHARS (str1));
  if (FIXNUMP (end2) && SCHARS (str2) < XFIXNUM (end2))
    end2 = make_fixnum (SCHARS (str2));

  validate_subarray (str1, start1, end1, SCHARS (str1), &from1, &to1);
  validate_subarray (str2, start2, end2, SCHARS (str2), &from2, &to2);

  i1 = from1;
  i2 = from2;

  i1_byte = string_char_to_byte (str1, i1);
  i2_byte = string_char_to_byte (str2, i2);

  while (i1 < to1 && i2 < to2)
    {
      /* When we find a mismatch, we must compare the
	 characters, not just the bytes.  */
      int c1, c2;

      FETCH_STRING_CHAR_AS_MULTIBYTE_ADVANCE (c1, str1, i1, i1_byte);
      FETCH_STRING_CHAR_AS_MULTIBYTE_ADVANCE (c2, str2, i2, i2_byte);

      if (c1 == c2)
	continue;

      if (! NILP (ignore_case))
	{
	  c1 = XFIXNUM (Fupcase (make_fixnum (c1)));
	  c2 = XFIXNUM (Fupcase (make_fixnum (c2)));
	}

      if (c1 == c2)
	continue;

      /* Note that I1 has already been incremented
	 past the character that we are comparing;
	 hence we don't add or subtract 1 here.  */
      if (c1 < c2)
	return make_fixnum (- i1 + from1);
      else
	return make_fixnum (i1 - from1);
    }

  if (i1 < to1)
    return make_fixnum (i1 - from1 + 1);
  if (i2 < to2)
    return make_fixnum (- i1 + from1 - 1);

  return Qt;
}

DEFUN ("string-lessp", Fstring_lessp, Sstring_lessp, 2, 2, 0,
       doc: /* Return non-nil if STRING1 is less than STRING2 in lexicographic order.
Case is significant.
Symbols are also allowed; their print names are used instead.  */)
  (register Lisp_Object string1, Lisp_Object string2)
{
  register ptrdiff_t end;
  register ptrdiff_t i1, i1_byte, i2, i2_byte;

  if (SYMBOLP (string1))
    string1 = SYMBOL_NAME (string1);
  if (SYMBOLP (string2))
    string2 = SYMBOL_NAME (string2);
  CHECK_STRING (string1);
  CHECK_STRING (string2);

  i1 = i1_byte = i2 = i2_byte = 0;

  end = SCHARS (string1);
  if (end > SCHARS (string2))
    end = SCHARS (string2);

  while (i1 < end)
    {
      /* When we find a mismatch, we must compare the
	 characters, not just the bytes.  */
      int c1, c2;

      FETCH_STRING_CHAR_ADVANCE (c1, string1, i1, i1_byte);
      FETCH_STRING_CHAR_ADVANCE (c2, string2, i2, i2_byte);

      if (c1 != c2)
	return c1 < c2 ? Qt : Qnil;
    }
  return i1 < SCHARS (string2) ? Qt : Qnil;
}

DEFUN ("string-version-lessp", Fstring_version_lessp,
       Sstring_version_lessp, 2, 2, 0,
       doc: /* Return non-nil if S1 is less than S2, as version strings.

This function compares version strings S1 and S2:
   1) By prefix lexicographically.
   2) Then by version (similarly to version comparison of Debian's dpkg).
      Leading zeros in version numbers are ignored.
   3) If both prefix and version are equal, compare as ordinary strings.

For example, \"foo2.png\" compares less than \"foo12.png\".
Case is significant.
Symbols are also allowed; their print names are used instead.  */)
  (Lisp_Object string1, Lisp_Object string2)
{
  if (SYMBOLP (string1))
    string1 = SYMBOL_NAME (string1);
  if (SYMBOLP (string2))
    string2 = SYMBOL_NAME (string2);
  CHECK_STRING (string1);
  CHECK_STRING (string2);

  char *p1 = SSDATA (string1);
  char *p2 = SSDATA (string2);
  char *lim1 = p1 + SBYTES (string1);
  char *lim2 = p2 + SBYTES (string2);
  int cmp;

  while ((cmp = filevercmp (p1, p2)) == 0)
    {
      /* If the strings are identical through their first NUL bytes,
	 skip past identical prefixes and try again.  */
      ptrdiff_t size = strlen (p1) + 1;
      p1 += size;
      p2 += size;
      if (lim1 < p1)
	return lim2 < p2 ? Qnil : Qt;
      if (lim2 < p2)
	return Qnil;
    }

  return cmp < 0 ? Qt : Qnil;
}

DEFUN ("string-collate-lessp", Fstring_collate_lessp, Sstring_collate_lessp, 2, 4, 0,
       doc: /* Return t if first arg string is less than second in collation order.
Symbols are also allowed; their print names are used instead.

This function obeys the conventions for collation order in your
locale settings.  For example, punctuation and whitespace characters
might be considered less significant for sorting:

\(sort \\='("11" "12" "1 1" "1 2" "1.1" "1.2") \\='string-collate-lessp)
  => ("11" "1 1" "1.1" "12" "1 2" "1.2")

The optional argument LOCALE, a string, overrides the setting of your
current locale identifier for collation.  The value is system
dependent; a LOCALE \"en_US.UTF-8\" is applicable on POSIX systems,
while it would be, e.g., \"enu_USA.1252\" on MS-Windows systems.

If IGNORE-CASE is non-nil, characters are converted to lower-case
before comparing them.

To emulate Unicode-compliant collation on MS-Windows systems,
bind `w32-collate-ignore-punctuation' to a non-nil value, since
the codeset part of the locale cannot be \"UTF-8\" on MS-Windows.

If your system does not support a locale environment, this function
behaves like `string-lessp'.  */)
  (Lisp_Object s1, Lisp_Object s2, Lisp_Object locale, Lisp_Object ignore_case)
{
#if defined __STDC_ISO_10646__ || defined WINDOWSNT
  /* Check parameters.  */
  if (SYMBOLP (s1))
    s1 = SYMBOL_NAME (s1);
  if (SYMBOLP (s2))
    s2 = SYMBOL_NAME (s2);
  CHECK_STRING (s1);
  CHECK_STRING (s2);
  if (!NILP (locale))
    CHECK_STRING (locale);

  return (str_collate (s1, s2, locale, ignore_case) < 0) ? Qt : Qnil;

#else  /* !__STDC_ISO_10646__, !WINDOWSNT */
  return Fstring_lessp (s1, s2);
#endif /* !__STDC_ISO_10646__, !WINDOWSNT */
}

DEFUN ("string-collate-equalp", Fstring_collate_equalp, Sstring_collate_equalp, 2, 4, 0,
       doc: /* Return t if two strings have identical contents.
Symbols are also allowed; their print names are used instead.

This function obeys the conventions for collation order in your locale
settings.  For example, characters with different coding points but
the same meaning might be considered as equal, like different grave
accent Unicode characters:

\(string-collate-equalp (string ?\\uFF40) (string ?\\u1FEF))
  => t

The optional argument LOCALE, a string, overrides the setting of your
current locale identifier for collation.  The value is system
dependent; a LOCALE \"en_US.UTF-8\" is applicable on POSIX systems,
while it would be \"enu_USA.1252\" on MS Windows systems.

If IGNORE-CASE is non-nil, characters are converted to lower-case
before comparing them.

To emulate Unicode-compliant collation on MS-Windows systems,
bind `w32-collate-ignore-punctuation' to a non-nil value, since
the codeset part of the locale cannot be \"UTF-8\" on MS-Windows.

If your system does not support a locale environment, this function
behaves like `string-equal'.

Do NOT use this function to compare file names for equality.  */)
  (Lisp_Object s1, Lisp_Object s2, Lisp_Object locale, Lisp_Object ignore_case)
{
#if defined __STDC_ISO_10646__ || defined WINDOWSNT
  /* Check parameters.  */
  if (SYMBOLP (s1))
    s1 = SYMBOL_NAME (s1);
  if (SYMBOLP (s2))
    s2 = SYMBOL_NAME (s2);
  CHECK_STRING (s1);
  CHECK_STRING (s2);
  if (!NILP (locale))
    CHECK_STRING (locale);

  return (str_collate (s1, s2, locale, ignore_case) == 0) ? Qt : Qnil;

#else  /* !__STDC_ISO_10646__, !WINDOWSNT */
  return Fstring_equal (s1, s2);
#endif /* !__STDC_ISO_10646__, !WINDOWSNT */
}

static Lisp_Object concat (ptrdiff_t nargs, Lisp_Object *args,
			   enum Lisp_Type target_type, bool last_special);

/* ARGSUSED */
Lisp_Object
concat2 (Lisp_Object s1, Lisp_Object s2)
{
  return concat (2, ((Lisp_Object []) {s1, s2}), Lisp_String, 0);
}

/* ARGSUSED */
Lisp_Object
concat3 (Lisp_Object s1, Lisp_Object s2, Lisp_Object s3)
{
  return concat (3, ((Lisp_Object []) {s1, s2, s3}), Lisp_String, 0);
}

DEFUN ("append", Fappend, Sappend, 0, MANY, 0,
       doc: /* Concatenate all the arguments and make the result a list.
The result is a list whose elements are the elements of all the arguments.
Each argument may be a list, vector or string.
The last argument is not copied, just used as the tail of the new list.
usage: (append &rest SEQUENCES)  */)
  (ptrdiff_t nargs, Lisp_Object *args)
{
  return concat (nargs, args, Lisp_Cons, 1);
}

DEFUN ("concat", Fconcat, Sconcat, 0, MANY, 0,
       doc: /* Concatenate all the arguments and make the result a string.
The result is a string whose elements are the elements of all the arguments.
Each argument may be a string or a list or vector of characters (integers).
usage: (concat &rest SEQUENCES)  */)
  (ptrdiff_t nargs, Lisp_Object *args)
{
  return concat (nargs, args, Lisp_String, 0);
}

DEFUN ("vconcat", Fvconcat, Svconcat, 0, MANY, 0,
       doc: /* Concatenate all the arguments and make the result a vector.
The result is a vector whose elements are the elements of all the arguments.
Each argument may be a list, vector or string.
usage: (vconcat &rest SEQUENCES)   */)
  (ptrdiff_t nargs, Lisp_Object *args)
{
  return concat (nargs, args, Lisp_Vectorlike, 0);
}


DEFUN ("copy-sequence", Fcopy_sequence, Scopy_sequence, 1, 1, 0,
       doc: /* Return a copy of a list, vector, string, char-table or record.
The elements of a list, vector or record are not copied; they are
shared with the original.
If the original sequence is empty, this function may return
the same empty object instead of its copy.  */)
  (Lisp_Object arg)
{
  if (NILP (arg)) return arg;

  if (RECORDP (arg))
    {
      return Frecord (PVSIZE (arg), XVECTOR (arg)->contents);
    }

  if (CHAR_TABLE_P (arg))
    {
      return copy_char_table (arg);
    }

  if (BOOL_VECTOR_P (arg))
    {
      EMACS_INT nbits = bool_vector_size (arg);
      ptrdiff_t nbytes = bool_vector_bytes (nbits);
      Lisp_Object val = make_uninit_bool_vector (nbits);
      memcpy (bool_vector_data (val), bool_vector_data (arg), nbytes);
      return val;
    }

  if (!CONSP (arg) && !VECTORP (arg) && !STRINGP (arg))
    wrong_type_argument (Qsequencep, arg);

  return concat (1, &arg, XTYPE (arg), 0);
}

/* This structure holds information of an argument of `concat' that is
   a string and has text properties to be copied.  */
struct textprop_rec
{
  ptrdiff_t argnum;		/* refer to ARGS (arguments of `concat') */
  ptrdiff_t from;		/* refer to ARGS[argnum] (argument string) */
  ptrdiff_t to;			/* refer to VAL (the target string) */
};

static Lisp_Object
concat (ptrdiff_t nargs, Lisp_Object *args,
	enum Lisp_Type target_type, bool last_special)
{
  Lisp_Object val;
  Lisp_Object tail;
  Lisp_Object this;
  ptrdiff_t toindex;
  ptrdiff_t toindex_byte = 0;
  EMACS_INT result_len;
  EMACS_INT result_len_byte;
  ptrdiff_t argnum;
  Lisp_Object last_tail;
  Lisp_Object prev;
  bool some_multibyte;
  /* When we make a multibyte string, we can't copy text properties
     while concatenating each string because the length of resulting
     string can't be decided until we finish the whole concatenation.
     So, we record strings that have text properties to be copied
     here, and copy the text properties after the concatenation.  */
  struct textprop_rec  *textprops = NULL;
  /* Number of elements in textprops.  */
  ptrdiff_t num_textprops = 0;
  USE_SAFE_ALLOCA;

  tail = Qnil;

  /* In append, the last arg isn't treated like the others */
  if (last_special && nargs > 0)
    {
      nargs--;
      last_tail = args[nargs];
    }
  else
    last_tail = Qnil;

  /* Check each argument.  */
  for (argnum = 0; argnum < nargs; argnum++)
    {
      this = args[argnum];
      if (!(CONSP (this) || NILP (this) || VECTORP (this) || STRINGP (this)
	    || COMPILEDP (this) || BOOL_VECTOR_P (this)))
	wrong_type_argument (Qsequencep, this);
    }

  /* Compute total length in chars of arguments in RESULT_LEN.
     If desired output is a string, also compute length in bytes
     in RESULT_LEN_BYTE, and determine in SOME_MULTIBYTE
     whether the result should be a multibyte string.  */
  result_len_byte = 0;
  result_len = 0;
  some_multibyte = 0;
  for (argnum = 0; argnum < nargs; argnum++)
    {
      EMACS_INT len;
      this = args[argnum];
      len = XFIXNAT (Flength (this));
      if (target_type == Lisp_String)
	{
	  /* We must count the number of bytes needed in the string
	     as well as the number of characters.  */
	  ptrdiff_t i;
	  Lisp_Object ch;
	  int c;
	  ptrdiff_t this_len_byte;

	  if (VECTORP (this) || COMPILEDP (this))
	    for (i = 0; i < len; i++)
	      {
		ch = AREF (this, i);
		CHECK_CHARACTER (ch);
		c = XFIXNAT (ch);
		this_len_byte = CHAR_BYTES (c);
		if (STRING_BYTES_BOUND - result_len_byte < this_len_byte)
		  string_overflow ();
		result_len_byte += this_len_byte;
		if (! ASCII_CHAR_P (c) && ! CHAR_BYTE8_P (c))
		  some_multibyte = 1;
	      }
	  else if (BOOL_VECTOR_P (this) && bool_vector_size (this) > 0)
	    wrong_type_argument (Qintegerp, Faref (this, make_fixnum (0)));
	  else if (CONSP (this))
	    for (; CONSP (this); this = XCDR (this))
	      {
		ch = XCAR (this);
		CHECK_CHARACTER (ch);
		c = XFIXNAT (ch);
		this_len_byte = CHAR_BYTES (c);
		if (STRING_BYTES_BOUND - result_len_byte < this_len_byte)
		  string_overflow ();
		result_len_byte += this_len_byte;
		if (! ASCII_CHAR_P (c) && ! CHAR_BYTE8_P (c))
		  some_multibyte = 1;
	      }
	  else if (STRINGP (this))
	    {
	      if (STRING_MULTIBYTE (this))
		{
		  some_multibyte = 1;
		  this_len_byte = SBYTES (this);
		}
	      else
		this_len_byte = count_size_as_multibyte (SDATA (this),
							 SCHARS (this));
	      if (STRING_BYTES_BOUND - result_len_byte < this_len_byte)
		string_overflow ();
	      result_len_byte += this_len_byte;
	    }
	}

      result_len += len;
      if (MOST_POSITIVE_FIXNUM < result_len)
	memory_full (SIZE_MAX);
    }

  if (! some_multibyte)
    result_len_byte = result_len;

  /* Create the output object.  */
  if (target_type == Lisp_Cons)
    val = Fmake_list (make_fixnum (result_len), Qnil);
  else if (target_type == Lisp_Vectorlike)
    val = make_nil_vector (result_len);
  else if (some_multibyte)
    val = make_uninit_multibyte_string (result_len, result_len_byte);
  else
    val = make_uninit_string (result_len);

  /* In `append', if all but last arg are nil, return last arg.  */
  if (target_type == Lisp_Cons && NILP (val))
    return last_tail;

  /* Copy the contents of the args into the result.  */
  if (CONSP (val))
    tail = val, toindex = -1; /* -1 in toindex is flag we are making a list */
  else
    toindex = 0, toindex_byte = 0;

  prev = Qnil;
  if (STRINGP (val))
    SAFE_NALLOCA (textprops, 1, nargs);

  for (argnum = 0; argnum < nargs; argnum++)
    {
      Lisp_Object thislen;
      ptrdiff_t thisleni = 0;
      register ptrdiff_t thisindex = 0;
      register ptrdiff_t thisindex_byte = 0;

      this = args[argnum];
      if (!CONSP (this))
	thislen = Flength (this), thisleni = XFIXNUM (thislen);

      /* Between strings of the same kind, copy fast.  */
      if (STRINGP (this) && STRINGP (val)
	  && STRING_MULTIBYTE (this) == some_multibyte)
	{
	  ptrdiff_t thislen_byte = SBYTES (this);

	  memcpy (SDATA (val) + toindex_byte, SDATA (this), SBYTES (this));
	  if (string_intervals (this))
	    {
	      textprops[num_textprops].argnum = argnum;
	      textprops[num_textprops].from = 0;
	      textprops[num_textprops++].to = toindex;
	    }
	  toindex_byte += thislen_byte;
	  toindex += thisleni;
	}
      /* Copy a single-byte string to a multibyte string.  */
      else if (STRINGP (this) && STRINGP (val))
	{
	  if (string_intervals (this))
	    {
	      textprops[num_textprops].argnum = argnum;
	      textprops[num_textprops].from = 0;
	      textprops[num_textprops++].to = toindex;
	    }
	  toindex_byte += copy_text (SDATA (this),
				     SDATA (val) + toindex_byte,
				     SCHARS (this), 0, 1);
	  toindex += thisleni;
	}
      else
	/* Copy element by element.  */
	while (1)
	  {
	    register Lisp_Object elt;

	    /* Fetch next element of `this' arg into `elt', or break if
	       `this' is exhausted. */
	    if (NILP (this)) break;
	    if (CONSP (this))
	      elt = XCAR (this), this = XCDR (this);
	    else if (thisindex >= thisleni)
	      break;
	    else if (STRINGP (this))
	      {
		int c;
		if (STRING_MULTIBYTE (this))
		  FETCH_STRING_CHAR_ADVANCE_NO_CHECK (c, this,
						      thisindex,
						      thisindex_byte);
		else
		  {
		    c = SREF (this, thisindex); thisindex++;
		    if (some_multibyte && !ASCII_CHAR_P (c))
		      c = BYTE8_TO_CHAR (c);
		  }
		XSETFASTINT (elt, c);
	      }
	    else if (BOOL_VECTOR_P (this))
	      {
		elt = bool_vector_ref (this, thisindex);
		thisindex++;
	      }
	    else
	      {
		elt = AREF (this, thisindex);
		thisindex++;
	      }

	    /* Store this element into the result.  */
	    if (toindex < 0)
	      {
		XSETCAR (tail, elt);
		prev = tail;
		tail = XCDR (tail);
	      }
	    else if (VECTORP (val))
	      {
		ASET (val, toindex, elt);
		toindex++;
	      }
	    else
	      {
		int c;
		CHECK_CHARACTER (elt);
		c = XFIXNAT (elt);
		if (some_multibyte)
		  toindex_byte += CHAR_STRING (c, SDATA (val) + toindex_byte);
		else
		  SSET (val, toindex_byte++, c);
		toindex++;
	      }
	  }
    }
  if (!NILP (prev))
    XSETCDR (prev, last_tail);

  if (num_textprops > 0)
    {
      Lisp_Object props;
      ptrdiff_t last_to_end = -1;

      for (argnum = 0; argnum < num_textprops; argnum++)
	{
	  this = args[textprops[argnum].argnum];
	  props = text_property_list (this,
				      make_fixnum (0),
				      make_fixnum (SCHARS (this)),
				      Qnil);
	  /* If successive arguments have properties, be sure that the
	     value of `composition' property be the copy.  */
	  if (last_to_end == textprops[argnum].to)
	    make_composition_value_copy (props);
	  add_text_properties_from_list (val, props,
					 make_fixnum (textprops[argnum].to));
	  last_to_end = textprops[argnum].to + SCHARS (this);
	}
    }

  SAFE_FREE ();
  return val;
}

static Lisp_Object string_char_byte_cache_string;
static ptrdiff_t string_char_byte_cache_charpos;
static ptrdiff_t string_char_byte_cache_bytepos;

void
clear_string_char_byte_cache (void)
{
  string_char_byte_cache_string = Qnil;
}

/* Return the byte index corresponding to CHAR_INDEX in STRING.  */

ptrdiff_t
string_char_to_byte (Lisp_Object string, ptrdiff_t char_index)
{
  ptrdiff_t i_byte;
  ptrdiff_t best_below, best_below_byte;
  ptrdiff_t best_above, best_above_byte;

  best_below = best_below_byte = 0;
  best_above = SCHARS (string);
  best_above_byte = SBYTES (string);
  if (best_above == best_above_byte)
    return char_index;

  if (EQ (string, string_char_byte_cache_string))
    {
      if (string_char_byte_cache_charpos < char_index)
	{
	  best_below = string_char_byte_cache_charpos;
	  best_below_byte = string_char_byte_cache_bytepos;
	}
      else
	{
	  best_above = string_char_byte_cache_charpos;
	  best_above_byte = string_char_byte_cache_bytepos;
	}
    }

  if (char_index - best_below < best_above - char_index)
    {
      unsigned char *p = SDATA (string) + best_below_byte;

      while (best_below < char_index)
	{
	  p += BYTES_BY_CHAR_HEAD (*p);
	  best_below++;
	}
      i_byte = p - SDATA (string);
    }
  else
    {
      unsigned char *p = SDATA (string) + best_above_byte;

      while (best_above > char_index)
	{
	  p--;
	  while (!CHAR_HEAD_P (*p)) p--;
	  best_above--;
	}
      i_byte = p - SDATA (string);
    }

  string_char_byte_cache_bytepos = i_byte;
  string_char_byte_cache_charpos = char_index;
  string_char_byte_cache_string = string;

  return i_byte;
}

/* Return the character index corresponding to BYTE_INDEX in STRING.  */

ptrdiff_t
string_byte_to_char (Lisp_Object string, ptrdiff_t byte_index)
{
  ptrdiff_t i, i_byte;
  ptrdiff_t best_below, best_below_byte;
  ptrdiff_t best_above, best_above_byte;

  best_below = best_below_byte = 0;
  best_above = SCHARS (string);
  best_above_byte = SBYTES (string);
  if (best_above == best_above_byte)
    return byte_index;

  if (EQ (string, string_char_byte_cache_string))
    {
      if (string_char_byte_cache_bytepos < byte_index)
	{
	  best_below = string_char_byte_cache_charpos;
	  best_below_byte = string_char_byte_cache_bytepos;
	}
      else
	{
	  best_above = string_char_byte_cache_charpos;
	  best_above_byte = string_char_byte_cache_bytepos;
	}
    }

  if (byte_index - best_below_byte < best_above_byte - byte_index)
    {
      unsigned char *p = SDATA (string) + best_below_byte;
      unsigned char *pend = SDATA (string) + byte_index;

      while (p < pend)
	{
	  p += BYTES_BY_CHAR_HEAD (*p);
	  best_below++;
	}
      i = best_below;
      i_byte = p - SDATA (string);
    }
  else
    {
      unsigned char *p = SDATA (string) + best_above_byte;
      unsigned char *pbeg = SDATA (string) + byte_index;

      while (p > pbeg)
	{
	  p--;
	  while (!CHAR_HEAD_P (*p)) p--;
	  best_above--;
	}
      i = best_above;
      i_byte = p - SDATA (string);
    }

  string_char_byte_cache_bytepos = i_byte;
  string_char_byte_cache_charpos = i;
  string_char_byte_cache_string = string;

  return i;
}

/* Convert STRING to a multibyte string.  */

static Lisp_Object
string_make_multibyte (Lisp_Object string)
{
  unsigned char *buf;
  ptrdiff_t nbytes;
  Lisp_Object ret;
  USE_SAFE_ALLOCA;

  if (STRING_MULTIBYTE (string))
    return string;

  nbytes = count_size_as_multibyte (SDATA (string),
				    SCHARS (string));
  /* If all the chars are ASCII, they won't need any more bytes
     once converted.  In that case, we can return STRING itself.  */
  if (nbytes == SBYTES (string))
    return string;

  buf = SAFE_ALLOCA (nbytes);
  copy_text (SDATA (string), buf, SBYTES (string),
	     0, 1);

  ret = make_multibyte_string ((char *) buf, SCHARS (string), nbytes);
  SAFE_FREE ();

  return ret;
}


/* Convert STRING (if unibyte) to a multibyte string without changing
   the number of characters.  Characters 0200 trough 0237 are
   converted to eight-bit characters. */

Lisp_Object
string_to_multibyte (Lisp_Object string)
{
  unsigned char *buf;
  ptrdiff_t nbytes;
  Lisp_Object ret;
  USE_SAFE_ALLOCA;

  if (STRING_MULTIBYTE (string))
    return string;

  nbytes = count_size_as_multibyte (SDATA (string), SBYTES (string));
  /* If all the chars are ASCII, they won't need any more bytes once
     converted.  */
  if (nbytes == SBYTES (string))
    return make_multibyte_string (SSDATA (string), nbytes, nbytes);

  buf = SAFE_ALLOCA (nbytes);
  memcpy (buf, SDATA (string), SBYTES (string));
  str_to_multibyte (buf, nbytes, SBYTES (string));

  ret = make_multibyte_string ((char *) buf, SCHARS (string), nbytes);
  SAFE_FREE ();

  return ret;
}


/* Convert STRING to a single-byte string.  */

Lisp_Object
string_make_unibyte (Lisp_Object string)
{
  ptrdiff_t nchars;
  unsigned char *buf;
  Lisp_Object ret;
  USE_SAFE_ALLOCA;

  if (! STRING_MULTIBYTE (string))
    return string;

  nchars = SCHARS (string);

  buf = SAFE_ALLOCA (nchars);
  copy_text (SDATA (string), buf, SBYTES (string),
	     1, 0);

  ret = make_unibyte_string ((char *) buf, nchars);
  SAFE_FREE ();

  return ret;
}

DEFUN ("string-make-multibyte", Fstring_make_multibyte, Sstring_make_multibyte,
       1, 1, 0,
       doc: /* Return the multibyte equivalent of STRING.
If STRING is unibyte and contains non-ASCII characters, the function
`unibyte-char-to-multibyte' is used to convert each unibyte character
to a multibyte character.  In this case, the returned string is a
newly created string with no text properties.  If STRING is multibyte
or entirely ASCII, it is returned unchanged.  In particular, when
STRING is unibyte and entirely ASCII, the returned string is unibyte.
\(When the characters are all ASCII, Emacs primitives will treat the
string the same way whether it is unibyte or multibyte.)  */)
  (Lisp_Object string)
{
  CHECK_STRING (string);

  return string_make_multibyte (string);
}

DEFUN ("string-make-unibyte", Fstring_make_unibyte, Sstring_make_unibyte,
       1, 1, 0,
       doc: /* Return the unibyte equivalent of STRING.
Multibyte character codes are converted to unibyte according to
`nonascii-translation-table' or, if that is nil, `nonascii-insert-offset'.
If the lookup in the translation table fails, this function takes just
the low 8 bits of each character.  */)
  (Lisp_Object string)
{
  CHECK_STRING (string);

  return string_make_unibyte (string);
}

DEFUN ("string-as-unibyte", Fstring_as_unibyte, Sstring_as_unibyte,
       1, 1, 0,
       doc: /* Return a unibyte string with the same individual bytes as STRING.
If STRING is unibyte, the result is STRING itself.
Otherwise it is a newly created string, with no text properties.
If STRING is multibyte and contains a character of charset
`eight-bit', it is converted to the corresponding single byte.  */)
  (Lisp_Object string)
{
  CHECK_STRING (string);

  if (STRING_MULTIBYTE (string))
    {
      unsigned char *str = (unsigned char *) xlispstrdup (string);
      ptrdiff_t bytes = str_as_unibyte (str, SBYTES (string));

      string = make_unibyte_string ((char *) str, bytes);
      xfree (str);
    }
  return string;
}

DEFUN ("string-as-multibyte", Fstring_as_multibyte, Sstring_as_multibyte,
       1, 1, 0,
       doc: /* Return a multibyte string with the same individual bytes as STRING.
If STRING is multibyte, the result is STRING itself.
Otherwise it is a newly created string, with no text properties.

If STRING is unibyte and contains an individual 8-bit byte (i.e. not
part of a correct utf-8 sequence), it is converted to the corresponding
multibyte character of charset `eight-bit'.
See also `string-to-multibyte'.

Beware, this often doesn't really do what you think it does.
It is similar to (decode-coding-string STRING \\='utf-8-emacs).
If you're not sure, whether to use `string-as-multibyte' or
`string-to-multibyte', use `string-to-multibyte'.  */)
  (Lisp_Object string)
{
  CHECK_STRING (string);

  if (! STRING_MULTIBYTE (string))
    {
      Lisp_Object new_string;
      ptrdiff_t nchars, nbytes;

      parse_str_as_multibyte (SDATA (string),
			      SBYTES (string),
			      &nchars, &nbytes);
      new_string = make_uninit_multibyte_string (nchars, nbytes);
      memcpy (SDATA (new_string), SDATA (string), SBYTES (string));
      if (nbytes != SBYTES (string))
	str_as_multibyte (SDATA (new_string), nbytes,
			  SBYTES (string), NULL);
      string = new_string;
      set_string_intervals (string, NULL);
    }
  return string;
}

DEFUN ("string-to-multibyte", Fstring_to_multibyte, Sstring_to_multibyte,
       1, 1, 0,
       doc: /* Return a multibyte string with the same individual chars as STRING.
If STRING is multibyte, the result is STRING itself.
Otherwise it is a newly created string, with no text properties.

If STRING is unibyte and contains an 8-bit byte, it is converted to
the corresponding multibyte character of charset `eight-bit'.

This differs from `string-as-multibyte' by converting each byte of a correct
utf-8 sequence to an eight-bit character, not just bytes that don't form a
correct sequence.  */)
  (Lisp_Object string)
{
  CHECK_STRING (string);

  return string_to_multibyte (string);
}

DEFUN ("string-to-unibyte", Fstring_to_unibyte, Sstring_to_unibyte,
       1, 1, 0,
       doc: /* Return a unibyte string with the same individual chars as STRING.
If STRING is unibyte, the result is STRING itself.
Otherwise it is a newly created string, with no text properties,
where each `eight-bit' character is converted to the corresponding byte.
If STRING contains a non-ASCII, non-`eight-bit' character,
an error is signaled.  */)
  (Lisp_Object string)
{
  CHECK_STRING (string);

  if (STRING_MULTIBYTE (string))
    {
      ptrdiff_t chars = SCHARS (string);
      unsigned char *str = xmalloc (chars);
      ptrdiff_t converted = str_to_unibyte (SDATA (string), str, chars);

      if (converted < chars)
	error ("Can't convert the %"pD"dth character to unibyte", converted);
      string = make_unibyte_string ((char *) str, chars);
      xfree (str);
    }
  return string;
}


DEFUN ("copy-alist", Fcopy_alist, Scopy_alist, 1, 1, 0,
       doc: /* Return a copy of ALIST.
This is an alist which represents the same mapping from objects to objects,
but does not share the alist structure with ALIST.
The objects mapped (cars and cdrs of elements of the alist)
are shared, however.
Elements of ALIST that are not conses are also shared.  */)
  (Lisp_Object alist)
{
  if (NILP (alist))
    return alist;
  alist = concat (1, &alist, Lisp_Cons, false);
  for (Lisp_Object tem = alist; !NILP (tem); tem = XCDR (tem))
    {
      Lisp_Object car = XCAR (tem);
      if (CONSP (car))
	XSETCAR (tem, Fcons (XCAR (car), XCDR (car)));
    }
  return alist;
}

/* Check that ARRAY can have a valid subarray [FROM..TO),
   given that its size is SIZE.
   If FROM is nil, use 0; if TO is nil, use SIZE.
   Count negative values backwards from the end.
   Set *IFROM and *ITO to the two indexes used.  */

void
validate_subarray (Lisp_Object array, Lisp_Object from, Lisp_Object to,
		   ptrdiff_t size, ptrdiff_t *ifrom, ptrdiff_t *ito)
{
  EMACS_INT f, t;

  if (FIXNUMP (from))
    {
      f = XFIXNUM (from);
      if (f < 0)
	f += size;
    }
  else if (NILP (from))
    f = 0;
  else
    wrong_type_argument (Qintegerp, from);

  if (FIXNUMP (to))
    {
      t = XFIXNUM (to);
      if (t < 0)
	t += size;
    }
  else if (NILP (to))
    t = size;
  else
    wrong_type_argument (Qintegerp, to);

  if (! (0 <= f && f <= t && t <= size))
    args_out_of_range_3 (array, from, to);

  *ifrom = f;
  *ito = t;
}

DEFUN ("substring", Fsubstring, Ssubstring, 1, 3, 0,
       doc: /* Return a new string whose contents are a substring of STRING.
The returned string consists of the characters between index FROM
\(inclusive) and index TO (exclusive) of STRING.  FROM and TO are
zero-indexed: 0 means the first character of STRING.  Negative values
are counted from the end of STRING.  If TO is nil, the substring runs
to the end of STRING.

The STRING argument may also be a vector.  In that case, the return
value is a new vector that contains the elements between index FROM
\(inclusive) and index TO (exclusive) of that vector argument.

With one argument, just copy STRING (with properties, if any).  */)
  (Lisp_Object string, Lisp_Object from, Lisp_Object to)
{
  Lisp_Object res;
  ptrdiff_t size, ifrom, ito;

  size = CHECK_VECTOR_OR_STRING (string);
  validate_subarray (string, from, to, size, &ifrom, &ito);

  if (STRINGP (string))
    {
      ptrdiff_t from_byte
	= !ifrom ? 0 : string_char_to_byte (string, ifrom);
      ptrdiff_t to_byte
	= ito == size ? SBYTES (string) : string_char_to_byte (string, ito);
      res = make_specified_string (SSDATA (string) + from_byte,
				   ito - ifrom, to_byte - from_byte,
				   STRING_MULTIBYTE (string));
      copy_text_properties (make_fixnum (ifrom), make_fixnum (ito),
			    string, make_fixnum (0), res, Qnil);
    }
  else
    res = Fvector (ito - ifrom, aref_addr (string, ifrom));

  return res;
}


DEFUN ("substring-no-properties", Fsubstring_no_properties, Ssubstring_no_properties, 1, 3, 0,
       doc: /* Return a substring of STRING, without text properties.
It starts at index FROM and ends before TO.
TO may be nil or omitted; then the substring runs to the end of STRING.
If FROM is nil or omitted, the substring starts at the beginning of STRING.
If FROM or TO is negative, it counts from the end.

With one argument, just copy STRING without its properties.  */)
  (Lisp_Object string, register Lisp_Object from, Lisp_Object to)
{
  ptrdiff_t from_char, to_char, from_byte, to_byte, size;

  CHECK_STRING (string);

  size = SCHARS (string);
  validate_subarray (string, from, to, size, &from_char, &to_char);

  from_byte = !from_char ? 0 : string_char_to_byte (string, from_char);
  to_byte =
    to_char == size ? SBYTES (string) : string_char_to_byte (string, to_char);
  return make_specified_string (SSDATA (string) + from_byte,
				to_char - from_char, to_byte - from_byte,
				STRING_MULTIBYTE (string));
}

/* Extract a substring of STRING, giving start and end positions
   both in characters and in bytes.  */

Lisp_Object
substring_both (Lisp_Object string, ptrdiff_t from, ptrdiff_t from_byte,
		ptrdiff_t to, ptrdiff_t to_byte)
{
  Lisp_Object res;
  ptrdiff_t size = CHECK_VECTOR_OR_STRING (string);

  if (!(0 <= from && from <= to && to <= size))
    args_out_of_range_3 (string, make_fixnum (from), make_fixnum (to));

  if (STRINGP (string))
    {
      res = make_specified_string (SSDATA (string) + from_byte,
				   to - from, to_byte - from_byte,
				   STRING_MULTIBYTE (string));
      copy_text_properties (make_fixnum (from), make_fixnum (to),
			    string, make_fixnum (0), res, Qnil);
    }
  else
    res = Fvector (to - from, aref_addr (string, from));

  return res;
}

DEFUN ("nthcdr", Fnthcdr, Snthcdr, 2, 2, 0,
       doc: /* Take cdr N times on LIST, return the result.  */)
  (Lisp_Object n, Lisp_Object list)
{
  Lisp_Object tail = list;

  CHECK_INTEGER (n);

  /* A huge but in-range EMACS_INT that can be substituted for a
     positive bignum while counting down.  It does not introduce
     miscounts because a list or cycle cannot possibly be this long,
     and any counting error is fixed up later.  */
  EMACS_INT large_num = EMACS_INT_MAX;

  EMACS_INT num;
  if (FIXNUMP (n))
    {
      num = XFIXNUM (n);

      /* Speed up small lists by omitting circularity and quit checking.  */
      if (num <= SMALL_LIST_LEN_MAX)
	{
	  for (; 0 < num; num--, tail = XCDR (tail))
	    if (! CONSP (tail))
	      {
		CHECK_LIST_END (tail, list);
		return Qnil;
	      }
	  return tail;
	}
    }
  else
    {
      if (mpz_sgn (XBIGNUM (n)->value) < 0)
	return tail;
      num = large_num;
    }

  EMACS_INT tortoise_num = num;
  Lisp_Object saved_tail = tail;
  FOR_EACH_TAIL_SAFE (tail)
    {
      /* If the tortoise just jumped (which is rare),
	 update TORTOISE_NUM accordingly.  */
      if (EQ (tail, li.tortoise))
	tortoise_num = num;

      saved_tail = XCDR (tail);
      num--;
      if (num == 0)
	return saved_tail;
      rarely_quit (num);
    }

  tail = saved_tail;
  if (! CONSP (tail))
    {
      CHECK_LIST_END (tail, list);
      return Qnil;
    }

  /* TAIL is part of a cycle.  Reduce NUM modulo the cycle length to
     avoid going around this cycle repeatedly.  */
  intptr_t cycle_length = tortoise_num - num;
  if (! FIXNUMP (n))
    {
      /* Undo any error introduced when LARGE_NUM was substituted for
	 N, by adding N - LARGE_NUM to NUM, using arithmetic modulo
	 CYCLE_LENGTH.  */
      /* Add N mod CYCLE_LENGTH to NUM.  */
      if (cycle_length <= ULONG_MAX)
	num += mpz_tdiv_ui (XBIGNUM (n)->value, cycle_length);
      else
	{
	  mpz_set_intmax (mpz[0], cycle_length);
	  mpz_tdiv_r (mpz[0], XBIGNUM (n)->value, mpz[0]);
	  intptr_t iz;
	  mpz_export (&iz, NULL, -1, sizeof iz, 0, 0, mpz[0]);
	  num += iz;
	}
      num += cycle_length - large_num % cycle_length;
    }
  num %= cycle_length;

  /* One last time through the cycle.  */
  for (; 0 < num; num--)
    {
      tail = XCDR (tail);
      rarely_quit (num);
    }
  return tail;
}

DEFUN ("nth", Fnth, Snth, 2, 2, 0,
       doc: /* Return the Nth element of LIST.
N counts from zero.  If LIST is not that long, nil is returned.  */)
  (Lisp_Object n, Lisp_Object list)
{
  return Fcar (Fnthcdr (n, list));
}

DEFUN ("elt", Felt, Selt, 2, 2, 0,
       doc: /* Return element of SEQUENCE at index N.  */)
  (Lisp_Object sequence, Lisp_Object n)
{
  if (CONSP (sequence) || NILP (sequence))
    return Fcar (Fnthcdr (n, sequence));

  /* Faref signals a "not array" error, so check here.  */
  CHECK_ARRAY (sequence, Qsequencep);
  return Faref (sequence, n);
}

enum { WORDS_PER_DOUBLE = (sizeof (double) / sizeof (EMACS_UINT)
                          + (sizeof (double) % sizeof (EMACS_UINT) != 0)) };
union double_and_words
{
  double val;
  EMACS_UINT word[WORDS_PER_DOUBLE];
};

/* Return true if X and Y are the same floating-point value.
   This looks at X's and Y's representation, since (unlike '==')
   it returns true if X and Y are the same NaN.  */
static bool
same_float (Lisp_Object x, Lisp_Object y)
{
  union double_and_words
    xu = { .val = XFLOAT_DATA (x) },
    yu = { .val = XFLOAT_DATA (y) };
  EMACS_UINT neql = 0;
  for (int i = 0; i < WORDS_PER_DOUBLE; i++)
    neql |= xu.word[i] ^ yu.word[i];
  return !neql;
}

DEFUN ("member", Fmember, Smember, 2, 2, 0,
       doc: /* Return non-nil if ELT is an element of LIST.  Comparison done with `equal'.
The value is actually the tail of LIST whose car is ELT.  */)
  (Lisp_Object elt, Lisp_Object list)
{
  Lisp_Object tail = list;
  FOR_EACH_TAIL (tail)
    if (! NILP (Fequal (elt, XCAR (tail))))
      return tail;
  CHECK_LIST_END (tail, list);
  return Qnil;
}

DEFUN ("memq", Fmemq, Smemq, 2, 2, 0,
       doc: /* Return non-nil if ELT is an element of LIST.  Comparison done with `eq'.
The value is actually the tail of LIST whose car is ELT.  */)
  (Lisp_Object elt, Lisp_Object list)
{
  Lisp_Object tail = list;
  FOR_EACH_TAIL (tail)
    if (EQ (XCAR (tail), elt))
      return tail;
  CHECK_LIST_END (tail, list);
  return Qnil;
}

DEFUN ("memql", Fmemql, Smemql, 2, 2, 0,
       doc: /* Return non-nil if ELT is an element of LIST.  Comparison done with `eql'.
The value is actually the tail of LIST whose car is ELT.  */)
  (Lisp_Object elt, Lisp_Object list)
{
  if (!FLOATP (elt))
    return Fmemq (elt, list);

  Lisp_Object tail = list;
  FOR_EACH_TAIL (tail)
    {
      Lisp_Object tem = XCAR (tail);
      if (FLOATP (tem) && same_float (elt, tem))
	return tail;
    }
  CHECK_LIST_END (tail, list);
  return Qnil;
}

DEFUN ("assq", Fassq, Sassq, 2, 2, 0,
       doc: /* Return non-nil if KEY is `eq' to the car of an element of LIST.
The value is actually the first element of LIST whose car is KEY.
Elements of LIST that are not conses are ignored.  */)
  (Lisp_Object key, Lisp_Object list)
{
  Lisp_Object tail = list;
  FOR_EACH_TAIL (tail)
    if (CONSP (XCAR (tail)) && EQ (XCAR (XCAR (tail)), key))
      return XCAR (tail);
  CHECK_LIST_END (tail, list);
  return Qnil;
}

/* Like Fassq but never report an error and do not allow quits.
   Use only on objects known to be non-circular lists.  */

Lisp_Object
assq_no_quit (Lisp_Object key, Lisp_Object list)
{
  for (; ! NILP (list); list = XCDR (list))
    if (CONSP (XCAR (list)) && EQ (XCAR (XCAR (list)), key))
      return XCAR (list);
  return Qnil;
}

DEFUN ("assoc", Fassoc, Sassoc, 2, 3, 0,
       doc: /* Return non-nil if KEY is equal to the car of an element of LIST.
The value is actually the first element of LIST whose car equals KEY.

Equality is defined by TESTFN if non-nil or by `equal' if nil.  */)
     (Lisp_Object key, Lisp_Object list, Lisp_Object testfn)
{
  Lisp_Object tail = list;
  FOR_EACH_TAIL (tail)
    {
      Lisp_Object car = XCAR (tail);
      if (CONSP (car)
	  && (NILP (testfn)
	      ? (EQ (XCAR (car), key) || !NILP (Fequal
						(XCAR (car), key)))
	      : !NILP (call2 (testfn, XCAR (car), key))))
	return car;
    }
  CHECK_LIST_END (tail, list);
  return Qnil;
}

/* Like Fassoc but never report an error and do not allow quits.
   Use only on keys and lists known to be non-circular, and on keys
   that are not too deep and are not window configurations.  */

Lisp_Object
assoc_no_quit (Lisp_Object key, Lisp_Object list)
{
  for (; ! NILP (list); list = XCDR (list))
    {
      Lisp_Object car = XCAR (list);
      if (CONSP (car)
	  && (EQ (XCAR (car), key) || equal_no_quit (XCAR (car), key)))
	return car;
    }
  return Qnil;
}

DEFUN ("rassq", Frassq, Srassq, 2, 2, 0,
       doc: /* Return non-nil if KEY is `eq' to the cdr of an element of LIST.
The value is actually the first element of LIST whose cdr is KEY.  */)
  (Lisp_Object key, Lisp_Object list)
{
  Lisp_Object tail = list;
  FOR_EACH_TAIL (tail)
    if (CONSP (XCAR (tail)) && EQ (XCDR (XCAR (tail)), key))
      return XCAR (tail);
  CHECK_LIST_END (tail, list);
  return Qnil;
}

DEFUN ("rassoc", Frassoc, Srassoc, 2, 2, 0,
       doc: /* Return non-nil if KEY is `equal' to the cdr of an element of LIST.
The value is actually the first element of LIST whose cdr equals KEY.  */)
  (Lisp_Object key, Lisp_Object list)
{
  Lisp_Object tail = list;
  FOR_EACH_TAIL (tail)
    {
      Lisp_Object car = XCAR (tail);
      if (CONSP (car)
	  && (EQ (XCDR (car), key) || !NILP (Fequal (XCDR (car), key))))
	return car;
    }
  CHECK_LIST_END (tail, list);
  return Qnil;
}

DEFUN ("delq", Fdelq, Sdelq, 2, 2, 0,
       doc: /* Delete members of LIST which are `eq' to ELT, and return the result.
More precisely, this function skips any members `eq' to ELT at the
front of LIST, then removes members `eq' to ELT from the remaining
sublist by modifying its list structure, then returns the resulting
list.

Write `(setq foo (delq element foo))' to be sure of correctly changing
the value of a list `foo'.  See also `remq', which does not modify the
argument.  */)
  (Lisp_Object elt, Lisp_Object list)
{
  Lisp_Object prev = Qnil, tail = list;

  FOR_EACH_TAIL (tail)
    {
      Lisp_Object tem = XCAR (tail);
      if (EQ (elt, tem))
	{
	  if (NILP (prev))
	    list = XCDR (tail);
	  else
	    Fsetcdr (prev, XCDR (tail));
	}
      else
	prev = tail;
    }
  CHECK_LIST_END (tail, list);
  return list;
}

DEFUN ("delete", Fdelete, Sdelete, 2, 2, 0,
       doc: /* Delete members of SEQ which are `equal' to ELT, and return the result.
SEQ must be a sequence (i.e. a list, a vector, or a string).
The return value is a sequence of the same type.

If SEQ is a list, this behaves like `delq', except that it compares
with `equal' instead of `eq'.  In particular, it may remove elements
by altering the list structure.

If SEQ is not a list, deletion is never performed destructively;
instead this function creates and returns a new vector or string.

Write `(setq foo (delete element foo))' to be sure of correctly
changing the value of a sequence `foo'.  */)
  (Lisp_Object elt, Lisp_Object seq)
{
  if (VECTORP (seq))
    {
      ptrdiff_t i, n;

      for (i = n = 0; i < ASIZE (seq); ++i)
	if (NILP (Fequal (AREF (seq, i), elt)))
	  ++n;

      if (n != ASIZE (seq))
	{
	  struct Lisp_Vector *p = allocate_vector (n);

	  for (i = n = 0; i < ASIZE (seq); ++i)
	    if (NILP (Fequal (AREF (seq, i), elt)))
	      p->contents[n++] = AREF (seq, i);

	  XSETVECTOR (seq, p);
	}
    }
  else if (STRINGP (seq))
    {
      ptrdiff_t i, ibyte, nchars, nbytes, cbytes;
      int c;

      for (i = nchars = nbytes = ibyte = 0;
	   i < SCHARS (seq);
	   ++i, ibyte += cbytes)
	{
	  if (STRING_MULTIBYTE (seq))
	    {
	      c = STRING_CHAR (SDATA (seq) + ibyte);
	      cbytes = CHAR_BYTES (c);
	    }
	  else
	    {
	      c = SREF (seq, i);
	      cbytes = 1;
	    }

	  if (!FIXNUMP (elt) || c != XFIXNUM (elt))
	    {
	      ++nchars;
	      nbytes += cbytes;
	    }
	}

      if (nchars != SCHARS (seq))
	{
	  Lisp_Object tem;

	  tem = make_uninit_multibyte_string (nchars, nbytes);
	  if (!STRING_MULTIBYTE (seq))
	    STRING_SET_UNIBYTE (tem);

	  for (i = nchars = nbytes = ibyte = 0;
	       i < SCHARS (seq);
	       ++i, ibyte += cbytes)
	    {
	      if (STRING_MULTIBYTE (seq))
		{
		  c = STRING_CHAR (SDATA (seq) + ibyte);
		  cbytes = CHAR_BYTES (c);
		}
	      else
		{
		  c = SREF (seq, i);
		  cbytes = 1;
		}

	      if (!FIXNUMP (elt) || c != XFIXNUM (elt))
		{
		  unsigned char *from = SDATA (seq) + ibyte;
		  unsigned char *to   = SDATA (tem) + nbytes;
		  ptrdiff_t n;

		  ++nchars;
		  nbytes += cbytes;

		  for (n = cbytes; n--; )
		    *to++ = *from++;
		}
	    }

	  seq = tem;
	}
    }
  else
    {
      Lisp_Object prev = Qnil, tail = seq;

      FOR_EACH_TAIL (tail)
	{
	  if (!NILP (Fequal (elt, XCAR (tail))))
	    {
	      if (NILP (prev))
		seq = XCDR (tail);
	      else
		Fsetcdr (prev, XCDR (tail));
	    }
	  else
	    prev = tail;
	}
      CHECK_LIST_END (tail, seq);
    }

  return seq;
}

DEFUN ("nreverse", Fnreverse, Snreverse, 1, 1, 0,
       doc: /* Reverse order of items in a list, vector or string SEQ.
If SEQ is a list, it should be nil-terminated.
This function may destructively modify SEQ to produce the value.  */)
  (Lisp_Object seq)
{
  if (NILP (seq))
    return seq;
  else if (STRINGP (seq))
    return Freverse (seq);
  else if (CONSP (seq))
    {
      Lisp_Object prev, tail, next;

      for (prev = Qnil, tail = seq; CONSP (tail); tail = next)
	{
	  next = XCDR (tail);
	  /* If SEQ contains a cycle, attempting to reverse it
	     in-place will inevitably come back to SEQ.  */
	  if (EQ (next, seq))
	    circular_list (seq);
	  Fsetcdr (tail, prev);
	  prev = tail;
	}
      CHECK_LIST_END (tail, seq);
      seq = prev;
    }
  else if (VECTORP (seq))
    {
      ptrdiff_t i, size = ASIZE (seq);

      for (i = 0; i < size / 2; i++)
	{
	  Lisp_Object tem = AREF (seq, i);
	  ASET (seq, i, AREF (seq, size - i - 1));
	  ASET (seq, size - i - 1, tem);
	}
    }
  else if (BOOL_VECTOR_P (seq))
    {
      ptrdiff_t i, size = bool_vector_size (seq);

      for (i = 0; i < size / 2; i++)
	{
	  bool tem = bool_vector_bitref (seq, i);
	  bool_vector_set (seq, i, bool_vector_bitref (seq, size - i - 1));
	  bool_vector_set (seq, size - i - 1, tem);
	}
    }
  else
    wrong_type_argument (Qarrayp, seq);
  return seq;
}

DEFUN ("reverse", Freverse, Sreverse, 1, 1, 0,
       doc: /* Return the reversed copy of list, vector, or string SEQ.
See also the function `nreverse', which is used more often.  */)
  (Lisp_Object seq)
{
  Lisp_Object new;

  if (NILP (seq))
    return Qnil;
  else if (CONSP (seq))
    {
      new = Qnil;
      FOR_EACH_TAIL (seq)
	new = Fcons (XCAR (seq), new);
      CHECK_LIST_END (seq, seq);
    }
  else if (VECTORP (seq))
    {
      ptrdiff_t i, size = ASIZE (seq);

      new = make_uninit_vector (size);
      for (i = 0; i < size; i++)
	ASET (new, i, AREF (seq, size - i - 1));
    }
  else if (BOOL_VECTOR_P (seq))
    {
      ptrdiff_t i;
      EMACS_INT nbits = bool_vector_size (seq);

      new = make_uninit_bool_vector (nbits);
      for (i = 0; i < nbits; i++)
	bool_vector_set (new, i, bool_vector_bitref (seq, nbits - i - 1));
    }
  else if (STRINGP (seq))
    {
      ptrdiff_t size = SCHARS (seq), bytes = SBYTES (seq);

      if (size == bytes)
	{
	  ptrdiff_t i;

	  new = make_uninit_string (size);
	  for (i = 0; i < size; i++)
	    SSET (new, i, SREF (seq, size - i - 1));
	}
      else
	{
	  unsigned char *p, *q;

	  new = make_uninit_multibyte_string (size, bytes);
	  p = SDATA (seq), q = SDATA (new) + bytes;
	  while (q > SDATA (new))
	    {
	      int ch, len;

	      ch = STRING_CHAR_AND_LENGTH (p, len);
	      p += len, q -= len;
	      CHAR_STRING (ch, q);
	    }
	}
    }
  else
    wrong_type_argument (Qsequencep, seq);
  return new;
}

/* Sort LIST using PREDICATE, preserving original order of elements
   considered as equal.  */

static Lisp_Object
sort_list (Lisp_Object list, Lisp_Object predicate)
{
  ptrdiff_t length = list_length (list);
  if (length < 2)
    return list;

  Lisp_Object tem = Fnthcdr (make_fixnum (length / 2 - 1), list);
  Lisp_Object back = Fcdr (tem);
  Fsetcdr (tem, Qnil);

  return merge (Fsort (list, predicate), Fsort (back, predicate), predicate);
}

/* Using PRED to compare, return whether A and B are in order.
   Compare stably when A appeared before B in the input.  */
static bool
inorder (Lisp_Object pred, Lisp_Object a, Lisp_Object b)
{
  return NILP (call2 (pred, b, a));
}

/* Using PRED to compare, merge from ALEN-length A and BLEN-length B
   into DEST.  Argument arrays must be nonempty and must not overlap,
   except that B might be the last part of DEST.  */
static void
merge_vectors (Lisp_Object pred,
	       ptrdiff_t alen, Lisp_Object const a[restrict VLA_ELEMS (alen)],
	       ptrdiff_t blen, Lisp_Object const b[VLA_ELEMS (blen)],
	       Lisp_Object dest[VLA_ELEMS (alen + blen)])
{
  eassume (0 < alen && 0 < blen);
  Lisp_Object const *alim = a + alen;
  Lisp_Object const *blim = b + blen;

  while (true)
    {
      if (inorder (pred, a[0], b[0]))
	{
	  *dest++ = *a++;
	  if (a == alim)
	    {
	      if (dest != b)
		memcpy (dest, b, (blim - b) * sizeof *dest);
	      return;
	    }
	}
      else
	{
	  *dest++ = *b++;
	  if (b == blim)
	    {
	      memcpy (dest, a, (alim - a) * sizeof *dest);
	      return;
	    }
	}
    }
}

/* Using PRED to compare, sort LEN-length VEC in place, using TMP for
   temporary storage.  LEN must be at least 2.  */
static void
sort_vector_inplace (Lisp_Object pred, ptrdiff_t len,
		     Lisp_Object vec[restrict VLA_ELEMS (len)],
		     Lisp_Object tmp[restrict VLA_ELEMS (len >> 1)])
{
  eassume (2 <= len);
  ptrdiff_t halflen = len >> 1;
  sort_vector_copy (pred, halflen, vec, tmp);
  if (1 < len - halflen)
    sort_vector_inplace (pred, len - halflen, vec + halflen, vec);
  merge_vectors (pred, halflen, tmp, len - halflen, vec + halflen, vec);
}

/* Using PRED to compare, sort from LEN-length SRC into DST.
   Len must be positive.  */
static void
sort_vector_copy (Lisp_Object pred, ptrdiff_t len,
		  Lisp_Object src[restrict VLA_ELEMS (len)],
		  Lisp_Object dest[restrict VLA_ELEMS (len)])
{
  eassume (0 < len);
  ptrdiff_t halflen = len >> 1;
  if (halflen < 1)
    dest[0] = src[0];
  else
    {
      if (1 < halflen)
	sort_vector_inplace (pred, halflen, src, dest);
      if (1 < len - halflen)
	sort_vector_inplace (pred, len - halflen, src + halflen, dest);
      merge_vectors (pred, halflen, src, len - halflen, src + halflen, dest);
    }
}

/* Sort VECTOR in place using PREDICATE, preserving original order of
   elements considered as equal.  */

static void
sort_vector (Lisp_Object vector, Lisp_Object predicate)
{
  ptrdiff_t len = ASIZE (vector);
  if (len < 2)
    return;
  ptrdiff_t halflen = len >> 1;
  Lisp_Object *tmp;
  USE_SAFE_ALLOCA;
  SAFE_ALLOCA_LISP (tmp, halflen);
  for (ptrdiff_t i = 0; i < halflen; i++)
    tmp[i] = make_fixnum (0);
  sort_vector_inplace (predicate, len, XVECTOR (vector)->contents, tmp);
  SAFE_FREE ();
}

DEFUN ("sort", Fsort, Ssort, 2, 2, 0,
       doc: /* Sort SEQ, stably, comparing elements using PREDICATE.
Returns the sorted sequence.  SEQ should be a list or vector.  SEQ is
modified by side effects.  PREDICATE is called with two elements of
SEQ, and should return non-nil if the first element should sort before
the second.  */)
  (Lisp_Object seq, Lisp_Object predicate)
{
  if (CONSP (seq))
    seq = sort_list (seq, predicate);
  else if (VECTORP (seq))
    sort_vector (seq, predicate);
  else if (!NILP (seq))
    wrong_type_argument (Qlist_or_vector_p, seq);
  return seq;
}

Lisp_Object
merge (Lisp_Object org_l1, Lisp_Object org_l2, Lisp_Object pred)
{
  Lisp_Object l1 = org_l1;
  Lisp_Object l2 = org_l2;
  Lisp_Object tail = Qnil;
  Lisp_Object value = Qnil;

  while (1)
    {
      if (NILP (l1))
	{
	  if (NILP (tail))
	    return l2;
	  Fsetcdr (tail, l2);
	  return value;
	}
      if (NILP (l2))
	{
	  if (NILP (tail))
	    return l1;
	  Fsetcdr (tail, l1);
	  return value;
	}

      Lisp_Object tem;
      if (inorder (pred, Fcar (l1), Fcar (l2)))
	{
	  tem = l1;
	  l1 = Fcdr (l1);
	  org_l1 = l1;
	}
      else
	{
	  tem = l2;
	  l2 = Fcdr (l2);
	  org_l2 = l2;
	}
      if (NILP (tail))
	value = tem;
      else
	Fsetcdr (tail, tem);
      tail = tem;
    }
}


/* This does not check for quits.  That is safe since it must terminate.  */

DEFUN ("plist-get", Fplist_get, Splist_get, 2, 2, 0,
       doc: /* Extract a value from a property list.
PLIST is a property list, which is a list of the form
\(PROP1 VALUE1 PROP2 VALUE2...).  This function returns the value
corresponding to the given PROP, or nil if PROP is not one of the
properties on the list.  This function never signals an error.  */)
  (Lisp_Object plist, Lisp_Object prop)
{
  Lisp_Object tail = plist;
  FOR_EACH_TAIL_SAFE (tail)
    {
      if (! CONSP (XCDR (tail)))
	break;
      if (EQ (prop, XCAR (tail)))
	return XCAR (XCDR (tail));
      tail = XCDR (tail);
      if (EQ (tail, li.tortoise))
	break;
    }

  return Qnil;
}

DEFUN ("get", Fget, Sget, 2, 2, 0,
       doc: /* Return the value of SYMBOL's PROPNAME property.
This is the last value stored with `(put SYMBOL PROPNAME VALUE)'.  */)
  (Lisp_Object symbol, Lisp_Object propname)
{
  CHECK_SYMBOL (symbol);
  Lisp_Object propval = Fplist_get (CDR (Fassq (symbol, Voverriding_plist_environment)),
                                    propname);
  if (!NILP (propval))
    return propval;
  return Fplist_get (XSYMBOL (symbol)->u.s.plist, propname);
}

DEFUN ("plist-put", Fplist_put, Splist_put, 3, 3, 0,
       doc: /* Change value in PLIST of PROP to VAL.
PLIST is a property list, which is a list of the form
\(PROP1 VALUE1 PROP2 VALUE2 ...).  PROP is a symbol and VAL is any object.
If PROP is already a property on the list, its value is set to VAL,
otherwise the new PROP VAL pair is added.  The new plist is returned;
use `(setq x (plist-put x prop val))' to be sure to use the new value.
The PLIST is modified by side effects.  */)
  (Lisp_Object plist, Lisp_Object prop, Lisp_Object val)
{
  Lisp_Object prev = Qnil, tail = plist;
  FOR_EACH_TAIL (tail)
    {
      if (! CONSP (XCDR (tail)))
	break;

      if (EQ (prop, XCAR (tail)))
	{
	  Fsetcar (XCDR (tail), val);
	  return plist;
	}

      prev = tail;
      tail = XCDR (tail);
      if (EQ (tail, li.tortoise))
	circular_list (plist);
    }
  CHECK_TYPE (NILP (tail), Qplistp, plist);
  Lisp_Object newcell
    = Fcons (prop, Fcons (val, NILP (prev) ? plist : XCDR (XCDR (prev))));
  if (NILP (prev))
    return newcell;
  Fsetcdr (XCDR (prev), newcell);
  return plist;
}

DEFUN ("put", Fput, Sput, 3, 3, 0,
       doc: /* Store SYMBOL's PROPNAME property with value VALUE.
It can be retrieved with `(get SYMBOL PROPNAME)'.  */)
  (Lisp_Object symbol, Lisp_Object propname, Lisp_Object value)
{
  CHECK_SYMBOL (symbol);
  set_symbol_plist
    (symbol, Fplist_put (XSYMBOL (symbol)->u.s.plist, propname, value));
  return value;
}

DEFUN ("lax-plist-get", Flax_plist_get, Slax_plist_get, 2, 2, 0,
       doc: /* Extract a value from a property list, comparing with `equal'.
PLIST is a property list, which is a list of the form
\(PROP1 VALUE1 PROP2 VALUE2...).  This function returns the value
corresponding to the given PROP, or nil if PROP is not
one of the properties on the list.  */)
  (Lisp_Object plist, Lisp_Object prop)
{
  Lisp_Object tail = plist;
  FOR_EACH_TAIL (tail)
    {
      if (! CONSP (XCDR (tail)))
	break;
      if (! NILP (Fequal (prop, XCAR (tail))))
	return XCAR (XCDR (tail));
      tail = XCDR (tail);
      if (EQ (tail, li.tortoise))
	circular_list (plist);
    }

  CHECK_TYPE (NILP (tail), Qplistp, plist);

  return Qnil;
}

DEFUN ("lax-plist-put", Flax_plist_put, Slax_plist_put, 3, 3, 0,
       doc: /* Change value in PLIST of PROP to VAL, comparing with `equal'.
PLIST is a property list, which is a list of the form
\(PROP1 VALUE1 PROP2 VALUE2 ...).  PROP and VAL are any objects.
If PROP is already a property on the list, its value is set to VAL,
otherwise the new PROP VAL pair is added.  The new plist is returned;
use `(setq x (lax-plist-put x prop val))' to be sure to use the new value.
The PLIST is modified by side effects.  */)
  (Lisp_Object plist, Lisp_Object prop, Lisp_Object val)
{
  Lisp_Object prev = Qnil, tail = plist;
  FOR_EACH_TAIL (tail)
    {
      if (! CONSP (XCDR (tail)))
	break;

      if (! NILP (Fequal (prop, XCAR (tail))))
	{
	  Fsetcar (XCDR (tail), val);
	  return plist;
	}

      prev = tail;
      tail = XCDR (tail);
      if (EQ (tail, li.tortoise))
	circular_list (plist);
    }
  CHECK_TYPE (NILP (tail), Qplistp, plist);
  Lisp_Object newcell = list2 (prop, val);
  if (NILP (prev))
    return newcell;
  Fsetcdr (XCDR (prev), newcell);
  return plist;
}

DEFUN ("eql", Feql, Seql, 2, 2, 0,
       doc: /* Return t if the two args are `eq' or are indistinguishable numbers.
Floating-point values with the same sign, exponent and fraction are `eql'.
This differs from numeric comparison: (eql 0.0 -0.0) returns nil and
\(eql 0.0e+NaN 0.0e+NaN) returns t, whereas `=' does the opposite.  */)
  (Lisp_Object obj1, Lisp_Object obj2)
{
  if (FLOATP (obj1))
    return FLOATP (obj2) && same_float (obj1, obj2) ? Qt : Qnil;
  else if (BIGNUMP (obj1))
    return equal_no_quit (obj1, obj2) ? Qt : Qnil;
  else
    return EQ (obj1, obj2) ? Qt : Qnil;
}

DEFUN ("equal", Fequal, Sequal, 2, 2, 0,
       doc: /* Return t if two Lisp objects have similar structure and contents.
They must have the same data type.
Conses are compared by comparing the cars and the cdrs.
Vectors and strings are compared element by element.
Numbers are compared via `eql', so integers do not equal floats.
\(Use `=' if you want integers and floats to be able to be equal.)
Symbols must match exactly.  */)
  (Lisp_Object o1, Lisp_Object o2)
{
  return internal_equal (o1, o2, EQUAL_PLAIN, 0, Qnil) ? Qt : Qnil;
}

DEFUN ("equal-including-properties", Fequal_including_properties, Sequal_including_properties, 2, 2, 0,
       doc: /* Return t if two Lisp objects have similar structure and contents.
This is like `equal' except that it compares the text properties
of strings.  (`equal' ignores text properties.)  */)
  (Lisp_Object o1, Lisp_Object o2)
{
  return (internal_equal (o1, o2, EQUAL_INCLUDING_PROPERTIES, 0, Qnil)
	  ? Qt : Qnil);
}

/* Return true if O1 and O2 are equal.  Do not quit or check for cycles.
   Use this only on arguments that are cycle-free and not too large and
   are not window configurations.  */

bool
equal_no_quit (Lisp_Object o1, Lisp_Object o2)
{
  return internal_equal (o1, o2, EQUAL_NO_QUIT, 0, Qnil);
}

/* Return true if O1 and O2 are equal.  EQUAL_KIND specifies what kind
   of equality test to use: if it is EQUAL_NO_QUIT, do not check for
   cycles or large arguments or quits; if EQUAL_PLAIN, do ordinary
   Lisp equality; and if EQUAL_INCLUDING_PROPERTIES, do
   equal-including-properties.

   If DEPTH is the current depth of recursion; signal an error if it
   gets too deep.  HT is a hash table used to detect cycles; if nil,
   it has not been allocated yet.  But ignore the last two arguments
   if EQUAL_KIND == EQUAL_NO_QUIT.  */

static bool
internal_equal (Lisp_Object o1, Lisp_Object o2, enum equal_kind equal_kind,
		int depth, Lisp_Object ht)
{
 tail_recurse:
  if (depth > 10)
    {
      eassert (equal_kind != EQUAL_NO_QUIT);
      if (depth > 200)
	error ("Stack overflow in equal");
      if (NILP (ht))
	ht = CALLN (Fmake_hash_table, QCtest, Qeq);
      switch (XTYPE (o1))
	{
	case Lisp_Cons: case Lisp_Vectorlike:
	  {
	    struct Lisp_Hash_Table *h = XHASH_TABLE (ht);
	    EMACS_UINT hash;
	    ptrdiff_t i = hash_lookup (h, o1, &hash);
	    if (i >= 0)
	      { /* `o1' was seen already.  */
		Lisp_Object o2s = HASH_VALUE (h, i);
		if (!NILP (Fmemq (o2, o2s)))
		  return true;
		else
		  set_hash_value_slot (h, i, Fcons (o2, o2s));
	      }
	    else
	      hash_put (h, o1, Fcons (o2, Qnil), hash);
	  }
	default: ;
	}
    }

  /* A symbol with position compares the contained symbol, and is
     `equal' to the corresponding ordinary symbol.  */
  if (SYMBOL_WITH_POS_P (o1))
    o1 = SYMBOL_WITH_POS_SYM (o1);
  if (SYMBOL_WITH_POS_P (o2))
    o2 = SYMBOL_WITH_POS_SYM (o2);

  if (EQ (o1, o2))
    return true;
  if (XTYPE (o1) != XTYPE (o2))
    return false;

  switch (XTYPE (o1))
    {
    case Lisp_Float:
      return same_float (o1, o2);

    case Lisp_Cons:
      if (equal_kind == EQUAL_NO_QUIT)
	for (; CONSP (o1); o1 = XCDR (o1))
	  {
	    if (! CONSP (o2))
	      return false;
	    if (! equal_no_quit (XCAR (o1), XCAR (o2)))
	      return false;
	    o2 = XCDR (o2);
	    if (EQ (XCDR (o1), o2))
	      return true;
	  }
      else
	FOR_EACH_TAIL (o1)
	  {
	    if (! CONSP (o2))
	      return false;
	    if (! internal_equal (XCAR (o1), XCAR (o2),
				  equal_kind, depth + 1, ht))
	      return false;
	    o2 = XCDR (o2);
	    if (EQ (XCDR (o1), o2))
	      return true;
	  }
      depth++;
      goto tail_recurse;

    case Lisp_Vectorlike:
      {
	register int i;
	ptrdiff_t size = ASIZE (o1);
	/* Pseudovectors have the type encoded in the size field, so this test
	   actually checks that the objects have the same type as well as the
	   same size.  */
	if (ASIZE (o2) != size)
	  return false;
	if (BIGNUMP (o1))
	  return mpz_cmp (XBIGNUM (o1)->value, XBIGNUM (o2)->value) == 0;
	if (OVERLAYP (o1))
	  {
	    if (!internal_equal (OVERLAY_START (o1), OVERLAY_START (o2),
				 equal_kind, depth + 1, ht)
		|| !internal_equal (OVERLAY_END (o1), OVERLAY_END (o2),
				    equal_kind, depth + 1, ht))
	      return false;
	    o1 = XOVERLAY (o1)->plist;
	    o2 = XOVERLAY (o2)->plist;
	    depth++;
	    goto tail_recurse;
	  }
	if (MARKERP (o1))
	  {
	    return (XMARKER (o1)->buffer == XMARKER (o2)->buffer
		    && (XMARKER (o1)->buffer == 0
			|| XMARKER (o1)->bytepos == XMARKER (o2)->bytepos));
	  }
	/* Boolvectors are compared much like strings.  */
	if (BOOL_VECTOR_P (o1))
	  {
	    EMACS_INT size = bool_vector_size (o1);
	    if (size != bool_vector_size (o2))
	      return false;
	    if (memcmp (bool_vector_data (o1), bool_vector_data (o2),
			bool_vector_bytes (size)))
	      return false;
	    return true;
	  }
	if (WINDOW_CONFIGURATIONP (o1))
	  {
	    eassert (equal_kind != EQUAL_NO_QUIT);
	    return compare_window_configurations (o1, o2, false);
	  }

	/* Aside from them, only true vectors, char-tables, compiled
	   functions, and fonts (font-spec, font-entity, font-object)
	   are sensible to compare, so eliminate the others now.  */
	if (size & PSEUDOVECTOR_FLAG)
	  {
	    if (((size & PVEC_TYPE_MASK) >> PSEUDOVECTOR_AREA_BITS)
		< PVEC_COMPILED)
	      return false;
	    size &= PSEUDOVECTOR_SIZE_MASK;
	  }
	for (i = 0; i < size; i++)
	  {
	    Lisp_Object v1, v2;
	    v1 = AREF (o1, i);
	    v2 = AREF (o2, i);
	    if (!internal_equal (v1, v2, equal_kind, depth + 1, ht))
	      return false;
	  }
	return true;
      }
      break;

    case Lisp_String:
      if (SCHARS (o1) != SCHARS (o2))
	return false;
      if (SBYTES (o1) != SBYTES (o2))
	return false;
      if (memcmp (SDATA (o1), SDATA (o2), SBYTES (o1)))
	return false;
      if (equal_kind == EQUAL_INCLUDING_PROPERTIES
	  && !compare_string_intervals (o1, o2))
	return false;
      return true;

    default:
      break;
    }

  return false;
}


DEFUN ("fillarray", Ffillarray, Sfillarray, 2, 2, 0,
       doc: /* Store each element of ARRAY with ITEM.
ARRAY is a vector, string, char-table, or bool-vector.  */)
  (Lisp_Object array, Lisp_Object item)
{
  register ptrdiff_t size, idx;

  if (VECTORP (array))
    for (idx = 0, size = ASIZE (array); idx < size; idx++)
      ASET (array, idx, item);
  else if (CHAR_TABLE_P (array))
    {
      int i;

      for (i = 0; i < (1 << CHARTAB_SIZE_BITS_0); i++)
	set_char_table_contents (array, i, item);
      set_char_table_defalt (array, item);
    }
  else if (STRINGP (array))
    {
      register unsigned char *p = SDATA (array);
      int charval;
      CHECK_CHARACTER (item);
      charval = XFIXNAT (item);
      size = SCHARS (array);
      if (STRING_MULTIBYTE (array))
	{
	  unsigned char str[MAX_MULTIBYTE_LENGTH];
	  int len = CHAR_STRING (charval, str);
	  ptrdiff_t size_byte = SBYTES (array);
	  ptrdiff_t product;

	  if (INT_MULTIPLY_WRAPV (size, len, &product) || product != size_byte)
	    error ("Attempt to change byte length of a string");
	  for (idx = 0; idx < size_byte; idx++)
	    *p++ = str[idx % len];
	}
      else
	for (idx = 0; idx < size; idx++)
	  p[idx] = charval;
    }
  else if (BOOL_VECTOR_P (array))
    return bool_vector_fill (array, item);
  else
    wrong_type_argument (Qarrayp, array);
  return array;
}

DEFUN ("clear-string", Fclear_string, Sclear_string,
       1, 1, 0,
       doc: /* Clear the contents of STRING.
This makes STRING unibyte and may change its length.  */)
  (Lisp_Object string)
{
  ptrdiff_t len;
  CHECK_STRING (string);
  len = SBYTES (string);
  memset (SDATA (string), 0, len);
  STRING_SET_CHARS (string, len);
  STRING_SET_UNIBYTE (string);
  return Qnil;
}

/* ARGSUSED */
Lisp_Object
nconc2 (Lisp_Object s1, Lisp_Object s2)
{
  return CALLN (Fnconc, s1, s2);
}

DEFUN ("nconc", Fnconc, Snconc, 0, MANY, 0,
       doc: /* Concatenate any number of lists by altering them.
Only the last argument is not altered, and need not be a list.
usage: (nconc &rest LISTS)  */)
  (ptrdiff_t nargs, Lisp_Object *args)
{
  Lisp_Object val = Qnil;

  for (ptrdiff_t argnum = 0; argnum < nargs; argnum++)
    {
      Lisp_Object tem = args[argnum];
      if (NILP (tem)) continue;

      if (NILP (val))
	val = tem;

      if (argnum + 1 == nargs) break;

      CHECK_CONS (tem);

      Lisp_Object tail UNINIT;
      FOR_EACH_TAIL (tem)
	tail = tem;

      tem = args[argnum + 1];
      Fsetcdr (tail, tem);
      if (NILP (tem))
	args[argnum + 1] = tail;
    }

  return val;
}

/* This is the guts of all mapping functions.
   Apply FN to each element of SEQ, one by one, storing the results
   into elements of VALS, a C vector of Lisp_Objects.  LENI is the
   length of VALS, which should also be the length of SEQ.  Return the
   number of results; although this is normally LENI, it can be less
   if SEQ is made shorter as a side effect of FN.  */

static EMACS_INT
mapcar1 (EMACS_INT leni, Lisp_Object *vals, Lisp_Object fn, Lisp_Object seq)
{
  Lisp_Object tail, dummy;
  EMACS_INT i;

  if (VECTORP (seq) || COMPILEDP (seq))
    {
      for (i = 0; i < leni; i++)
	{
	  dummy = call1 (fn, AREF (seq, i));
	  if (vals)
	    vals[i] = dummy;
	}
    }
  else if (BOOL_VECTOR_P (seq))
    {
      for (i = 0; i < leni; i++)
	{
	  dummy = call1 (fn, bool_vector_ref (seq, i));
	  if (vals)
	    vals[i] = dummy;
	}
    }
  else if (STRINGP (seq))
    {
      ptrdiff_t i_byte;

      for (i = 0, i_byte = 0; i < leni;)
	{
	  int c;
	  ptrdiff_t i_before = i;

	  FETCH_STRING_CHAR_ADVANCE (c, seq, i, i_byte);
	  XSETFASTINT (dummy, c);
	  dummy = call1 (fn, dummy);
	  if (vals)
	    vals[i_before] = dummy;
	}
    }
  else   /* Must be a list, since Flength did not get an error */
    {
      tail = seq;
      for (i = 0; i < leni; i++)
	{
	  if (! CONSP (tail))
	    return i;
	  dummy = call1 (fn, XCAR (tail));
	  if (vals)
	    vals[i] = dummy;
	  tail = XCDR (tail);
	}
    }

  return leni;
}

DEFUN ("mapconcat", Fmapconcat, Smapconcat, 3, 3, 0,
       doc: /* Apply FUNCTION to each element of SEQUENCE, and concat the results as strings.
In between each pair of results, stick in SEPARATOR.  Thus, " " as
SEPARATOR results in spaces between the values returned by FUNCTION.
SEQUENCE may be a list, a vector, a bool-vector, or a string.  */)
  (Lisp_Object function, Lisp_Object sequence, Lisp_Object separator)
{
  USE_SAFE_ALLOCA;
  EMACS_INT leni = XFIXNAT (Flength (sequence));
  if (CHAR_TABLE_P (sequence))
    wrong_type_argument (Qlistp, sequence);
  EMACS_INT args_alloc = 2 * leni - 1;
  if (args_alloc < 0)
    return empty_unibyte_string;
  Lisp_Object *args;
  SAFE_ALLOCA_LISP (args, args_alloc);
  ptrdiff_t nmapped = mapcar1 (leni, args, function, sequence);
  ptrdiff_t nargs = 2 * nmapped - 1;

  for (ptrdiff_t i = nmapped - 1; i > 0; i--)
    args[i + i] = args[i];

  for (ptrdiff_t i = 1; i < nargs; i += 2)
    args[i] = separator;

  Lisp_Object ret = Fconcat (nargs, args);
  SAFE_FREE ();
  return ret;
}

DEFUN ("mapcar", Fmapcar, Smapcar, 2, 2, 0,
       doc: /* Apply FUNCTION to each element of SEQUENCE, and make a list of the results.
The result is a list just as long as SEQUENCE.
SEQUENCE may be a list, a vector, a bool-vector, or a string.  */)
  (Lisp_Object function, Lisp_Object sequence)
{
  USE_SAFE_ALLOCA;
  EMACS_INT leni = XFIXNAT (Flength (sequence));
  if (CHAR_TABLE_P (sequence))
    wrong_type_argument (Qlistp, sequence);
  Lisp_Object *args;
  SAFE_ALLOCA_LISP (args, leni);
  ptrdiff_t nmapped = mapcar1 (leni, args, function, sequence);
  Lisp_Object ret = Flist (nmapped, args);
  SAFE_FREE ();
  return ret;
}

DEFUN ("mapc", Fmapc, Smapc, 2, 2, 0,
       doc: /* Apply FUNCTION to each element of SEQUENCE for side effects only.
Unlike `mapcar', don't accumulate the results.  Return SEQUENCE.
SEQUENCE may be a list, a vector, a bool-vector, or a string.  */)
  (Lisp_Object function, Lisp_Object sequence)
{
  register EMACS_INT leni;

  leni = XFIXNAT (Flength (sequence));
  if (CHAR_TABLE_P (sequence))
    wrong_type_argument (Qlistp, sequence);
  mapcar1 (leni, 0, function, sequence);

  return sequence;
}

DEFUN ("mapcan", Fmapcan, Smapcan, 2, 2, 0,
       doc: /* Apply FUNCTION to each element of SEQUENCE, and concatenate
the results by altering them (using `nconc').
SEQUENCE may be a list, a vector, a bool-vector, or a string. */)
     (Lisp_Object function, Lisp_Object sequence)
{
  USE_SAFE_ALLOCA;
  EMACS_INT leni = XFIXNAT (Flength (sequence));
  if (CHAR_TABLE_P (sequence))
    wrong_type_argument (Qlistp, sequence);
  Lisp_Object *args;
  SAFE_ALLOCA_LISP (args, leni);
  ptrdiff_t nmapped = mapcar1 (leni, args, function, sequence);
  Lisp_Object ret = Fnconc (nmapped, args);
  SAFE_FREE ();
  return ret;
}

/* This is how C code calls `yes-or-no-p' and allows the user
   to redefine it.  */

Lisp_Object
do_yes_or_no_p (Lisp_Object prompt)
{
  return call1 (intern ("yes-or-no-p"), prompt);
}

DEFUN ("yes-or-no-p", Fyes_or_no_p, Syes_or_no_p, 1, 1, 0,
       doc: /* Ask user a yes-or-no question.
Return t if answer is yes, and nil if the answer is no.
PROMPT is the string to display to ask the question.  It should end in
a space; `yes-or-no-p' adds \"(yes or no) \" to it.

The user must confirm the answer with RET, and can edit it until it
has been confirmed.

If dialog boxes are supported, a dialog box will be used
if `last-nonmenu-event' is nil, and `use-dialog-box' is non-nil.  */)
  (Lisp_Object prompt)
{
  Lisp_Object ans;

  CHECK_STRING (prompt);

  if ((NILP (last_nonmenu_event) || CONSP (last_nonmenu_event))
      && use_dialog_box && ! NILP (last_input_event))
    {
      Lisp_Object pane, menu, obj;
      redisplay_preserve_echo_area (4);
      pane = list2 (Fcons (build_string ("Yes"), Qt),
		    Fcons (build_string ("No"), Qnil));
      menu = Fcons (prompt, pane);
      obj = Fx_popup_dialog (Qt, menu, Qnil);
      return obj;
    }

  AUTO_STRING (yes_or_no, "(yes or no) ");
  prompt = CALLN (Fconcat, prompt, yes_or_no);

  while (1)
    {
      ans = Fdowncase (Fread_from_minibuffer (prompt, Qnil, Qnil, Qnil,
					      Qyes_or_no_p_history, Qnil,
					      Qnil));
      if (SCHARS (ans) == 3 && !strcmp (SSDATA (ans), "yes"))
	return Qt;
      if (SCHARS (ans) == 2 && !strcmp (SSDATA (ans), "no"))
	return Qnil;

      Fding (Qnil);
      Fdiscard_input ();
      message1 ("Please answer yes or no.");
      Fsleep_for (make_fixnum (2), Qnil);
    }
}

DEFUN ("load-average", Fload_average, Sload_average, 0, 1, 0,
       doc: /* Return list of 1 minute, 5 minute and 15 minute load averages.

Each of the three load averages is multiplied by 100, then converted
to integer.

When USE-FLOATS is non-nil, floats will be used instead of integers.
These floats are not multiplied by 100.

If the 5-minute or 15-minute load averages are not available, return a
shortened list, containing only those averages which are available.

An error is thrown if the load average can't be obtained.  In some
cases making it work would require Emacs being installed setuid or
setgid so that it can read kernel information, and that usually isn't
advisable.  */)
  (Lisp_Object use_floats)
{
  double load_ave[3];
  int loads = getloadavg (load_ave, 3);
  Lisp_Object ret = Qnil;

  if (loads < 0)
    error ("load-average not implemented for this operating system");

  while (loads-- > 0)
    {
      Lisp_Object load = (NILP (use_floats)
			  ? make_fixnum (100.0 * load_ave[loads])
			  : make_float (load_ave[loads]));
      ret = Fcons (load, ret);
    }

  return ret;
}

DEFUN ("featurep", Ffeaturep, Sfeaturep, 1, 2, 0,
       doc: /* Return t if FEATURE is present in this Emacs.

Use this to conditionalize execution of lisp code based on the
presence or absence of Emacs or environment extensions.
Use `provide' to declare that a feature is available.  This function
looks at the value of the variable `features'.  The optional argument
SUBFEATURE can be used to check a specific subfeature of FEATURE.  */)
  (Lisp_Object feature, Lisp_Object subfeature)
{
  register Lisp_Object tem;
  CHECK_SYMBOL (feature);
  tem = Fmemq (feature, Vfeatures);
  if (!NILP (tem) && !NILP (subfeature))
    tem = Fmember (subfeature, Fget (feature, Qsubfeatures));
  return (NILP (tem)) ? Qnil : Qt;
}

DEFUN ("provide", Fprovide, Sprovide, 1, 2, 0,
       doc: /* Announce that FEATURE is a feature of the current Emacs.
The optional argument SUBFEATURES should be a list of symbols listing
particular subfeatures supported in this version of FEATURE.  */)
  (Lisp_Object feature, Lisp_Object subfeatures)
{
  register Lisp_Object tem;
  CHECK_SYMBOL (feature);
  CHECK_LIST (subfeatures);
  if (!NILP (Vautoload_queue))
    Vautoload_queue = Fcons (Fcons (make_fixnum (0), Vfeatures),
			     Vautoload_queue);
  tem = Fmemq (feature, Vfeatures);
  if (NILP (tem))
    Vfeatures = Fcons (feature, Vfeatures);
  if (!NILP (subfeatures))
    Fput (feature, Qsubfeatures, subfeatures);
  LOADHIST_ATTACH (Fcons (Qprovide, feature));

  /* Run any load-hooks for this file.  */
  tem = Fassq (feature, Vafter_load_alist);
  if (CONSP (tem))
    Fmapc (Qfuncall, XCDR (tem));

  return feature;
}

/* `require' and its subroutines.  */

/* List of features currently being require'd, innermost first.  */

static Lisp_Object require_nesting_list;

static void
require_unwind (Lisp_Object old_value)
{
  require_nesting_list = old_value;
}

DEFUN ("require", Frequire, Srequire, 1, 3, 0,
       doc: /* If feature FEATURE is not loaded, load it from FILENAME.
If FEATURE is not a member of the list `features', then the feature is
not loaded; so load the file FILENAME.

If FILENAME is omitted, the printname of FEATURE is used as the file
name, and `load' will try to load this name appended with the suffix
`.elc', `.el', or the system-dependent suffix for dynamic module
files, in that order.  The name without appended suffix will not be
used.  See `get-load-suffixes' for the complete list of suffixes.

The directories in `load-path' are searched when trying to find the
file name.

If the optional third argument NOERROR is non-nil, then return nil if
the file is not found instead of signaling an error.  Normally the
return value is FEATURE.

The normal messages at start and end of loading FILENAME are
suppressed.  */)
  (Lisp_Object feature, Lisp_Object filename, Lisp_Object noerror)
{
  Lisp_Object tem;
  bool from_file = load_in_progress;

  CHECK_SYMBOL (feature);

  /* Record the presence of `require' in this file
     even if the feature specified is already loaded.
     But not more than once in any file,
     and not when we aren't loading or reading from a file.  */
  if (!from_file)
    for (tem = Vcurrent_load_list; CONSP (tem); tem = XCDR (tem))
      if (NILP (XCDR (tem)) && STRINGP (XCAR (tem)))
	from_file = 1;

  if (from_file)
    {
      tem = Fcons (Qrequire, feature);
      if (NILP (Fmember (tem, Vcurrent_load_list)))
	LOADHIST_ATTACH (tem);
    }
  tem = Fmemq (feature, Vfeatures);

  if (NILP (tem))
    {
      ptrdiff_t count = SPECPDL_INDEX ();
      int nesting = 0;

      /* This is to make sure that loadup.el gives a clear picture
	 of what files are preloaded and when.  */
      if (will_dump_p () && !will_bootstrap_p ())
	error ("(require %s) while preparing to dump",
	       SDATA (SYMBOL_NAME (feature)));

      /* A certain amount of recursive `require' is legitimate,
	 but if we require the same feature recursively 3 times,
	 signal an error.  */
      tem = require_nesting_list;
      while (! NILP (tem))
	{
	  if (! NILP (Fequal (feature, XCAR (tem))))
	    nesting++;
	  tem = XCDR (tem);
	}
      if (nesting > 3)
	error ("Recursive `require' for feature `%s'",
	       SDATA (SYMBOL_NAME (feature)));

      /* Update the list for any nested `require's that occur.  */
      record_unwind_protect (require_unwind, require_nesting_list);
      require_nesting_list = Fcons (feature, require_nesting_list);

      /* Value saved here is to be restored into Vautoload_queue */
      record_unwind_protect (un_autoload, Vautoload_queue);
      Vautoload_queue = Qt;

      /* Load the file.  */
      tem = Fload (NILP (filename) ? Fsymbol_name (feature) : filename,
		   noerror, Qt, Qnil, (NILP (filename) ? Qt : Qnil));

      /* If load failed entirely, return nil.  */
      if (NILP (tem))
	return unbind_to (count, Qnil);

      tem = Fmemq (feature, Vfeatures);
      if (NILP (tem))
        {
          unsigned char *tem2 = SDATA (SYMBOL_NAME (feature));
          Lisp_Object tem3 = Fcar (Fcar (Vload_history));

          if (NILP (tem3))
            error ("Required feature `%s' was not provided", tem2);
          else
            /* Cf autoload-do-load.  */
            error ("Loading file %s failed to provide feature `%s'",
                   SDATA (tem3), tem2);
        }

      /* Once loading finishes, don't undo it.  */
      Vautoload_queue = Qt;
      feature = unbind_to (count, feature);
    }

  return feature;
}

/* Primitives for work of the "widget" library.
   In an ideal world, this section would not have been necessary.
   However, lisp function calls being as slow as they are, it turns
   out that some functions in the widget library (wid-edit.el) are the
   bottleneck of Widget operation.  Here is their translation to C,
   for the sole reason of efficiency.  */

DEFUN ("plist-member", Fplist_member, Splist_member, 2, 2, 0,
       doc: /* Return non-nil if PLIST has the property PROP.
PLIST is a property list, which is a list of the form
\(PROP1 VALUE1 PROP2 VALUE2 ...).  PROP is a symbol.
Unlike `plist-get', this allows you to distinguish between a missing
property and a property with the value nil.
The value is actually the tail of PLIST whose car is PROP.  */)
  (Lisp_Object plist, Lisp_Object prop)
{
  Lisp_Object tail = plist;
  FOR_EACH_TAIL (tail)
    {
      if (EQ (XCAR (tail), prop))
	return tail;
      tail = XCDR (tail);
      if (! CONSP (tail))
	break;
      if (EQ (tail, li.tortoise))
	circular_list (tail);
    }
  CHECK_TYPE (NILP (tail), Qplistp, plist);
  return Qnil;
}

DEFUN ("widget-put", Fwidget_put, Swidget_put, 3, 3, 0,
       doc: /* In WIDGET, set PROPERTY to VALUE.
The value can later be retrieved with `widget-get'.  */)
  (Lisp_Object widget, Lisp_Object property, Lisp_Object value)
{
  CHECK_CONS (widget);
  XSETCDR (widget, Fplist_put (XCDR (widget), property, value));
  return value;
}

DEFUN ("widget-get", Fwidget_get, Swidget_get, 2, 2, 0,
       doc: /* In WIDGET, get the value of PROPERTY.
The value could either be specified when the widget was created, or
later with `widget-put'.  */)
  (Lisp_Object widget, Lisp_Object property)
{
  Lisp_Object tmp;

  while (1)
    {
      if (NILP (widget))
	return Qnil;
      CHECK_CONS (widget);
      tmp = Fplist_member (XCDR (widget), property);
      if (CONSP (tmp))
	{
	  tmp = XCDR (tmp);
	  return CAR (tmp);
	}
      tmp = XCAR (widget);
      if (NILP (tmp))
	return Qnil;
      widget = Fget (tmp, Qwidget_type);
    }
}

DEFUN ("widget-apply", Fwidget_apply, Swidget_apply, 2, MANY, 0,
       doc: /* Apply the value of WIDGET's PROPERTY to the widget itself.
ARGS are passed as extra arguments to the function.
usage: (widget-apply WIDGET PROPERTY &rest ARGS)  */)
  (ptrdiff_t nargs, Lisp_Object *args)
{
  Lisp_Object widget = args[0];
  Lisp_Object property = args[1];
  Lisp_Object propval = Fwidget_get (widget, property);
  Lisp_Object trailing_args = Flist (nargs - 2, args + 2);
  Lisp_Object result = CALLN (Fapply, propval, widget, trailing_args);
  return result;
}

#ifdef HAVE_LANGINFO_CODESET
#include <langinfo.h>
#endif

DEFUN ("locale-info", Flocale_info, Slocale_info, 1, 1, 0,
       doc: /* Access locale data ITEM for the current C locale, if available.
ITEM should be one of the following:

`codeset', returning the character set as a string (locale item CODESET);

`days', returning a 7-element vector of day names (locale items DAY_n);

`months', returning a 12-element vector of month names (locale items MON_n);

`paper', returning a list of 2 integers (WIDTH HEIGHT) for the default
  paper size, both measured in millimeters (locale items _NL_PAPER_WIDTH,
  _NL_PAPER_HEIGHT).

If the system can't provide such information through a call to
`nl_langinfo', or if ITEM isn't from the list above, return nil.

See also Info node `(libc)Locales'.

The data read from the system are decoded using `locale-coding-system'.  */)
  (Lisp_Object item)
{
  char *str = NULL;
#ifdef HAVE_LANGINFO_CODESET
  if (EQ (item, Qcodeset))
    {
      str = nl_langinfo (CODESET);
      return build_string (str);
    }
# ifdef DAY_1
  if (EQ (item, Qdays))  /* E.g., for calendar-day-name-array.  */
    {
      Lisp_Object v = make_nil_vector (7);
      const int days[7] = {DAY_1, DAY_2, DAY_3, DAY_4, DAY_5, DAY_6, DAY_7};
      int i;
      synchronize_system_time_locale ();
      for (i = 0; i < 7; i++)
	{
	  str = nl_langinfo (days[i]);
	  AUTO_STRING (val, str);
	  /* Fixme: Is this coding system necessarily right, even if
	     it is consistent with CODESET?  If not, what to do?  */
	  ASET (v, i, code_convert_string_norecord (val, Vlocale_coding_system,
						    0));
	}
      return v;
    }
# endif
# ifdef MON_1
  if (EQ (item, Qmonths))  /* E.g., for calendar-month-name-array.  */
    {
      Lisp_Object v = make_nil_vector (12);
      const int months[12] = {MON_1, MON_2, MON_3, MON_4, MON_5, MON_6, MON_7,
			      MON_8, MON_9, MON_10, MON_11, MON_12};
      synchronize_system_time_locale ();
      for (int i = 0; i < 12; i++)
	{
	  str = nl_langinfo (months[i]);
	  AUTO_STRING (val, str);
	  ASET (v, i, code_convert_string_norecord (val, Vlocale_coding_system,
						    0));
	}
      return v;
    }
# endif
# ifdef HAVE_LANGINFO__NL_PAPER_WIDTH
  if (EQ (item, Qpaper))
    return list2i ((intptr_t) nl_langinfo (_NL_PAPER_WIDTH),
		   (intptr_t) nl_langinfo (_NL_PAPER_HEIGHT));
# endif
#endif	/* HAVE_LANGINFO_CODESET*/
  return Qnil;
}

/* base64 encode/decode functions (RFC 2045).
   Based on code from GNU recode. */

#define MIME_LINE_LENGTH 76

#define IS_ASCII(Character) \
  ((Character) < 128)
#define IS_BASE64(Character) \
  (IS_ASCII (Character) && base64_char_to_value[Character] >= 0)
#define IS_BASE64_IGNORABLE(Character) \
  ((Character) == ' ' || (Character) == '\t' || (Character) == '\n' \
   || (Character) == '\f' || (Character) == '\r')

/* Used by base64_decode_1 to retrieve a non-base64-ignorable
   character or return retval if there are no characters left to
   process. */
#define READ_QUADRUPLET_BYTE(retval)	\
  do					\
    {					\
      if (i == length)			\
	{				\
	  if (nchars_return)		\
	    *nchars_return = nchars;	\
	  return (retval);		\
	}				\
      c = from[i++];			\
    }					\
  while (IS_BASE64_IGNORABLE (c))

/* Table of characters coding the 64 values.  */
static const char base64_value_to_char[64] =
{
  'A', 'B', 'C', 'D', 'E', 'F', 'G', 'H', 'I', 'J',	/*  0- 9 */
  'K', 'L', 'M', 'N', 'O', 'P', 'Q', 'R', 'S', 'T',	/* 10-19 */
  'U', 'V', 'W', 'X', 'Y', 'Z', 'a', 'b', 'c', 'd',	/* 20-29 */
  'e', 'f', 'g', 'h', 'i', 'j', 'k', 'l', 'm', 'n',	/* 30-39 */
  'o', 'p', 'q', 'r', 's', 't', 'u', 'v', 'w', 'x',	/* 40-49 */
  'y', 'z', '0', '1', '2', '3', '4', '5', '6', '7',	/* 50-59 */
  '8', '9', '+', '/'					/* 60-63 */
};

/* Table of base64 values for first 128 characters.  */
static const short base64_char_to_value[128] =
{
  -1,  -1,  -1,  -1,  -1,  -1,  -1,  -1,  -1,  -1,	/*   0-  9 */
  -1,  -1,  -1,  -1,  -1,  -1,  -1,  -1,  -1,  -1,	/*  10- 19 */
  -1,  -1,  -1,  -1,  -1,  -1,  -1,  -1,  -1,  -1,	/*  20- 29 */
  -1,  -1,  -1,  -1,  -1,  -1,  -1,  -1,  -1,  -1,	/*  30- 39 */
  -1,  -1,  -1,  62,  -1,  -1,  -1,  63,  52,  53,	/*  40- 49 */
  54,  55,  56,  57,  58,  59,  60,  61,  -1,  -1,	/*  50- 59 */
  -1,  -1,  -1,  -1,  -1,  0,   1,   2,   3,   4,	/*  60- 69 */
  5,   6,   7,   8,   9,   10,  11,  12,  13,  14,	/*  70- 79 */
  15,  16,  17,  18,  19,  20,  21,  22,  23,  24,	/*  80- 89 */
  25,  -1,  -1,  -1,  -1,  -1,  -1,  26,  27,  28,	/*  90- 99 */
  29,  30,  31,  32,  33,  34,  35,  36,  37,  38,	/* 100-109 */
  39,  40,  41,  42,  43,  44,  45,  46,  47,  48,	/* 110-119 */
  49,  50,  51,  -1,  -1,  -1,  -1,  -1			/* 120-127 */
};

/* The following diagram shows the logical steps by which three octets
   get transformed into four base64 characters.

		 .--------.  .--------.  .--------.
		 |aaaaaabb|  |bbbbcccc|  |ccdddddd|
		 `--------'  `--------'  `--------'
                    6   2      4   4       2   6
	       .--------+--------+--------+--------.
	       |00aaaaaa|00bbbbbb|00cccccc|00dddddd|
	       `--------+--------+--------+--------'

	       .--------+--------+--------+--------.
	       |AAAAAAAA|BBBBBBBB|CCCCCCCC|DDDDDDDD|
	       `--------+--------+--------+--------'

   The octets are divided into 6 bit chunks, which are then encoded into
   base64 characters.  */


static ptrdiff_t base64_encode_1 (const char *, char *, ptrdiff_t, bool, bool);
static ptrdiff_t base64_decode_1 (const char *, char *, ptrdiff_t, bool,
				  ptrdiff_t *);

DEFUN ("base64-encode-region", Fbase64_encode_region, Sbase64_encode_region,
       2, 3, "r",
       doc: /* Base64-encode the region between BEG and END.
Return the length of the encoded text.
Optional third argument NO-LINE-BREAK means do not break long lines
into shorter lines.  */)
  (Lisp_Object beg, Lisp_Object end, Lisp_Object no_line_break)
{
  char *encoded;
  ptrdiff_t allength, length;
  ptrdiff_t ibeg, iend, encoded_length;
  ptrdiff_t old_pos = PT;
  USE_SAFE_ALLOCA;

  validate_region (&beg, &end);

  ibeg = CHAR_TO_BYTE (XFIXNAT (beg));
  iend = CHAR_TO_BYTE (XFIXNAT (end));
  move_gap_both (XFIXNAT (beg), ibeg);

  /* We need to allocate enough room for encoding the text.
     We need 33 1/3% more space, plus a newline every 76
     characters, and then we round up. */
  length = iend - ibeg;
  allength = length + length/3 + 1;
  allength += allength / MIME_LINE_LENGTH + 1 + 6;

  encoded = SAFE_ALLOCA (allength);
  encoded_length = base64_encode_1 ((char *) BYTE_POS_ADDR (ibeg),
				    encoded, length, NILP (no_line_break),
				    !NILP (BVAR (current_buffer, enable_multibyte_characters)));
  if (encoded_length > allength)
    emacs_abort ();

  if (encoded_length < 0)
    {
      /* The encoding wasn't possible. */
      SAFE_FREE ();
      error ("Multibyte character in data for base64 encoding");
    }

  /* Now we have encoded the region, so we insert the new contents
     and delete the old.  (Insert first in order to preserve markers.)  */
  SET_PT_BOTH (XFIXNAT (beg), ibeg);
  insert (encoded, encoded_length);
  SAFE_FREE ();
  del_range_byte (ibeg + encoded_length, iend + encoded_length);

  /* If point was outside of the region, restore it exactly; else just
     move to the beginning of the region.  */
  if (old_pos >= XFIXNAT (end))
    old_pos += encoded_length - (XFIXNAT (end) - XFIXNAT (beg));
  else if (old_pos > XFIXNAT (beg))
    old_pos = XFIXNAT (beg);
  SET_PT (old_pos);

  /* We return the length of the encoded text. */
  return make_fixnum (encoded_length);
}

DEFUN ("base64-encode-string", Fbase64_encode_string, Sbase64_encode_string,
       1, 2, 0,
       doc: /* Base64-encode STRING and return the result.
Optional second argument NO-LINE-BREAK means do not break long lines
into shorter lines.  */)
  (Lisp_Object string, Lisp_Object no_line_break)
{
  ptrdiff_t allength, length, encoded_length;
  char *encoded;
  Lisp_Object encoded_string;
  USE_SAFE_ALLOCA;

  CHECK_STRING (string);

  /* We need to allocate enough room for encoding the text.
     We need 33 1/3% more space, plus a newline every 76
     characters, and then we round up. */
  length = SBYTES (string);
  allength = length + length/3 + 1;
  allength += allength / MIME_LINE_LENGTH + 1 + 6;

  /* We need to allocate enough room for decoding the text. */
  encoded = SAFE_ALLOCA (allength);

  encoded_length = base64_encode_1 (SSDATA (string),
				    encoded, length, NILP (no_line_break),
				    STRING_MULTIBYTE (string));
  if (encoded_length > allength)
    emacs_abort ();

  if (encoded_length < 0)
    {
      /* The encoding wasn't possible. */
      error ("Multibyte character in data for base64 encoding");
    }

  encoded_string = make_unibyte_string (encoded, encoded_length);
  SAFE_FREE ();

  return encoded_string;
}

static ptrdiff_t
base64_encode_1 (const char *from, char *to, ptrdiff_t length,
		 bool line_break, bool multibyte)
{
  int counter = 0;
  ptrdiff_t i = 0;
  char *e = to;
  int c;
  unsigned int value;
  int bytes;

  while (i < length)
    {
      if (multibyte)
	{
	  c = STRING_CHAR_AND_LENGTH ((unsigned char *) from + i, bytes);
	  if (CHAR_BYTE8_P (c))
	    c = CHAR_TO_BYTE8 (c);
	  else if (c >= 256)
	    return -1;
	  i += bytes;
	}
      else
	c = from[i++];

      /* Wrap line every 76 characters.  */

      if (line_break)
	{
	  if (counter < MIME_LINE_LENGTH / 4)
	    counter++;
	  else
	    {
	      *e++ = '\n';
	      counter = 1;
	    }
	}

      /* Process first byte of a triplet.  */

      *e++ = base64_value_to_char[0x3f & c >> 2];
      value = (0x03 & c) << 4;

      /* Process second byte of a triplet.  */

      if (i == length)
	{
	  *e++ = base64_value_to_char[value];
	  *e++ = '=';
	  *e++ = '=';
	  break;
	}

      if (multibyte)
	{
	  c = STRING_CHAR_AND_LENGTH ((unsigned char *) from + i, bytes);
	  if (CHAR_BYTE8_P (c))
	    c = CHAR_TO_BYTE8 (c);
	  else if (c >= 256)
	    return -1;
	  i += bytes;
	}
      else
	c = from[i++];

      *e++ = base64_value_to_char[value | (0x0f & c >> 4)];
      value = (0x0f & c) << 2;

      /* Process third byte of a triplet.  */

      if (i == length)
	{
	  *e++ = base64_value_to_char[value];
	  *e++ = '=';
	  break;
	}

      if (multibyte)
	{
	  c = STRING_CHAR_AND_LENGTH ((unsigned char *) from + i, bytes);
	  if (CHAR_BYTE8_P (c))
	    c = CHAR_TO_BYTE8 (c);
	  else if (c >= 256)
	    return -1;
	  i += bytes;
	}
      else
	c = from[i++];

      *e++ = base64_value_to_char[value | (0x03 & c >> 6)];
      *e++ = base64_value_to_char[0x3f & c];
    }

  return e - to;
}


DEFUN ("base64-decode-region", Fbase64_decode_region, Sbase64_decode_region,
       2, 2, "r",
       doc: /* Base64-decode the region between BEG and END.
Return the length of the decoded text.
If the region can't be decoded, signal an error and don't modify the buffer.  */)
  (Lisp_Object beg, Lisp_Object end)
{
  ptrdiff_t ibeg, iend, length, allength;
  char *decoded;
  ptrdiff_t old_pos = PT;
  ptrdiff_t decoded_length;
  ptrdiff_t inserted_chars;
  bool multibyte = !NILP (BVAR (current_buffer, enable_multibyte_characters));
  USE_SAFE_ALLOCA;

  validate_region (&beg, &end);

  ibeg = CHAR_TO_BYTE (XFIXNAT (beg));
  iend = CHAR_TO_BYTE (XFIXNAT (end));

  length = iend - ibeg;

  /* We need to allocate enough room for decoding the text.  If we are
     working on a multibyte buffer, each decoded code may occupy at
     most two bytes.  */
  allength = multibyte ? length * 2 : length;
  decoded = SAFE_ALLOCA (allength);

  move_gap_both (XFIXNAT (beg), ibeg);
  decoded_length = base64_decode_1 ((char *) BYTE_POS_ADDR (ibeg),
				    decoded, length,
				    multibyte, &inserted_chars);
  if (decoded_length > allength)
    emacs_abort ();

  if (decoded_length < 0)
    {
      /* The decoding wasn't possible. */
      error ("Invalid base64 data");
    }

  /* Now we have decoded the region, so we insert the new contents
     and delete the old.  (Insert first in order to preserve markers.)  */
  TEMP_SET_PT_BOTH (XFIXNAT (beg), ibeg);
  insert_1_both (decoded, inserted_chars, decoded_length, 0, 1, 0);
  signal_after_change (XFIXNAT (beg), 0, inserted_chars);
  SAFE_FREE ();

  /* Delete the original text.  */
  del_range_both (PT, PT_BYTE, XFIXNAT (end) + inserted_chars,
		  iend + decoded_length, 1);

  /* If point was outside of the region, restore it exactly; else just
     move to the beginning of the region.  */
  if (old_pos >= XFIXNAT (end))
    old_pos += inserted_chars - (XFIXNAT (end) - XFIXNAT (beg));
  else if (old_pos > XFIXNAT (beg))
    old_pos = XFIXNAT (beg);
  SET_PT (old_pos > ZV ? ZV : old_pos);

  return make_fixnum (inserted_chars);
}

DEFUN ("base64-decode-string", Fbase64_decode_string, Sbase64_decode_string,
       1, 1, 0,
       doc: /* Base64-decode STRING and return the result.  */)
  (Lisp_Object string)
{
  char *decoded;
  ptrdiff_t length, decoded_length;
  Lisp_Object decoded_string;
  USE_SAFE_ALLOCA;

  CHECK_STRING (string);

  length = SBYTES (string);
  /* We need to allocate enough room for decoding the text. */
  decoded = SAFE_ALLOCA (length);

  /* The decoded result should be unibyte. */
  decoded_length = base64_decode_1 (SSDATA (string), decoded, length,
				    0, NULL);
  if (decoded_length > length)
    emacs_abort ();
  else if (decoded_length >= 0)
    decoded_string = make_unibyte_string (decoded, decoded_length);
  else
    decoded_string = Qnil;

  SAFE_FREE ();
  if (!STRINGP (decoded_string))
    error ("Invalid base64 data");

  return decoded_string;
}

/* Base64-decode the data at FROM of LENGTH bytes into TO.  If
   MULTIBYTE, the decoded result should be in multibyte
   form.  If NCHARS_RETURN is not NULL, store the number of produced
   characters in *NCHARS_RETURN.  */

static ptrdiff_t
base64_decode_1 (const char *from, char *to, ptrdiff_t length,
		 bool multibyte, ptrdiff_t *nchars_return)
{
  ptrdiff_t i = 0;		/* Used inside READ_QUADRUPLET_BYTE */
  char *e = to;
  unsigned char c;
  unsigned long value;
  ptrdiff_t nchars = 0;

  while (1)
    {
      /* Process first byte of a quadruplet. */

      READ_QUADRUPLET_BYTE (e-to);

      if (!IS_BASE64 (c))
	return -1;
      value = base64_char_to_value[c] << 18;

      /* Process second byte of a quadruplet.  */

      READ_QUADRUPLET_BYTE (-1);

      if (!IS_BASE64 (c))
	return -1;
      value |= base64_char_to_value[c] << 12;

      c = (unsigned char) (value >> 16);
      if (multibyte && c >= 128)
	e += BYTE8_STRING (c, e);
      else
	*e++ = c;
      nchars++;

      /* Process third byte of a quadruplet.  */

      READ_QUADRUPLET_BYTE (-1);

      if (c == '=')
	{
	  READ_QUADRUPLET_BYTE (-1);

	  if (c != '=')
	    return -1;
	  continue;
	}

      if (!IS_BASE64 (c))
	return -1;
      value |= base64_char_to_value[c] << 6;

      c = (unsigned char) (0xff & value >> 8);
      if (multibyte && c >= 128)
	e += BYTE8_STRING (c, e);
      else
	*e++ = c;
      nchars++;

      /* Process fourth byte of a quadruplet.  */

      READ_QUADRUPLET_BYTE (-1);

      if (c == '=')
	continue;

      if (!IS_BASE64 (c))
	return -1;
      value |= base64_char_to_value[c];

      c = (unsigned char) (0xff & value);
      if (multibyte && c >= 128)
	e += BYTE8_STRING (c, e);
      else
	*e++ = c;
      nchars++;
    }
}



/***********************************************************************
 *****                                                             *****
 *****			     Hash Tables                           *****
 *****                                                             *****
 ***********************************************************************/

/* Implemented by gerd@gnu.org.  This hash table implementation was
   inspired by CMUCL hash tables.  */

/* Ideas:

   1. For small tables, association lists are probably faster than
   hash tables because they have lower overhead.

   For uses of hash tables where the O(1) behavior of table
   operations is not a requirement, it might therefore be a good idea
   not to hash.  Instead, we could just do a linear search in the
   key_and_value vector of the hash table.  This could be done
   if a `:linear-search t' argument is given to make-hash-table.  */



/***********************************************************************
			       Utilities
 ***********************************************************************/

static void
CHECK_HASH_TABLE (Lisp_Object x)
{
  CHECK_TYPE (HASH_TABLE_P (x), Qhash_table_p, x);
}

static void
set_hash_key_and_value (struct Lisp_Hash_Table *h, Lisp_Object key_and_value)
{
  h->key_and_value = key_and_value;
}
static void
set_hash_next (struct Lisp_Hash_Table *h, Lisp_Object next)
{
  h->next = next;
}
static void
set_hash_next_slot (struct Lisp_Hash_Table *h, ptrdiff_t idx, ptrdiff_t val)
{
  gc_aset (h->next, idx, make_fixnum (val));
}
static void
set_hash_hash (struct Lisp_Hash_Table *h, Lisp_Object hash)
{
  h->hash = hash;
}
static void
set_hash_hash_slot (struct Lisp_Hash_Table *h, ptrdiff_t idx, Lisp_Object val)
{
  gc_aset (h->hash, idx, val);
}
static void
set_hash_index (struct Lisp_Hash_Table *h, Lisp_Object index)
{
  h->index = index;
}
static void
set_hash_index_slot (struct Lisp_Hash_Table *h, ptrdiff_t idx, ptrdiff_t val)
{
  gc_aset (h->index, idx, make_fixnum (val));
}

/* If OBJ is a Lisp hash table, return a pointer to its struct
   Lisp_Hash_Table.  Otherwise, signal an error.  */

static struct Lisp_Hash_Table *
check_hash_table (Lisp_Object obj)
{
  CHECK_HASH_TABLE (obj);
  return XHASH_TABLE (obj);
}


/* Value is the next integer I >= N, N >= 0 which is "almost" a prime
   number.  A number is "almost" a prime number if it is not divisible
   by any integer in the range 2 .. (NEXT_ALMOST_PRIME_LIMIT - 1).  */

EMACS_INT
next_almost_prime (EMACS_INT n)
{
  verify (NEXT_ALMOST_PRIME_LIMIT == 11);
  for (n |= 1; ; n += 2)
    if (n % 3 != 0 && n % 5 != 0 && n % 7 != 0)
      return n;
}


/* Find KEY in ARGS which has size NARGS.  Don't consider indices for
   which USED[I] is non-zero.  If found at index I in ARGS, set
   USED[I] and USED[I + 1] to 1, and return I + 1.  Otherwise return
   0.  This function is used to extract a keyword/argument pair from
   a DEFUN parameter list.  */

static ptrdiff_t
get_key_arg (Lisp_Object key, ptrdiff_t nargs, Lisp_Object *args, char *used)
{
  ptrdiff_t i;

  for (i = 1; i < nargs; i++)
    if (!used[i - 1] && EQ (args[i - 1], key))
      {
	used[i - 1] = 1;
	used[i] = 1;
	return i;
      }

  return 0;
}


/* Return a Lisp vector which has the same contents as VEC but has
   at least INCR_MIN more entries, where INCR_MIN is positive.
   If NITEMS_MAX is not -1, do not grow the vector to be any larger
   than NITEMS_MAX.  New entries in the resulting vector are
   uninitialized.  */

static Lisp_Object
larger_vecalloc (Lisp_Object vec, ptrdiff_t incr_min, ptrdiff_t nitems_max)
{
  struct Lisp_Vector *v;
  ptrdiff_t incr, incr_max, old_size, new_size;
  ptrdiff_t C_language_max = min (PTRDIFF_MAX, SIZE_MAX) / sizeof *v->contents;
  ptrdiff_t n_max = (0 <= nitems_max && nitems_max < C_language_max
		     ? nitems_max : C_language_max);
  eassert (VECTORP (vec));
  eassert (0 < incr_min && -1 <= nitems_max);
  old_size = ASIZE (vec);
  incr_max = n_max - old_size;
  incr = max (incr_min, min (old_size >> 1, incr_max));
  if (incr_max < incr)
    memory_full (SIZE_MAX);
  new_size = old_size + incr;
  v = allocate_vector (new_size);
  memcpy (v->contents, XVECTOR (vec)->contents, old_size * sizeof *v->contents);
  XSETVECTOR (vec, v);
  return vec;
}

/* Likewise, except set new entries in the resulting vector to nil.  */

Lisp_Object
larger_vector (Lisp_Object vec, ptrdiff_t incr_min, ptrdiff_t nitems_max)
{
  ptrdiff_t old_size = ASIZE (vec);
  Lisp_Object v = larger_vecalloc (vec, incr_min, nitems_max);
  ptrdiff_t new_size = ASIZE (v);
  memclear (XVECTOR (v)->contents + old_size,
	    (new_size - old_size) * word_size);
  return v;
}


/***********************************************************************
			 Low-level Functions
 ***********************************************************************/

/* Return the index of the next entry in H following the one at IDX,
   or -1 if none.  */

static ptrdiff_t
HASH_NEXT (struct Lisp_Hash_Table *h, ptrdiff_t idx)
{
  return XFIXNUM (AREF (h->next, idx));
}

/* Return the index of the element in hash table H that is the start
   of the collision list at index IDX, or -1 if the list is empty.  */

static ptrdiff_t
HASH_INDEX (struct Lisp_Hash_Table *h, ptrdiff_t idx)
{
  return XFIXNUM (AREF (h->index, idx));
}

/* Compare KEY1 and KEY2 in hash table HT using `eql'.  Value is true
   if KEY1 and KEY2 are the same.  KEY1 and KEY2 must not be eq.  */

static bool
cmpfn_eql (struct hash_table_test *ht,
	   Lisp_Object key1,
	   Lisp_Object key2)
{
  if (FLOATP (key1)
      && FLOATP (key2)
      && same_float (key1, key2))
    return true;
  return (BIGNUMP (key1)
	  && BIGNUMP (key2)
	  && mpz_cmp (XBIGNUM (key1)->value, XBIGNUM (key2)->value) == 0);
}


/* Compare KEY1 and KEY2 in hash table HT using `equal'.  Value is
   true if KEY1 and KEY2 are the same.  */

static bool
cmpfn_equal (struct hash_table_test *ht,
	     Lisp_Object key1,
	     Lisp_Object key2)
{
  return !NILP (Fequal (key1, key2));
}


/* Compare KEY1 and KEY2 in hash table HT using HT->user_cmp_function.
   Value is true if KEY1 and KEY2 are the same.  */

static bool
cmpfn_user_defined (struct hash_table_test *ht,
		    Lisp_Object key1,
		    Lisp_Object key2)
{
  return !NILP (call2 (ht->user_cmp_function, key1, key2));
}

/* Value is a hash code for KEY for use in hash table H which uses
   `eq' to compare keys.  The hash code returned is guaranteed to fit
   in a Lisp integer.  */

static EMACS_UINT
hashfn_eq (struct hash_table_test *ht, Lisp_Object key)
{
  return XHASH (key) ^ XTYPE (key);
}

/* Value is a hash code for KEY for use in hash table H which uses
   `equal' to compare keys.  The hash code returned is guaranteed to fit
   in a Lisp integer.  */

EMACS_UINT
hashfn_equal (struct hash_table_test *ht, Lisp_Object key)
{
  return sxhash (key, 0);
}

/* Value is a hash code for KEY for use in hash table H which uses
   `eql' to compare keys.  The hash code returned is guaranteed to fit
   in a Lisp integer.  */

EMACS_UINT
hashfn_eql (struct hash_table_test *ht, Lisp_Object key)
{
  return ((FLOATP (key) || BIGNUMP (key))
	  ? hashfn_equal (ht, key)
	  : hashfn_eq (ht, key));
}

/* Value is a hash code for KEY for use in hash table H which uses as
   user-defined function to compare keys.  The hash code returned is
   guaranteed to fit in a Lisp integer.  */

static EMACS_UINT
hashfn_user_defined (struct hash_table_test *ht, Lisp_Object key)
{
  Lisp_Object hash = call1 (ht->user_hash_function, key);
  return hashfn_eq (ht, hash);
}

struct hash_table_test const
  hashtest_eq = { LISPSYM_INITIALLY (Qeq), LISPSYM_INITIALLY (Qnil),
		  LISPSYM_INITIALLY (Qnil), 0, hashfn_eq },
  hashtest_eql = { LISPSYM_INITIALLY (Qeql), LISPSYM_INITIALLY (Qnil),
		   LISPSYM_INITIALLY (Qnil), cmpfn_eql, hashfn_eql },
  hashtest_equal = { LISPSYM_INITIALLY (Qequal), LISPSYM_INITIALLY (Qnil),
		     LISPSYM_INITIALLY (Qnil), cmpfn_equal, hashfn_equal };

/* Allocate basically initialized hash table.  */

static struct Lisp_Hash_Table *
allocate_hash_table (void)
{
  return ALLOCATE_PSEUDOVECTOR (struct Lisp_Hash_Table,
				count, PVEC_HASH_TABLE);
}

/* An upper bound on the size of a hash table index.  It must fit in
   ptrdiff_t and be a valid Emacs fixnum.  */
#define INDEX_SIZE_BOUND \
  ((ptrdiff_t) min (MOST_POSITIVE_FIXNUM, PTRDIFF_MAX / word_size))

/* Create and initialize a new hash table.

   TEST specifies the test the hash table will use to compare keys.
   It must be either one of the predefined tests `eq', `eql' or
   `equal' or a symbol denoting a user-defined test named TEST with
   test and hash functions USER_TEST and USER_HASH.

   Give the table initial capacity SIZE, 0 <= SIZE <= MOST_POSITIVE_FIXNUM.

   If REHASH_SIZE is equal to a negative integer, this hash table's
   new size when it becomes full is computed by subtracting
   REHASH_SIZE from its old size.  Otherwise it must be positive, and
   the table's new size is computed by multiplying its old size by
   REHASH_SIZE + 1.

   REHASH_THRESHOLD must be a float <= 1.0, and > 0.  The table will
   be resized when the approximate ratio of table entries to table
   size exceeds REHASH_THRESHOLD.

   WEAK specifies the weakness of the table.  If non-nil, it must be
   one of the symbols `key', `value', `key-or-value', or `key-and-value'.

   If PURECOPY is non-nil, the table can be copied to pure storage via
   `purecopy' when Emacs is being dumped. Such tables can no longer be
   changed after purecopy.  */

Lisp_Object
make_hash_table (struct hash_table_test test, EMACS_INT size,
		 float rehash_size, float rehash_threshold,
		 Lisp_Object weak, bool pure)
{
  struct Lisp_Hash_Table *h;
  Lisp_Object table;
  EMACS_INT index_size;
  ptrdiff_t i;
  double index_float;

  /* Preconditions.  */
  eassert (SYMBOLP (test.name));
  eassert (0 <= size && size <= MOST_POSITIVE_FIXNUM);
  eassert (rehash_size <= -1 || 0 < rehash_size);
  eassert (0 < rehash_threshold && rehash_threshold <= 1);

  if (size == 0)
    size = 1;

  double threshold = rehash_threshold;
  index_float = size / threshold;
  index_size = (index_float < INDEX_SIZE_BOUND + 1
		? next_almost_prime (index_float)
		: INDEX_SIZE_BOUND + 1);
  if (INDEX_SIZE_BOUND < max (index_size, 2 * size))
    error ("Hash table too large");

  /* Allocate a table and initialize it.  */
  h = allocate_hash_table ();

  /* Initialize hash table slots.  */
  h->test = test;
  h->weak = weak;
  h->rehash_threshold = rehash_threshold;
  h->rehash_size = rehash_size;
  h->count = 0;
  h->key_and_value = make_nil_vector (2 * size);
  h->hash = make_nil_vector (size);
  h->next = make_vector (size, make_fixnum (-1));
  h->index = make_vector (index_size, make_fixnum (-1));
  h->next_weak = NULL;
  h->pure = pure;

  /* Set up the free list.  */
  for (i = 0; i < size - 1; ++i)
    set_hash_next_slot (h, i, i + 1);
  h->next_free = 0;

  XSET_HASH_TABLE (table, h);
  eassert (HASH_TABLE_P (table));
  eassert (XHASH_TABLE (table) == h);

  return table;
}


/* Return a copy of hash table H1.  Keys and values are not copied,
   only the table itself is.  */

static Lisp_Object
copy_hash_table (struct Lisp_Hash_Table *h1)
{
  Lisp_Object table;
  struct Lisp_Hash_Table *h2;

  h2 = allocate_hash_table ();
  *h2 = *h1;
  h2->key_and_value = Fcopy_sequence (h1->key_and_value);
  h2->hash = Fcopy_sequence (h1->hash);
  h2->next = Fcopy_sequence (h1->next);
  h2->index = Fcopy_sequence (h1->index);
  XSET_HASH_TABLE (table, h2);

  return table;
}


/* Resize hash table H if it's too full.  If H cannot be resized
   because it's already too large, throw an error.  */

static void
maybe_resize_hash_table (struct Lisp_Hash_Table *h)
{
  if (h->next_free < 0)
    {
      ptrdiff_t old_size = HASH_TABLE_SIZE (h);
      EMACS_INT new_size, index_size, nsize;
      ptrdiff_t i;
      double rehash_size = h->rehash_size;
      double index_float;

      if (rehash_size < 0)
	new_size = old_size - rehash_size;
      else
	{
	  double float_new_size = old_size * (rehash_size + 1);
	  if (float_new_size < INDEX_SIZE_BOUND + 1)
	    new_size = float_new_size;
	  else
	    new_size = INDEX_SIZE_BOUND + 1;
	}
      if (new_size <= old_size)
	new_size = old_size + 1;
      double threshold = h->rehash_threshold;
      index_float = new_size / threshold;
      index_size = (index_float < INDEX_SIZE_BOUND + 1
		    ? next_almost_prime (index_float)
		    : INDEX_SIZE_BOUND + 1);
      nsize = max (index_size, 2 * new_size);
      if (INDEX_SIZE_BOUND < nsize)
	error ("Hash table too large to resize");

#ifdef ENABLE_CHECKING
      if (HASH_TABLE_P (Vpurify_flag)
	  && XHASH_TABLE (Vpurify_flag) == h)
	message ("Growing hash table to: %"pI"d", new_size);
#endif

      set_hash_key_and_value (h, larger_vector (h->key_and_value,
						2 * (new_size - old_size), -1));
      set_hash_hash (h, larger_vector (h->hash, new_size - old_size, -1));
      set_hash_index (h, make_vector (index_size, make_fixnum (-1)));
      set_hash_next (h, larger_vecalloc (h->next, new_size - old_size, -1));

      /* Update the free list.  Do it so that new entries are added at
         the end of the free list.  This makes some operations like
         maphash faster.  */
      for (i = old_size; i < new_size - 1; ++i)
	set_hash_next_slot (h, i, i + 1);
      set_hash_next_slot (h, i, -1);

      if (h->next_free < 0)
	h->next_free = old_size;
      else
	{
	  ptrdiff_t last = h->next_free;
	  while (true)
	    {
	      ptrdiff_t next = HASH_NEXT (h, last);
	      if (next < 0)
		break;
	      last = next;
	    }
	  set_hash_next_slot (h, last, old_size);
	}

      /* Rehash.  */
      for (i = 0; i < old_size; ++i)
	if (!NILP (HASH_HASH (h, i)))
	  {
	    EMACS_UINT hash_code = XUFIXNUM (HASH_HASH (h, i));
	    ptrdiff_t start_of_bucket = hash_code % ASIZE (h->index);
	    set_hash_next_slot (h, i, HASH_INDEX (h, start_of_bucket));
	    set_hash_index_slot (h, start_of_bucket, i);
	  }
    }
}

void
hash_table_rehash (struct Lisp_Hash_Table *h)
{
  ptrdiff_t size = HASH_TABLE_SIZE (h);

  /* Recompute the actual hash codes for each entry in the table.
     Order is still invalid.  */
  for (ptrdiff_t i = 0; i < size; ++i)
    if (!NILP (HASH_HASH (h, i)))
      {
        Lisp_Object key = HASH_KEY (h, i);
        EMACS_UINT hash_code = h->test.hashfn (&h->test, key);
        set_hash_hash_slot (h, i, make_fixnum (hash_code));
      }

  /* Reset the index so that any slot we don't fill below is marked
     invalid.  */
  Ffillarray (h->index, make_fixnum (-1));

  /* Rebuild the collision chains.  */
  for (ptrdiff_t i = 0; i < size; ++i)
    if (!NILP (HASH_HASH (h, i)))
      {
        EMACS_UINT hash_code = XUFIXNUM (HASH_HASH (h, i));
        ptrdiff_t start_of_bucket = hash_code % ASIZE (h->index);
        set_hash_next_slot (h, i, HASH_INDEX (h, start_of_bucket));
        set_hash_index_slot (h, start_of_bucket, i);
        eassert (HASH_NEXT (h, i) != i); /* Stop loops.  */
      }

  /* Finally, mark the hash table as having a valid hash order.
     Do this last so that if we're interrupted, we retry on next
     access. */
  eassert (h->count < 0);
  h->count = -h->count;
  eassert (!hash_rehash_needed_p (h));
}

/* Lookup KEY in hash table H.  If HASH is non-null, return in *HASH
   the hash code of KEY.  Value is the index of the entry in H
   matching KEY, or -1 if not found.  */

ptrdiff_t
hash_lookup (struct Lisp_Hash_Table *h, Lisp_Object key, EMACS_UINT *hash)
{
  EMACS_UINT hash_code;
  ptrdiff_t start_of_bucket, i;

<<<<<<< HEAD
  if (SYMBOL_WITH_POS_P (key))
      key = SYMBOL_WITH_POS_SYM (key);
=======
  hash_rehash_if_needed (h);

>>>>>>> b619777d
  hash_code = h->test.hashfn (&h->test, key);
  eassert ((hash_code & ~INTMASK) == 0);
  if (hash)
    *hash = hash_code;

  start_of_bucket = hash_code % ASIZE (h->index);

  for (i = HASH_INDEX (h, start_of_bucket); 0 <= i; i = HASH_NEXT (h, i))
    if (EQ (key, HASH_KEY (h, i))
	|| (h->test.cmpfn
	    && hash_code == XUFIXNUM (HASH_HASH (h, i))
	    && h->test.cmpfn (&h->test, key, HASH_KEY (h, i))))
      break;

  return i;
}


/* Put an entry into hash table H that associates KEY with VALUE.
   HASH is a previously computed hash code of KEY.
   Value is the index of the entry in H matching KEY.  */

ptrdiff_t
hash_put (struct Lisp_Hash_Table *h, Lisp_Object key, Lisp_Object value,
	  EMACS_UINT hash)
{
  ptrdiff_t start_of_bucket, i;

  hash_rehash_if_needed (h);

  eassert ((hash & ~INTMASK) == 0);

  /* Increment count after resizing because resizing may fail.  */
  maybe_resize_hash_table (h);
  h->count++;

  /* Store key/value in the key_and_value vector.  */
  i = h->next_free;
  h->next_free = HASH_NEXT (h, i);
  set_hash_key_slot (h, i, key);
  set_hash_value_slot (h, i, value);

  /* Remember its hash code.  */
  set_hash_hash_slot (h, i, make_fixnum (hash));

  /* Add new entry to its collision chain.  */
  start_of_bucket = hash % ASIZE (h->index);
  set_hash_next_slot (h, i, HASH_INDEX (h, start_of_bucket));
  set_hash_index_slot (h, start_of_bucket, i);
  return i;
}


/* Remove the entry matching KEY from hash table H, if there is one.  */

void
hash_remove_from_table (struct Lisp_Hash_Table *h, Lisp_Object key)
{
  EMACS_UINT hash_code = h->test.hashfn (&h->test, key);
  eassert ((hash_code & ~INTMASK) == 0);
  ptrdiff_t start_of_bucket = hash_code % ASIZE (h->index);
  ptrdiff_t prev = -1;

  hash_rehash_if_needed (h);

  for (ptrdiff_t i = HASH_INDEX (h, start_of_bucket);
       0 <= i;
       i = HASH_NEXT (h, i))
    {
      if (EQ (key, HASH_KEY (h, i))
	  || (h->test.cmpfn
	      && hash_code == XUFIXNUM (HASH_HASH (h, i))
	      && h->test.cmpfn (&h->test, key, HASH_KEY (h, i))))
	{
	  /* Take entry out of collision chain.  */
	  if (prev < 0)
	    set_hash_index_slot (h, start_of_bucket, HASH_NEXT (h, i));
	  else
	    set_hash_next_slot (h, prev, HASH_NEXT (h, i));

	  /* Clear slots in key_and_value and add the slots to
	     the free list.  */
	  set_hash_key_slot (h, i, Qnil);
	  set_hash_value_slot (h, i, Qnil);
	  set_hash_hash_slot (h, i, Qnil);
	  set_hash_next_slot (h, i, h->next_free);
	  h->next_free = i;
	  h->count--;
	  eassert (h->count >= 0);
	  break;
	}

      prev = i;
    }
}


/* Clear hash table H.  */

static void
hash_clear (struct Lisp_Hash_Table *h)
{
  if (h->count > 0)
    {
      ptrdiff_t i, size = HASH_TABLE_SIZE (h);

      for (i = 0; i < size; ++i)
	{
	  set_hash_next_slot (h, i, i < size - 1 ? i + 1 : -1);
	  set_hash_key_slot (h, i, Qnil);
	  set_hash_value_slot (h, i, Qnil);
	  set_hash_hash_slot (h, i, Qnil);
	}

      for (i = 0; i < ASIZE (h->index); ++i)
	ASET (h->index, i, make_fixnum (-1));

      h->next_free = 0;
      h->count = 0;
    }
}



/************************************************************************
			   Weak Hash Tables
 ************************************************************************/

/* Sweep weak hash table H.  REMOVE_ENTRIES_P means remove
   entries from the table that don't survive the current GC.
   !REMOVE_ENTRIES_P means mark entries that are in use.  Value is
   true if anything was marked.  */

bool
sweep_weak_table (struct Lisp_Hash_Table *h, bool remove_entries_p)
{
  ptrdiff_t n = gc_asize (h->index);
  bool marked = false;

  for (ptrdiff_t bucket = 0; bucket < n; ++bucket)
    {
      /* Follow collision chain, removing entries that don't survive
         this garbage collection.  It's okay if hash_rehash_needed_p
         (h) is true, since we're operating entirely on the cached
         hash values. */
      ptrdiff_t prev = -1;
      ptrdiff_t next;
      for (ptrdiff_t i = HASH_INDEX (h, bucket); 0 <= i; i = next)
        {
	  bool key_known_to_survive_p = survives_gc_p (HASH_KEY (h, i));
	  bool value_known_to_survive_p = survives_gc_p (HASH_VALUE (h, i));
	  bool remove_p;

	  if (EQ (h->weak, Qkey))
	    remove_p = !key_known_to_survive_p;
	  else if (EQ (h->weak, Qvalue))
	    remove_p = !value_known_to_survive_p;
	  else if (EQ (h->weak, Qkey_or_value))
	    remove_p = !(key_known_to_survive_p || value_known_to_survive_p);
	  else if (EQ (h->weak, Qkey_and_value))
	    remove_p = !(key_known_to_survive_p && value_known_to_survive_p);
	  else
	    emacs_abort ();

	  next = HASH_NEXT (h, i);

	  if (remove_entries_p)
	    {
	      if (remove_p)
		{
		  /* Take out of collision chain.  */
		  if (prev < 0)
		    set_hash_index_slot (h, bucket, next);
		  else
		    set_hash_next_slot (h, prev, next);

		  /* Add to free list.  */
		  set_hash_next_slot (h, i, h->next_free);
		  h->next_free = i;

		  /* Clear key, value, and hash.  */
		  set_hash_key_slot (h, i, Qnil);
		  set_hash_value_slot (h, i, Qnil);
                  set_hash_hash_slot (h, i, Qnil);

                  eassert (h->count != 0);
                  h->count += h->count > 0 ? -1 : 1;
                }
	      else
		{
		  prev = i;
		}
	    }
	  else
	    {
	      if (!remove_p)
		{
		  /* Make sure key and value survive.  */
		  if (!key_known_to_survive_p)
		    {
		      mark_object (HASH_KEY (h, i));
                      marked = true;
		    }

		  if (!value_known_to_survive_p)
		    {
		      mark_object (HASH_VALUE (h, i));
                      marked = true;
		    }
		}
	    }
	}
    }

  return marked;
}


/***********************************************************************
			Hash Code Computation
 ***********************************************************************/

/* Maximum depth up to which to dive into Lisp structures.  */

#define SXHASH_MAX_DEPTH 3

/* Maximum length up to which to take list and vector elements into
   account.  */

#define SXHASH_MAX_LEN   7

/* Return a hash for string PTR which has length LEN.  The hash value
   can be any EMACS_UINT value.  */

EMACS_UINT
hash_string (char const *ptr, ptrdiff_t len)
{
  char const *p = ptr;
  char const *end = p + len;
  unsigned char c;
  EMACS_UINT hash = 0;

  while (p != end)
    {
      c = *p++;
      hash = sxhash_combine (hash, c);
    }

  return hash;
}

/* Return a hash for string PTR which has length LEN.  The hash
   code returned is guaranteed to fit in a Lisp integer.  */

static EMACS_UINT
sxhash_string (char const *ptr, ptrdiff_t len)
{
  EMACS_UINT hash = hash_string (ptr, len);
  return SXHASH_REDUCE (hash);
}

/* Return a hash for the floating point value VAL.  */

static EMACS_UINT
sxhash_float (double val)
{
  EMACS_UINT hash = 0;
  union double_and_words u = { .val = val };
  for (int i = 0; i < WORDS_PER_DOUBLE; i++)
    hash = sxhash_combine (hash, u.word[i]);
  return SXHASH_REDUCE (hash);
}

/* Return a hash for list LIST.  DEPTH is the current depth in the
   list.  We don't recurse deeper than SXHASH_MAX_DEPTH in it.  */

static EMACS_UINT
sxhash_list (Lisp_Object list, int depth)
{
  EMACS_UINT hash = 0;
  int i;

  if (depth < SXHASH_MAX_DEPTH)
    for (i = 0;
	 CONSP (list) && i < SXHASH_MAX_LEN;
	 list = XCDR (list), ++i)
      {
	EMACS_UINT hash2 = sxhash (XCAR (list), depth + 1);
	hash = sxhash_combine (hash, hash2);
      }

  if (!NILP (list))
    {
      EMACS_UINT hash2 = sxhash (list, depth + 1);
      hash = sxhash_combine (hash, hash2);
    }

  return SXHASH_REDUCE (hash);
}


/* Return a hash for (pseudo)vector VECTOR.  DEPTH is the current depth in
   the Lisp structure.  */

static EMACS_UINT
sxhash_vector (Lisp_Object vec, int depth)
{
  EMACS_UINT hash = ASIZE (vec);
  int i, n;

  n = min (SXHASH_MAX_LEN, hash & PSEUDOVECTOR_FLAG ? PVSIZE (vec) : hash);
  for (i = 0; i < n; ++i)
    {
      EMACS_UINT hash2 = sxhash (AREF (vec, i), depth + 1);
      hash = sxhash_combine (hash, hash2);
    }

  return SXHASH_REDUCE (hash);
}

/* Return a hash for bool-vector VECTOR.  */

static EMACS_UINT
sxhash_bool_vector (Lisp_Object vec)
{
  EMACS_INT size = bool_vector_size (vec);
  EMACS_UINT hash = size;
  int i, n;

  n = min (SXHASH_MAX_LEN, bool_vector_words (size));
  for (i = 0; i < n; ++i)
    hash = sxhash_combine (hash, bool_vector_data (vec)[i]);

  return SXHASH_REDUCE (hash);
}

/* Return a hash for a bignum.  */

static EMACS_UINT
sxhash_bignum (struct Lisp_Bignum *bignum)
{
  size_t i, nlimbs = mpz_size (bignum->value);
  EMACS_UINT hash = 0;

  for (i = 0; i < nlimbs; ++i)
    hash = sxhash_combine (hash, mpz_getlimbn (bignum->value, i));

  return SXHASH_REDUCE (hash);
}


/* Return a hash code for OBJ.  DEPTH is the current depth in the Lisp
   structure.  Value is an unsigned integer clipped to INTMASK.  */

EMACS_UINT
sxhash (Lisp_Object obj, int depth)
{
  EMACS_UINT hash;

  if (depth > SXHASH_MAX_DEPTH)
    return 0;

  switch (XTYPE (obj))
    {
    case_Lisp_Int:
      hash = XUFIXNUM (obj);
      break;

    case Lisp_Symbol:
      hash = XHASH (obj);
      break;

    case Lisp_String:
      hash = sxhash_string (SSDATA (obj), SBYTES (obj));
      break;

      /* This can be everything from a vector to an overlay.  */
    case Lisp_Vectorlike:
      if (BIGNUMP (obj))
	hash = sxhash_bignum (XBIGNUM (obj));
      else if (VECTORP (obj) || RECORDP (obj))
	/* According to the CL HyperSpec, two arrays are equal only if
	   they are `eq', except for strings and bit-vectors.  In
	   Emacs, this works differently.  We have to compare element
	   by element.  Same for records.  */
	hash = sxhash_vector (obj, depth);
      else if (BOOL_VECTOR_P (obj))
	hash = sxhash_bool_vector (obj);
      else
	/* Others are `equal' if they are `eq', so let's take their
	   address as hash.  */
	hash = XHASH (obj);
      break;

    case Lisp_Cons:
      hash = sxhash_list (obj, depth);
      break;

    case Lisp_Float:
      hash = sxhash_float (XFLOAT_DATA (obj));
      break;

    default:
      emacs_abort ();
    }

  return hash;
}



/***********************************************************************
			    Lisp Interface
 ***********************************************************************/

DEFUN ("sxhash-eq", Fsxhash_eq, Ssxhash_eq, 1, 1, 0,
       doc: /* Return an integer hash code for OBJ suitable for `eq'.
If (eq A B), then (= (sxhash-eq A) (sxhash-eq B)).  */)
  (Lisp_Object obj)
{
  return make_fixnum (hashfn_eq (NULL, obj));
}

DEFUN ("sxhash-eql", Fsxhash_eql, Ssxhash_eql, 1, 1, 0,
       doc: /* Return an integer hash code for OBJ suitable for `eql'.
If (eql A B), then (= (sxhash-eql A) (sxhash-eql B)).  */)
  (Lisp_Object obj)
{
  return make_fixnum (hashfn_eql (NULL, obj));
}

DEFUN ("sxhash-equal", Fsxhash_equal, Ssxhash_equal, 1, 1, 0,
       doc: /* Return an integer hash code for OBJ suitable for `equal'.
If (equal A B), then (= (sxhash-equal A) (sxhash-equal B)).  */)
  (Lisp_Object obj)
{
  return make_fixnum (hashfn_equal (NULL, obj));
}

DEFUN ("make-hash-table", Fmake_hash_table, Smake_hash_table, 0, MANY, 0,
       doc: /* Create and return a new hash table.

Arguments are specified as keyword/argument pairs.  The following
arguments are defined:

:test TEST -- TEST must be a symbol that specifies how to compare
keys.  Default is `eql'.  Predefined are the tests `eq', `eql', and
`equal'.  User-supplied test and hash functions can be specified via
`define-hash-table-test'.

:size SIZE -- A hint as to how many elements will be put in the table.
Default is 65.

:rehash-size REHASH-SIZE - Indicates how to expand the table when it
fills up.  If REHASH-SIZE is an integer, increase the size by that
amount.  If it is a float, it must be > 1.0, and the new size is the
old size multiplied by that factor.  Default is 1.5.

:rehash-threshold THRESHOLD -- THRESHOLD must a float > 0, and <= 1.0.
Resize the hash table when the ratio (table entries / table size)
exceeds an approximation to THRESHOLD.  Default is 0.8125.

:weakness WEAK -- WEAK must be one of nil, t, `key', `value',
`key-or-value', or `key-and-value'.  If WEAK is not nil, the table
returned is a weak table.  Key/value pairs are removed from a weak
hash table when there are no non-weak references pointing to their
key, value, one of key or value, or both key and value, depending on
WEAK.  WEAK t is equivalent to `key-and-value'.  Default value of WEAK
is nil.

:purecopy PURECOPY -- If PURECOPY is non-nil, the table can be copied
to pure storage when Emacs is being dumped, making the contents of the
table read only. Any further changes to purified tables will result
in an error.

usage: (make-hash-table &rest KEYWORD-ARGS)  */)
  (ptrdiff_t nargs, Lisp_Object *args)
{
  Lisp_Object test, weak;
  bool pure;
  struct hash_table_test testdesc;
  ptrdiff_t i;
  USE_SAFE_ALLOCA;

  /* The vector `used' is used to keep track of arguments that
     have been consumed.  */
  char *used = SAFE_ALLOCA (nargs * sizeof *used);
  memset (used, 0, nargs * sizeof *used);

  /* See if there's a `:test TEST' among the arguments.  */
  i = get_key_arg (QCtest, nargs, args, used);
  test = i ? args[i] : Qeql;
  if (EQ (test, Qeq))
    testdesc = hashtest_eq;
  else if (EQ (test, Qeql))
    testdesc = hashtest_eql;
  else if (EQ (test, Qequal))
    testdesc = hashtest_equal;
  else
    {
      /* See if it is a user-defined test.  */
      Lisp_Object prop;

      prop = Fget (test, Qhash_table_test);
      if (!CONSP (prop) || !CONSP (XCDR (prop)))
	signal_error ("Invalid hash table test", test);
      testdesc.name = test;
      testdesc.user_cmp_function = XCAR (prop);
      testdesc.user_hash_function = XCAR (XCDR (prop));
      testdesc.hashfn = hashfn_user_defined;
      testdesc.cmpfn = cmpfn_user_defined;
    }

  /* See if there's a `:purecopy PURECOPY' argument.  */
  i = get_key_arg (QCpurecopy, nargs, args, used);
  pure = i && !NILP (args[i]);
  /* See if there's a `:size SIZE' argument.  */
  i = get_key_arg (QCsize, nargs, args, used);
  Lisp_Object size_arg = i ? args[i] : Qnil;
  EMACS_INT size;
  if (NILP (size_arg))
    size = DEFAULT_HASH_SIZE;
  else if (FIXNATP (size_arg))
    size = XFIXNAT (size_arg);
  else
    signal_error ("Invalid hash table size", size_arg);

  /* Look for `:rehash-size SIZE'.  */
  float rehash_size;
  i = get_key_arg (QCrehash_size, nargs, args, used);
  if (!i)
    rehash_size = DEFAULT_REHASH_SIZE;
  else if (FIXNUMP (args[i]) && 0 < XFIXNUM (args[i]))
    rehash_size = - XFIXNUM (args[i]);
  else if (FLOATP (args[i]) && 0 < (float) (XFLOAT_DATA (args[i]) - 1))
    rehash_size = (float) (XFLOAT_DATA (args[i]) - 1);
  else
    signal_error ("Invalid hash table rehash size", args[i]);

  /* Look for `:rehash-threshold THRESHOLD'.  */
  i = get_key_arg (QCrehash_threshold, nargs, args, used);
  float rehash_threshold = (!i ? DEFAULT_REHASH_THRESHOLD
			    : !FLOATP (args[i]) ? 0
			    : (float) XFLOAT_DATA (args[i]));
  if (! (0 < rehash_threshold && rehash_threshold <= 1))
    signal_error ("Invalid hash table rehash threshold", args[i]);

  /* Look for `:weakness WEAK'.  */
  i = get_key_arg (QCweakness, nargs, args, used);
  weak = i ? args[i] : Qnil;
  if (EQ (weak, Qt))
    weak = Qkey_and_value;
  if (!NILP (weak)
      && !EQ (weak, Qkey)
      && !EQ (weak, Qvalue)
      && !EQ (weak, Qkey_or_value)
      && !EQ (weak, Qkey_and_value))
    signal_error ("Invalid hash table weakness", weak);

  /* Now, all args should have been used up, or there's a problem.  */
  for (i = 0; i < nargs; ++i)
    if (!used[i])
      signal_error ("Invalid argument list", args[i]);

  SAFE_FREE ();
  return make_hash_table (testdesc, size, rehash_size, rehash_threshold, weak,
                          pure);
}


DEFUN ("copy-hash-table", Fcopy_hash_table, Scopy_hash_table, 1, 1, 0,
       doc: /* Return a copy of hash table TABLE.  */)
  (Lisp_Object table)
{
  return copy_hash_table (check_hash_table (table));
}


DEFUN ("hash-table-count", Fhash_table_count, Shash_table_count, 1, 1, 0,
       doc: /* Return the number of elements in TABLE.  */)
  (Lisp_Object table)
{
  return make_fixnum (check_hash_table (table)->count);
}


DEFUN ("hash-table-rehash-size", Fhash_table_rehash_size,
       Shash_table_rehash_size, 1, 1, 0,
       doc: /* Return the current rehash size of TABLE.  */)
  (Lisp_Object table)
{
  double rehash_size = check_hash_table (table)->rehash_size;
  if (rehash_size < 0)
    {
      EMACS_INT s = -rehash_size;
      return make_fixnum (min (s, MOST_POSITIVE_FIXNUM));
    }
  else
    return make_float (rehash_size + 1);
}


DEFUN ("hash-table-rehash-threshold", Fhash_table_rehash_threshold,
       Shash_table_rehash_threshold, 1, 1, 0,
       doc: /* Return the current rehash threshold of TABLE.  */)
  (Lisp_Object table)
{
  return make_float (check_hash_table (table)->rehash_threshold);
}


DEFUN ("hash-table-size", Fhash_table_size, Shash_table_size, 1, 1, 0,
       doc: /* Return the size of TABLE.
The size can be used as an argument to `make-hash-table' to create
a hash table than can hold as many elements as TABLE holds
without need for resizing.  */)
  (Lisp_Object table)
{
  struct Lisp_Hash_Table *h = check_hash_table (table);
  return make_fixnum (HASH_TABLE_SIZE (h));
}


DEFUN ("hash-table-test", Fhash_table_test, Shash_table_test, 1, 1, 0,
       doc: /* Return the test TABLE uses.  */)
  (Lisp_Object table)
{
  return check_hash_table (table)->test.name;
}


DEFUN ("hash-table-weakness", Fhash_table_weakness, Shash_table_weakness,
       1, 1, 0,
       doc: /* Return the weakness of TABLE.  */)
  (Lisp_Object table)
{
  return check_hash_table (table)->weak;
}


DEFUN ("hash-table-p", Fhash_table_p, Shash_table_p, 1, 1, 0,
       doc: /* Return t if OBJ is a Lisp hash table object.  */)
  (Lisp_Object obj)
{
  return HASH_TABLE_P (obj) ? Qt : Qnil;
}


DEFUN ("clrhash", Fclrhash, Sclrhash, 1, 1, 0,
       doc: /* Clear hash table TABLE and return it.  */)
  (Lisp_Object table)
{
  struct Lisp_Hash_Table *h = check_hash_table (table);
  CHECK_IMPURE (table, h);
  hash_clear (h);
  /* Be compatible with XEmacs.  */
  return table;
}


DEFUN ("gethash", Fgethash, Sgethash, 2, 3, 0,
       doc: /* Look up KEY in TABLE and return its associated value.
If KEY is not found, return DFLT which defaults to nil.  */)
  (Lisp_Object key, Lisp_Object table, Lisp_Object dflt)
{
  struct Lisp_Hash_Table *h = check_hash_table (table);
  ptrdiff_t i = hash_lookup (h, key, NULL);
  return i >= 0 ? HASH_VALUE (h, i) : dflt;
}


DEFUN ("puthash", Fputhash, Sputhash, 3, 3, 0,
       doc: /* Associate KEY with VALUE in hash table TABLE.
If KEY is already present in table, replace its current value with
VALUE.  In any case, return VALUE.  */)
  (Lisp_Object key, Lisp_Object value, Lisp_Object table)
{
  struct Lisp_Hash_Table *h = check_hash_table (table);
  CHECK_IMPURE (table, h);

  ptrdiff_t i;
  EMACS_UINT hash;
  i = hash_lookup (h, key, &hash);
  if (i >= 0)
    set_hash_value_slot (h, i, value);
  else
    hash_put (h, key, value, hash);

  return value;
}


DEFUN ("remhash", Fremhash, Sremhash, 2, 2, 0,
       doc: /* Remove KEY from TABLE.  */)
  (Lisp_Object key, Lisp_Object table)
{
  struct Lisp_Hash_Table *h = check_hash_table (table);
  CHECK_IMPURE (table, h);
  hash_remove_from_table (h, key);
  return Qnil;
}


DEFUN ("maphash", Fmaphash, Smaphash, 2, 2, 0,
       doc: /* Call FUNCTION for all entries in hash table TABLE.
FUNCTION is called with two arguments, KEY and VALUE.
`maphash' always returns nil.  */)
  (Lisp_Object function, Lisp_Object table)
{
  struct Lisp_Hash_Table *h = check_hash_table (table);

  for (ptrdiff_t i = 0; i < HASH_TABLE_SIZE (h); ++i)
    if (!NILP (HASH_HASH (h, i)))
      call2 (function, HASH_KEY (h, i), HASH_VALUE (h, i));

  return Qnil;
}


DEFUN ("define-hash-table-test", Fdefine_hash_table_test,
       Sdefine_hash_table_test, 3, 3, 0,
       doc: /* Define a new hash table test with name NAME, a symbol.

In hash tables created with NAME specified as test, use TEST to
compare keys, and HASH for computing hash codes of keys.

TEST must be a function taking two arguments and returning non-nil if
both arguments are the same.  HASH must be a function taking one
argument and returning an object that is the hash code of the argument.
It should be the case that if (eq (funcall HASH x1) (funcall HASH x2))
returns nil, then (funcall TEST x1 x2) also returns nil.  */)
  (Lisp_Object name, Lisp_Object test, Lisp_Object hash)
{
  return Fput (name, Qhash_table_test, list2 (test, hash));
}



/************************************************************************
			MD5, SHA-1, and SHA-2
 ************************************************************************/

#include "md5.h"
#include "sha1.h"
#include "sha256.h"
#include "sha512.h"

static Lisp_Object
make_digest_string (Lisp_Object digest, int digest_size)
{
  unsigned char *p = SDATA (digest);

  for (int i = digest_size - 1; i >= 0; i--)
    {
      static char const hexdigit[16] = "0123456789abcdef";
      int p_i = p[i];
      p[2 * i] = hexdigit[p_i >> 4];
      p[2 * i + 1] = hexdigit[p_i & 0xf];
    }
  return digest;
}

DEFUN ("secure-hash-algorithms", Fsecure_hash_algorithms,
       Ssecure_hash_algorithms, 0, 0, 0,
       doc: /* Return a list of all the supported `secure_hash' algorithms. */)
  (void)
{
  return list (Qmd5, Qsha1, Qsha224, Qsha256, Qsha384, Qsha512);
}

/* Extract data from a string or a buffer. SPEC is a list of
(BUFFER-OR-STRING-OR-SYMBOL START END CODING-SYSTEM NOERROR) which behave as
specified with `secure-hash' and in Info node
`(elisp)Format of GnuTLS Cryptography Inputs'.  */
char *
extract_data_from_object (Lisp_Object spec,
                          ptrdiff_t *start_byte,
                          ptrdiff_t *end_byte)
{
  Lisp_Object object = XCAR (spec);

  if (CONSP (spec)) spec = XCDR (spec);
  Lisp_Object start = CAR_SAFE (spec);

  if (CONSP (spec)) spec = XCDR (spec);
  Lisp_Object end = CAR_SAFE (spec);

  if (CONSP (spec)) spec = XCDR (spec);
  Lisp_Object coding_system = CAR_SAFE (spec);

  if (CONSP (spec)) spec = XCDR (spec);
  Lisp_Object noerror = CAR_SAFE (spec);

  if (STRINGP (object))
    {
      if (NILP (coding_system))
	{
	  /* Decide the coding-system to encode the data with.  */

	  if (STRING_MULTIBYTE (object))
	    /* use default, we can't guess correct value */
	    coding_system = preferred_coding_system ();
	  else
	    coding_system = Qraw_text;
	}

      if (NILP (Fcoding_system_p (coding_system)))
	{
	  /* Invalid coding system.  */

	  if (!NILP (noerror))
	    coding_system = Qraw_text;
	  else
	    xsignal1 (Qcoding_system_error, coding_system);
	}

      if (STRING_MULTIBYTE (object))
	object = code_convert_string (object, coding_system,
				      Qnil, true, false, true);

      ptrdiff_t size = SCHARS (object), start_char, end_char;
      validate_subarray (object, start, end, size, &start_char, &end_char);

      *start_byte = !start_char ? 0 : string_char_to_byte (object, start_char);
      *end_byte = (end_char == size
                   ? SBYTES (object)
                   : string_char_to_byte (object, end_char));
    }
  else if (BUFFERP (object))
    {
      struct buffer *prev = current_buffer;
      EMACS_INT b, e;

      record_unwind_current_buffer ();

      struct buffer *bp = XBUFFER (object);
      set_buffer_internal (bp);

      if (NILP (start))
	b = BEGV;
      else
	{
	  CHECK_FIXNUM_COERCE_MARKER (start);
	  b = XFIXNUM (start);
	}

      if (NILP (end))
	e = ZV;
      else
	{
	  CHECK_FIXNUM_COERCE_MARKER (end);
	  e = XFIXNUM (end);
	}

      if (b > e)
	{
	  EMACS_INT temp = b;
	  b = e;
	  e = temp;
	}

      if (!(BEGV <= b && e <= ZV))
	args_out_of_range (start, end);

      if (NILP (coding_system))
	{
	  /* Decide the coding-system to encode the data with.
	     See fileio.c:Fwrite-region */

	  if (!NILP (Vcoding_system_for_write))
	    coding_system = Vcoding_system_for_write;
	  else
	    {
	      bool force_raw_text = false;

	      coding_system = BVAR (XBUFFER (object), buffer_file_coding_system);
	      if (NILP (coding_system)
		  || NILP (Flocal_variable_p (Qbuffer_file_coding_system, Qnil)))
		{
		  coding_system = Qnil;
		  if (NILP (BVAR (current_buffer, enable_multibyte_characters)))
		    force_raw_text = true;
		}

	      if (NILP (coding_system) && !NILP (Fbuffer_file_name (object)))
		{
		  /* Check file-coding-system-alist.  */
		  Lisp_Object val = CALLN (Ffind_operation_coding_system,
					   Qwrite_region,
					   make_fixnum (b), make_fixnum (e),
					   Fbuffer_file_name (object));
		  if (CONSP (val) && !NILP (XCDR (val)))
		    coding_system = XCDR (val);
		}

	      if (NILP (coding_system)
		  && !NILP (BVAR (XBUFFER (object), buffer_file_coding_system)))
		{
		  /* If we still have not decided a coding system, use the
		     default value of buffer-file-coding-system.  */
		  coding_system = BVAR (XBUFFER (object), buffer_file_coding_system);
		}

	      if (!force_raw_text
		  && !NILP (Ffboundp (Vselect_safe_coding_system_function)))
		/* Confirm that VAL can surely encode the current region.  */
		coding_system = call4 (Vselect_safe_coding_system_function,
				       make_fixnum (b), make_fixnum (e),
				       coding_system, Qnil);

	      if (force_raw_text)
		coding_system = Qraw_text;
	    }

	  if (NILP (Fcoding_system_p (coding_system)))
	    {
	      /* Invalid coding system.  */

	      if (!NILP (noerror))
		coding_system = Qraw_text;
	      else
		xsignal1 (Qcoding_system_error, coding_system);
	    }
	}

      object = make_buffer_string (b, e, false);
      set_buffer_internal (prev);
      /* Discard the unwind protect for recovering the current
	 buffer.  */
      specpdl_ptr--;

      if (STRING_MULTIBYTE (object))
	object = code_convert_string (object, coding_system,
				      Qnil, true, false, false);
      *start_byte = 0;
      *end_byte = SBYTES (object);
    }
  else if (EQ (object, Qiv_auto))
    {
#ifdef HAVE_GNUTLS3
      /* Format: (iv-auto REQUIRED-LENGTH).  */

      if (! FIXNATP (start))
        error ("Without a length, `iv-auto' can't be used; see ELisp manual");
      else
        {
	  EMACS_INT start_hold = XFIXNAT (start);
          object = make_uninit_string (start_hold);
          gnutls_rnd (GNUTLS_RND_NONCE, SSDATA (object), start_hold);

          *start_byte = 0;
          *end_byte = start_hold;
        }
#else
      error ("GnuTLS is not available, so `iv-auto' can't be used");
#endif
    }

  if (!STRINGP (object))
    signal_error ("Invalid object argument",
		  NILP (object) ? build_string ("nil") : object);
  return SSDATA (object);
}


/* ALGORITHM is a symbol: md5, sha1, sha224 and so on. */

static Lisp_Object
secure_hash (Lisp_Object algorithm, Lisp_Object object, Lisp_Object start,
	     Lisp_Object end, Lisp_Object coding_system, Lisp_Object noerror,
	     Lisp_Object binary)
{
  ptrdiff_t start_byte, end_byte;
  int digest_size;
  void *(*hash_func) (const char *, size_t, void *);
  Lisp_Object digest;

  CHECK_SYMBOL (algorithm);

  Lisp_Object spec = list5 (object, start, end, coding_system, noerror);

  const char *input = extract_data_from_object (spec, &start_byte, &end_byte);

  if (input == NULL)
    error ("secure_hash: failed to extract data from object, aborting!");

  if (EQ (algorithm, Qmd5))
    {
      digest_size = MD5_DIGEST_SIZE;
      hash_func	  = md5_buffer;
    }
  else if (EQ (algorithm, Qsha1))
    {
      digest_size = SHA1_DIGEST_SIZE;
      hash_func	  = sha1_buffer;
    }
  else if (EQ (algorithm, Qsha224))
    {
      digest_size = SHA224_DIGEST_SIZE;
      hash_func	  = sha224_buffer;
    }
  else if (EQ (algorithm, Qsha256))
    {
      digest_size = SHA256_DIGEST_SIZE;
      hash_func	  = sha256_buffer;
    }
  else if (EQ (algorithm, Qsha384))
    {
      digest_size = SHA384_DIGEST_SIZE;
      hash_func	  = sha384_buffer;
    }
  else if (EQ (algorithm, Qsha512))
    {
      digest_size = SHA512_DIGEST_SIZE;
      hash_func	  = sha512_buffer;
    }
  else
    error ("Invalid algorithm arg: %s", SDATA (Fsymbol_name (algorithm)));

  /* allocate 2 x digest_size so that it can be re-used to hold the
     hexified value */
  digest = make_uninit_string (digest_size * 2);

  hash_func (input + start_byte,
	     end_byte - start_byte,
	     SSDATA (digest));

  if (NILP (binary))
    return make_digest_string (digest, digest_size);
  else
    return make_unibyte_string (SSDATA (digest), digest_size);
}

DEFUN ("md5", Fmd5, Smd5, 1, 5, 0,
       doc: /* Return MD5 message digest of OBJECT, a buffer or string.

A message digest is a cryptographic checksum of a document, and the
algorithm to calculate it is defined in RFC 1321.

The two optional arguments START and END are character positions
specifying for which part of OBJECT the message digest should be
computed.  If nil or omitted, the digest is computed for the whole
OBJECT.

The MD5 message digest is computed from the result of encoding the
text in a coding system, not directly from the internal Emacs form of
the text.  The optional fourth argument CODING-SYSTEM specifies which
coding system to encode the text with.  It should be the same coding
system that you used or will use when actually writing the text into a
file.

If CODING-SYSTEM is nil or omitted, the default depends on OBJECT.  If
OBJECT is a buffer, the default for CODING-SYSTEM is whatever coding
system would be chosen by default for writing this text into a file.

If OBJECT is a string, the most preferred coding system (see the
command `prefer-coding-system') is used.

If NOERROR is non-nil, silently assume the `raw-text' coding if the
guesswork fails.  Normally, an error is signaled in such case.  */)
  (Lisp_Object object, Lisp_Object start, Lisp_Object end, Lisp_Object coding_system, Lisp_Object noerror)
{
  return secure_hash (Qmd5, object, start, end, coding_system, noerror, Qnil);
}

DEFUN ("secure-hash", Fsecure_hash, Ssecure_hash, 2, 5, 0,
       doc: /* Return the secure hash of OBJECT, a buffer or string.
ALGORITHM is a symbol specifying the hash to use:
md5, sha1, sha224, sha256, sha384 or sha512.

The two optional arguments START and END are positions specifying for
which part of OBJECT to compute the hash.  If nil or omitted, uses the
whole OBJECT.

The full list of algorithms can be obtained with `secure-hash-algorithms'.

If BINARY is non-nil, returns a string in binary form.  */)
  (Lisp_Object algorithm, Lisp_Object object, Lisp_Object start, Lisp_Object end, Lisp_Object binary)
{
  return secure_hash (algorithm, object, start, end, Qnil, Qnil, binary);
}

DEFUN ("buffer-hash", Fbuffer_hash, Sbuffer_hash, 0, 1, 0,
       doc: /* Return a hash of the contents of BUFFER-OR-NAME.
This hash is performed on the raw internal format of the buffer,
disregarding any coding systems.  If nil, use the current buffer.  */ )
  (Lisp_Object buffer_or_name)
{
  Lisp_Object buffer;
  struct buffer *b;
  struct sha1_ctx ctx;

  if (NILP (buffer_or_name))
    buffer = Fcurrent_buffer ();
  else
    buffer = Fget_buffer (buffer_or_name);
  if (NILP (buffer))
    nsberror (buffer_or_name);

  b = XBUFFER (buffer);
  sha1_init_ctx (&ctx);

  /* Process the first part of the buffer. */
  sha1_process_bytes (BUF_BEG_ADDR (b),
		      BUF_GPT_BYTE (b) - BUF_BEG_BYTE (b),
		      &ctx);

  /* If the gap is before the end of the buffer, process the last half
     of the buffer. */
  if (BUF_GPT_BYTE (b) < BUF_Z_BYTE (b))
    sha1_process_bytes (BUF_GAP_END_ADDR (b),
			BUF_Z_ADDR (b) - BUF_GAP_END_ADDR (b),
			&ctx);

  Lisp_Object digest = make_uninit_string (SHA1_DIGEST_SIZE * 2);
  sha1_finish_ctx (&ctx, SSDATA (digest));
  return make_digest_string (digest, SHA1_DIGEST_SIZE);
}



void
syms_of_fns (void)
{
  /* Hash table stuff.  */
  DEFSYM (Qhash_table_p, "hash-table-p");
  DEFSYM (Qeq, "eq");
  DEFSYM (Qeql, "eql");
  DEFSYM (Qequal, "equal");
  DEFSYM (QCtest, ":test");
  DEFSYM (QCsize, ":size");
  DEFSYM (QCpurecopy, ":purecopy");
  DEFSYM (QCrehash_size, ":rehash-size");
  DEFSYM (QCrehash_threshold, ":rehash-threshold");
  DEFSYM (QCweakness, ":weakness");
  DEFSYM (Qkey, "key");
  DEFSYM (Qvalue, "value");
  DEFSYM (Qhash_table_test, "hash-table-test");
  DEFSYM (Qkey_or_value, "key-or-value");
  DEFSYM (Qkey_and_value, "key-and-value");

  defsubr (&Ssxhash_eq);
  defsubr (&Ssxhash_eql);
  defsubr (&Ssxhash_equal);
  defsubr (&Smake_hash_table);
  defsubr (&Scopy_hash_table);
  defsubr (&Shash_table_count);
  defsubr (&Shash_table_rehash_size);
  defsubr (&Shash_table_rehash_threshold);
  defsubr (&Shash_table_size);
  defsubr (&Shash_table_test);
  defsubr (&Shash_table_weakness);
  defsubr (&Shash_table_p);
  defsubr (&Sclrhash);
  defsubr (&Sgethash);
  defsubr (&Sputhash);
  defsubr (&Sremhash);
  defsubr (&Smaphash);
  defsubr (&Sdefine_hash_table_test);

  /* Crypto and hashing stuff.  */
  DEFSYM (Qiv_auto, "iv-auto");

  DEFSYM (Qmd5,    "md5");
  DEFSYM (Qsha1,   "sha1");
  DEFSYM (Qsha224, "sha224");
  DEFSYM (Qsha256, "sha256");
  DEFSYM (Qsha384, "sha384");
  DEFSYM (Qsha512, "sha512");

  /* Miscellaneous stuff.  */

  DEFSYM (Qstring_lessp, "string-lessp");
  DEFSYM (Qprovide, "provide");
  DEFSYM (Qrequire, "require");
  DEFSYM (Qyes_or_no_p_history, "yes-or-no-p-history");
  DEFSYM (Qcursor_in_echo_area, "cursor-in-echo-area");
  DEFSYM (Qwidget_type, "widget-type");

  DEFVAR_LISP ("overriding-plist-environment", Voverriding_plist_environment,
               doc: /* An alist that overrides the plists of the symbols which it lists.
Used by the byte-compiler to apply `define-symbol-prop' during
compilation.  */);
  Voverriding_plist_environment = Qnil;
  DEFSYM (Qoverriding_plist_environment, "overriding-plist-environment");

  staticpro (&string_char_byte_cache_string);
  string_char_byte_cache_string = Qnil;

  require_nesting_list = Qnil;
  staticpro (&require_nesting_list);

  Fset (Qyes_or_no_p_history, Qnil);

  DEFVAR_LISP ("features", Vfeatures,
    doc: /* A list of symbols which are the features of the executing Emacs.
Used by `featurep' and `require', and altered by `provide'.  */);
  Vfeatures = list1 (Qemacs);
  DEFSYM (Qfeatures, "features");
  /* Let people use lexically scoped vars named `features'.  */
  Fmake_var_non_special (Qfeatures);
  DEFSYM (Qsubfeatures, "subfeatures");
  DEFSYM (Qfuncall, "funcall");
  DEFSYM (Qplistp, "plistp");
  DEFSYM (Qlist_or_vector_p, "list-or-vector-p");

#ifdef HAVE_LANGINFO_CODESET
  DEFSYM (Qcodeset, "codeset");
  DEFSYM (Qdays, "days");
  DEFSYM (Qmonths, "months");
  DEFSYM (Qpaper, "paper");
#endif	/* HAVE_LANGINFO_CODESET */

  DEFVAR_BOOL ("use-dialog-box", use_dialog_box,
    doc: /* Non-nil means mouse commands use dialog boxes to ask questions.
This applies to `y-or-n-p' and `yes-or-no-p' questions asked by commands
invoked by mouse clicks and mouse menu items.

On some platforms, file selection dialogs are also enabled if this is
non-nil.  */);
  use_dialog_box = true;

  DEFVAR_BOOL ("use-file-dialog", use_file_dialog,
    doc: /* Non-nil means mouse commands use a file dialog to ask for files.
This applies to commands from menus and tool bar buttons even when
they are initiated from the keyboard.  If `use-dialog-box' is nil,
that disables the use of a file dialog, regardless of the value of
this variable.  */);
  use_file_dialog = true;

  defsubr (&Sidentity);
  defsubr (&Srandom);
  defsubr (&Slength);
  defsubr (&Ssafe_length);
  defsubr (&Sproper_list_p);
  defsubr (&Sstring_bytes);
  defsubr (&Sstring_distance);
  defsubr (&Sstring_equal);
  defsubr (&Scompare_strings);
  defsubr (&Sstring_lessp);
  defsubr (&Sstring_version_lessp);
  defsubr (&Sstring_collate_lessp);
  defsubr (&Sstring_collate_equalp);
  defsubr (&Sappend);
  defsubr (&Sconcat);
  defsubr (&Svconcat);
  defsubr (&Scopy_sequence);
  defsubr (&Sstring_make_multibyte);
  defsubr (&Sstring_make_unibyte);
  defsubr (&Sstring_as_multibyte);
  defsubr (&Sstring_as_unibyte);
  defsubr (&Sstring_to_multibyte);
  defsubr (&Sstring_to_unibyte);
  defsubr (&Scopy_alist);
  defsubr (&Ssubstring);
  defsubr (&Ssubstring_no_properties);
  defsubr (&Snthcdr);
  defsubr (&Snth);
  defsubr (&Selt);
  defsubr (&Smember);
  defsubr (&Smemq);
  defsubr (&Smemql);
  defsubr (&Sassq);
  defsubr (&Sassoc);
  defsubr (&Srassq);
  defsubr (&Srassoc);
  defsubr (&Sdelq);
  defsubr (&Sdelete);
  defsubr (&Snreverse);
  defsubr (&Sreverse);
  defsubr (&Ssort);
  defsubr (&Splist_get);
  defsubr (&Sget);
  defsubr (&Splist_put);
  defsubr (&Sput);
  defsubr (&Slax_plist_get);
  defsubr (&Slax_plist_put);
  defsubr (&Seql);
  defsubr (&Sequal);
  defsubr (&Sequal_including_properties);
  defsubr (&Sfillarray);
  defsubr (&Sclear_string);
  defsubr (&Snconc);
  defsubr (&Smapcar);
  defsubr (&Smapc);
  defsubr (&Smapcan);
  defsubr (&Smapconcat);
  defsubr (&Syes_or_no_p);
  defsubr (&Sload_average);
  defsubr (&Sfeaturep);
  defsubr (&Srequire);
  defsubr (&Sprovide);
  defsubr (&Splist_member);
  defsubr (&Swidget_put);
  defsubr (&Swidget_get);
  defsubr (&Swidget_apply);
  defsubr (&Sbase64_encode_region);
  defsubr (&Sbase64_decode_region);
  defsubr (&Sbase64_encode_string);
  defsubr (&Sbase64_decode_string);
  defsubr (&Smd5);
  defsubr (&Ssecure_hash_algorithms);
  defsubr (&Ssecure_hash);
  defsubr (&Sbuffer_hash);
  defsubr (&Slocale_info);
}<|MERGE_RESOLUTION|>--- conflicted
+++ resolved
@@ -4174,13 +4174,10 @@
   EMACS_UINT hash_code;
   ptrdiff_t start_of_bucket, i;
 
-<<<<<<< HEAD
   if (SYMBOL_WITH_POS_P (key))
       key = SYMBOL_WITH_POS_SYM (key);
-=======
   hash_rehash_if_needed (h);
 
->>>>>>> b619777d
   hash_code = h->test.hashfn (&h->test, key);
   eassert ((hash_code & ~INTMASK) == 0);
   if (hash)
