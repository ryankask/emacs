<<<<<<< HEAD
2011-07-14  Lars Magne Ingebrigtsen  <larsi@gnus.org>

	* image.el (put-image): Mention the `put-image' overlay property
	(bug#7834).

	* scroll-bar.el (set-scroll-bar-mode): Mention that
	`scroll-bar-mode' lists the values (bug#7772).

	* image-mode.el (image-mode-fit-frame): Mention that it's a toggle
	command (bug#7729).

	* rect.el (apply-on-rectangle): Return the point after the last
	operation.
	(string-rectangle): Go to the point after the last operation
	(bug#7522).

	* simple.el (current-kill): Clarify what
	`interprogram-paste-function' does (bug#7500).

	* printing.el (pr-toggle-region): Clarify the documentation
	slightly (bug#7493).

	* time.el (display-time-update): Allow
	`display-time-mail-function' to return nil (bug#7158).  Fix
	suggested by Detlev Zundel.

	* vc/diff.el (diff): Clarify the order the file names are read
	(bug#7111).

	* mouse.el (mouse-set-region): Link to `mouse-drag-copy-region' in
	the doc string (bug#7015).

	* font-lock.el (font-lock-maximum-decoration): Mention what
	numeric levels mean (bug#6935).

	* startup.el (initial-buffer-choice): Don't mention the `none'
	selection, which is against policy.

2011-07-14  Martin Rudalics  <rudalics@gmx.at>

	* window.el (display-buffer-normalize-special): Replace
	`dedicated' by `dedicate' to dedicate window (Bug#9072).

2011-07-14  Eli Zaretskii  <eliz@gnu.org>

	* subr.el (version<, version<=, version=): Mention "-CVS" and
	"-12345" alpha version numbers.

2011-07-14  Chong Yidong  <cyd@stupidchicken.com>

	* bindings.el: Add advertised binding for set-mark-command
	(Bug#5772).

2011-07-14  Chong Yidong  <cyd@stupidchicken.com>

	* bindings.el (mode-line-other-buffer):
	* bookmark.el (bookmark-bmenu-2-window):
	* bs.el (bs-cycle-next, bs-cycle-previous):
	* net/tramp-cmds.el (tramp-append-tramp-buffers): Revert to using
	switch-to-buffer.

	* net/tramp-compat.el (tramp-compat-pop-to-buffer-same-window):
	Deleted.

2011-07-14  Juanma Barranquero  <lekktu@gmail.com>

	* follow.el (follow-debug-message, follow-redisplay):
	* jka-cmpr-hook.el (with-auto-compression-mode):
	Fix typos in docstrings.

2011-07-13  Lars Magne Ingebrigtsen  <larsi@gnus.org>

	* subr.el (with-silent-modifications): Clarify somewhat what the
	macro inhibits (bug#6525).

	* simple.el (eval-expression): Note what it does if called
	interactively (bug#6495).

2011-07-13  Chong Yidong  <cyd@stupidchicken.com>

	* window.el (switch-to-buffer): New arg FORCE-SAME-WINDOW.  Use
	pop-to-buffer buffer-or-name if it is nil.

	* emacs-lisp/bytecomp.el (byte-compile-interactive-only-functions):
	Remove switch-to-buffer.

2011-07-13  Lars Magne Ingebrigtsen  <larsi@gnus.org>

	* files.el (make-directory): Clarify that an error will be raised
	if there's an error (bug#6397).

	* startup.el (initial-buffer-choice): Add `none' as a choice
	(bug#6234).

	* subr.el (add-hook): Clarify section about buffer-local hooks
	(bug#6218).

	* dired.el (dired-flagged): Clarify doc string (bug#6117).

2011-07-13  Juanma Barranquero  <lekktu@gmail.com>

	* tabify.el (untabify): Preserve the current column so that point
	doesn't move (bug#6032).

2011-07-13  Lars Magne Ingebrigtsen  <larsi@gnus.org>

	* progmodes/cperl-mode.el (cperl-syntaxify-by-font-lock): Rewrite
	to avoid awkward possessive "s" (bug#5986).

2011-07-13  Glenn Morris  <rgm@gnu.org>

	* dired.el (dired-use-ls-dired): Doc fix.  (Bug#9039).
	(dired-insert-directory): Give a message the first time
	if ls is found not to support --dired.

2011-07-13  Lars Magne Ingebrigtsen  <larsi@gnus.org>

	* simple.el (toggle-truncate-lines): Clarify what is toggled
	(bug#5580).  Text by Drew Adams.

2011-07-13  Chong Yidong  <cyd@stupidchicken.com>

	* simple.el (blink-matching-open): Make the error message from the
	last change less verbose.

2011-07-13  Dan Nicolaescu  <dann@ics.uci.edu>

	* font-lock.el (font-lock-comment-face): Use the high contrast
	"yellow" color for font-lock-comment-face on low color terminals
	using a dark background color (bug#4221).

2011-07-13  Lars Magne Ingebrigtsen  <larsi@gnus.org>

	* dired.el (dired-insert-set-properties): Make the doc string
	reflect what it does now (bug#5325).

	* simple.el (blink-matching-open): Say that we were unable to find
	the match within the limit, if we're limited (bug#5122).

	* international/mule-cmds.el (prefer-coding-system): Add an
	example (bug#4869).

	* progmodes/etags.el (tags-search): Document `file-list-form'
	(bug#4731).

2011-07-13  Lawrence Mitchell  <wence@gmx.li>

	* net/browse-url.el (browse-url-default-browser)
	(browse-url-browser-function): Make the default browser choice a
	bit more logical (bug#4300).  Also clean up the doc string.

2011-07-13  Juanma Barranquero  <lekktu@gmail.com>

	* bindings.el (completion-ignored-extensions): Add OpenMCL/Clozure
	binary endings (bug#4440).

2011-07-13  Lars Magne Ingebrigtsen  <larsi@gnus.org>

	* info.el (info-insert-file-contents): Inhibit jka-compr messages,
	which can be pretty annoying (bug#8971).

	* jka-compr.el (jka-compr-verbose): New variable, and use
	throughout (bug#8971).

	* info.el (Info-find-file): Fall back on the installation
	directory if we can't find the info node anywhere else.

2011-07-13  Sergei Organov  <osv@javad.com>  (tiny change)

	* vc/vc.el (vc-revert-file):
	Don't set file time-stamp in the past.  (Bug#5181)

2011-07-12  Lars Magne Ingebrigtsen  <larsi@gnus.org>

	* files.el (after-find-file): Give a better error message when
	trying to find a symlink that points to a file that doesn't exist
	(bug#4398).

	* progmodes/cc-vars.el: Remove (probably) misleading comment
	(bug#4396).

2011-07-12  Johan Bockgård  <bojohan@gnu.org>

	* mouse-sel.el (mouse-sel-primary-overlay): Use the `region' face.

2011-07-12  Chong Yidong  <cyd@stupidchicken.com>

	* mouse-sel.el: Hack restoring functionality, while keeping
	compatibility with 2010-07-03 changes to mouse selection.
	(mouse-sel-primary-overlay): New var.
	(mouse-sel-selection-alist): Use it.
	(mouse-sel-mode): Doc fix; remove points that are default features
	of mouse.el.

2011-07-12  Johan Bockgård  <bojohan@gnu.org>

	* progmodes/compile.el (compilation-error-regexp-alist-alist):
	Fix previous fix (bug#2490).

2011-07-12  Roland Winkler  <winkler@gnu.org>

	* textmodes/bibtex.el (bibtex-initialize): Use
	pop-to-buffer-same-window.
	(bibtex-search-entries): Fix interactive call.

2011-07-12  Lars Magne Ingebrigtsen  <larsi@gnus.org>

	* progmodes/compile.el (compilation-error-regexp-alist-alist):
	Fontise bytecomp Error lines more correctly (bug#2490).  Fix
	suggested by Johan Bockgård.

	* subr.el (remove-duplicates): Remove; `delete-dups' is sufficient.

	* dired-x.el (dired-guess-default): Use `delete-dups'.

2011-07-12  Chong Yidong  <cyd@stupidchicken.com>

	* dired.el (dired-mark-prompt):
	* dired-aux.el (dired-read-shell-command): Doc fix.

2011-07-11  Lars Magne Ingebrigtsen  <larsi@gnus.org>

	* mail/sendmail.el (sendmail-query-once): Use
	`customize-save-variable' unconditionally, now that it works under
	emacs -Q.

	* mail/smtpmail.el (smtpmail-query-smtp-server): Ditto.

	* cus-edit.el (custom-file): Take an optional no-error variable.
	(customize-save-variable): Set the variable, and give a warning if
	running under "emacs -q".

2011-07-11  Juanma Barranquero  <lekktu@gmail.com>

	* loadhist.el (unload-feature-special-hooks):
	Add `auto-coding-functions', `fill-nobreak-predicate' and
	`find-directory-functions' (bug#5327).

2011-07-11  Lars Magne Ingebrigtsen  <larsi@gnus.org>

	* vc/ediff.el (ediff-patch-file): Clarify doc string (bug#3138).

	* cus-edit.el (custom-guess-name-alist): -alist variables should
	use the `alist' type (bug#3120).  Suggested by Drew Adams.

	* printing.el: Add documentation to all the `pr-toggle-' commands.

2011-07-11  Leo  <sdl.web@gmail.com>  (tiny change)

	* files.el (toggle-read-only): Only do the `C-x C-q' warning on VC
	backends where it makes sense (bug#2623).

2011-07-11  Lars Magne Ingebrigtsen  <larsi@gnus.org>

	* dired-x.el (dired-guess-default): Remove duplicate shell command
	entries (bug#2028).
	(dired-guess-default): Fix grammar in doc string (bug#2028).
	(dired-guess-shell-alist-user): Clarify the example a bit (bug#2030).

	* subr.el (remove-duplicates): New conveniency function.

2011-07-10  Lars Magne Ingebrigtsen  <larsi@gnus.org>

	* tool-bar.el (tool-bar-mode): Clarify positive/negative arguments
	(bug#1526).

2011-07-10  Martin Rudalics  <rudalics@gmx.at>

	* window.el (display-buffer-normalize-default): Don't invert
	meaning of even-window-heights.  Reported by Eli Zaretskii
	<eliz@gnu.org>.

2011-07-10  Bob Rogers  <rogers@rgrjr.dyndns.org>

	* vc/vc.el (vc-diff-internal): Fix race condition (Bug#1256).

2011-07-10  Chong Yidong  <cyd@stupidchicken.com>

	* window.el (display-buffer): Fix arguments to
	display-buffer-reuse-window in last change.

	* faces.el (link): Use a less saturated blue on light backgrounds.

	* startup.el (fancy-startup-text, fancy-about-text)
	(fancy-startup-tail): Use font-lock faces, for background safety.

2011-07-09  Bob Nnamtrop  <bobnnamtrop@gmail.com>  (tiny change)

	* emulation/viper-cmd.el (viper-change-state-to-vi): Limit
	triggering of abbrev expansion (Bug#9038).

2011-07-09  Martin Rudalics  <rudalics@gmx.at>

	* window.el (display-buffer-default-specifiers): Remove.
	(display-buffer-macro-specifiers): Remove default specifiers.
	(display-buffer-alist): Default to nil.
	(display-buffer-reuse-window): New optional argument
	other-window.
	(display-buffer-pop-up-window): Allow splitting internal
	windows.  Check whether a live window was created.
	(display-buffer-other-window-means-other-frame)
	(display-buffer-normalize-arguments): Rename to
	display-buffer-normalize-argument and rewrite.  Set the
	other-window specifier.
	(display-buffer-normalize-special): New function.
	(display-buffer-normalize-options): Rename to
	display-buffer-normalize-default and rewrite.
	(display-buffer-normalize-options-inhibit): Remove.
	(display-buffer-normalize-specifiers): Rewrite.
	(display-buffer): Process other-window specifier and call
	display-buffer-reuse-window with it.  Emulate Emacs 23 behavior
	more faithfully.
	(pop-up-windows, even-window-heights): Restore Emacs 23 default
	values.
	(display-buffer-alist-set): Don't handle 'unset default values.
	(display-buffer-in-window, display-buffer-alist-set): Replace
	symbol "dedicated" by "dedicate".  Reported by Tassilo Horn
	<tassilo@member.fsf.org>.

2011-07-09  Leo Liu  <sdl.web@gmail.com>

	* register.el (insert-register): Restore accidental change on
	2011-06-26.  (Bug#9028)

2011-07-09  Glenn Morris  <rgm@gnu.org>

	* subr.el (remq): Handle the empty list.  (Bug#9024)

2011-07-08  Andreas Schwab  <schwab@linux-m68k.org>

	* mail/sendmail.el (send-mail-function): No longer delay custom
	initialization.
	* custom.el (custom-initialize-delay): Doc fix.

2011-07-08  Stefan Monnier  <monnier@iro.umontreal.ca>

	* abbrev.el (expand-abbrev): Try to preserve point (bug#5805).

2011-07-08  Michael Albinus  <michael.albinus@gmx.de>

	* net/tramp-sh.el (tramp-sh-handle-start-file-process): Use a
	human-friendly prompt.

2011-07-08  Stefan Monnier  <monnier@iro.umontreal.ca>

	* vc/vc-bzr.el (vc-bzr-revision-keywords): Remove svn, it's only
	provided by a particular plugin.

2011-07-08  Lars Magne Ingebrigtsen  <larsi@gnus.org>

	* mail/sendmail.el (sendmail-query-once): If we aren't allowed to
	save customizations (with "emacs -Q"), just set the variable
	instead of erroring out.

	* mail/smtpmail.el (smtpmail-query-smtp-server): Ditto.

2011-07-08  Juri Linkov  <juri@jurta.org>

	* arc-mode.el (archive-zip-expunge, archive-zip-update)
	(archive-zip-update-case): Use 7z if found by `executable-find'.
	The order of searching the available programs is the same as in
	`archive-zip-extract' (bug#8968).

2011-07-07  Chong Yidong  <cyd@stupidchicken.com>

	* menu-bar.el (menu-bar-line-wrapping-menu): Revert last change.
	(menu-bar-options-menu): Tweak descriptions.

2011-07-07  Lars Magne Ingebrigtsen  <larsi@gnus.org>

	* menu-bar.el (menu-bar-line-wrapping-menu): Make all the Options
	menu items into verb phrases (bug#1421).  Also refill to fit under
	80 columns.

2011-07-07  Chong Yidong  <cyd@stupidchicken.com>

	* info.el (info, Info-read-node-name-2, Info-read-node-name-1)
	(Info-read-node-name): Doc fix (Bug#1084).

	* thingatpt.el (forward-thing, bounds-of-thing-at-point)
	(thing-at-point, beginning-of-thing, end-of-thing, in-string-p)
	(end-of-sexp, beginning-of-sexp)
	(thing-at-point-bounds-of-list-at-point, forward-whitespace)
	(forward-symbol, forward-same-syntax, word-at-point)
	(sentence-at-point): Doc fix (Bug#1144).

2011-07-07  Lars Magne Ingebrigtsen  <larsi@gnus.org>

	* info.el (Info-mode-map): Remove S-TAB binding, since [backtab]
	should cover it (bug#1281).

	* cus-edit.el (custom-show): Mark as obsolete.

	* net/network-stream.el (network-stream-open-starttls): If gnutls
	negotiation fails, then possibly try again with a non-encrypted
	connection (bug#9017).

	* mail/smtpmail.el (smtpmail-stream-type): Note that `plain' can
	be used.

2011-07-07  Richard Stallman  <rms@gnu.org>

	* mail/rmail.el (rmail-next-error-move): Use `compilation-message'
	property, and handle its changed format.
	Look for the correct line number.
	Use file's line contents (but not past first =) to find
	correct line in message.

2011-07-07  Kenichi Handa  <handa@m17n.org>

	* international/characters.el (build-unicode-category-table):
	Delete it.
	(unicode-category-table): Set it by unicode-property-table-internal.

	* international/mule-cmds.el (char-code-property-alist): Move to
	to src/chartab.c.
	(get-char-code-property): Call unicode-property-table-internal to
	load a file.  Call get-unicode-property-internal where necessary.
	(put-char-code-property): Call unicode-property-table-internal to
	load a file.  Call put-unicode-property-internal where necessary.
	put-unicode-property-internal where necessary.
	(char-code-property-description):
	Call unicode-property-table-internal to load a file.

	* international/charprop.el:
	* international/uni-bidi.el:
	* international/uni-category.el:
	* international/uni-combining.el:
	* international/uni-comment.el:
	* international/uni-decimal.el:
	* international/uni-decomposition.el:
	* international/uni-digit.el:
	* international/uni-lowercase.el:
	* international/uni-mirrored.el:
	* international/uni-name.el:
	* international/uni-numeric.el:
	* international/uni-old-name.el:
	* international/uni-titlecase.el:
	* international/uni-uppercase.el: Regenerate.

	* loadup.el: Load international/charprop.el before
	international/characters.

2011-07-07  Chong Yidong  <cyd@stupidchicken.com>

	* window.el (next-buffer, previous-buffer): Signal an error if
	called from a minibuffer window.

	* bindings.el: Revert 2011-07-04 change.

2011-07-06  Richard Stallman  <rms@gnu.org>

	* mail/rmailmm.el (rmail-mime-process): Use markers for buf positions.
	(rmail-mime-insert-bulk, rmail-mime-insert-text):
	Treat markers like ints.
	(rmail-mime-entity): Doc fix.

2011-07-06  Lars Magne Ingebrigtsen  <larsi@gnus.org>

	* mail/smtpmail.el (smtpmail-default-smtp-server): Made into a
	defcustom again for backwards compatibility.

	* simple.el (shell-command-on-region): Fill.

	* dired-aux.el (dired-kill-line): Add a doc string.

	* dabbrev.el (dabbrev-abbrev-char-regexp): Note that nil defaults
	to "\\sw\\|\\s_" (bug#358).

	* dired.el (dired-mode): Clarify "unmark or unflag" (bug#8770).
	(dired-unmark-backward): Ditto.
	(dired-flag-backup-files): Ditto.

	* dired-x.el (dired-mark-sexp): Ditto.

2011-07-06  Richard Stallman  <rms@gnu.org>

	* mail/rmailmm.el: Give entity a new slot, TRUNCATED.
	(rmail-mime-entity): New arg TRUNCATED.
	(rmail-mime-entity-truncated, rmail-mime-entity-set-truncated):
	New functions.
	(rmail-mime-save): Warn if entity is truncated.
	(rmail-mime-toggle-hidden): Likewise, for showing.
	(rmail-mime-process-multipart): Record when an entity is truncated.

	* mail/rmailmm.el (rmail-search-mime-message): Don't get confused
	if ENTITY is a string.

2011-07-06  Lars Magne Ingebrigtsen  <larsi@gnus.org>

	* emacs-lisp/lisp-mode.el (eval-defun-1): Update the documentation
	of faces when `M-C-x'-ing their definitions (bug#8378).
	Also clean up the code slightly.

	* progmodes/grep.el (rgrep): Don't bind `process-connection-type',
	because that makes the colours go away.

	* mail/sendmail.el (send-mail-function): Change the default to
	`sendmail-query-once'.
	(sendmail-query-once): Add an autoload cookie.

	* net/network-stream.el (network-stream-open-starttls): Try using
	a plain connection even if the server offered STARTTLS, and we
	kinda wanted to use it, if Emacs doesn't have any STARTTLS
	capability.  This should make smtpmail.el work in slightly more
	configurations.

2011-07-06  Michael Albinus  <michael.albinus@gmx.de>

	* net/tramp-compat.el (tramp-compat-pop-to-buffer-same-window):
	New defun.
	* net/tramp-cmds.el (tramp-append-tramp-buffers): Use it.

2011-07-06  Michael R. Mauger  <mmaug@yahoo.com>

	* progmodes/sql.el: Version 3.0
	(sql-product-alist): Add product :completion-object,
	:completion-column, and :statement attributes.
	(sql-mode-menu, sql-interactive-mode-map): Fix List entries.
	(sql-mode-syntax-table): Mark all punctuation.
	(sql-font-lock-keywords-builder): Temporarily remove fallback on
	ansi keywords.
	(sql-regexp-abbrev, sql-regexp-abbrev-list): New functions.
	(sql-mode-oracle-font-lock-keywords): Improve.
	(sql-oracle-show-reserved-words): New function for development.
	(sql-product-font-lock): Simplify for source code buffers.
	(sql-product-syntax-table, sql-product-font-lock-syntax-alist):
	New functions.
	(sql-highlight-product): Set product specific syntax table.
	(sql-mode-map): Add statement movement functions.
	(sql-ansi-statement-starters, sql-oracle-statement-starters):
	New variable.
	(sql-statement-regexp, sql-beginning-of-statement)
	(sql-end-of-statement, sql-signum): New functions.
	(sql-buffer-live-p, sql=find-sqli-buffer): Add CONNECTION parameter.
	(sql-show-sqli-buffer): Bug fix.
	(sql-interactive-mode): Store connection data as buffer local.
	(sql-connect): Add NEW-NAME parameter.  Redesign interaction
	with sql-interactive-mode.
	(sql-save-connection): Save buffer local settings.
	(sql-connection-menu-filter): Change menu entry name.
	(sql-product-interactive): Bug fix.
	(sql-preoutput-hold): New variable.
	(sql-interactive-remove-continuation-prompt): Bug fixes.
	(sql-debug-redirect): New variable.
	(sql-str-literal): New function.
	(sql-redirect, sql-redirect-one, sql-redirect-value, sql-execute):
	Redesign.
	(sql-oracle-save-settings, sql-oracle-restore-settings)
	(sql-oracle-list-all, sql-oracle-list-table): New functions.
	(sql-completion-object, sql-completion-column)
	(sql-completion-sqlbuf): New variables.
	(sql-build-completions-1, sql-build-completions)
	(sql-try-completion): New functions.
	(sql-read-table-name): Use them.
	(sql-contains-names): New buffer local variable.
	(sql-list-all, sql-list-table): Use it.
	(sql-oracle-completion-types): New variable.
	(sql-oracle-completion-object, sql-sqlite-completion-object)
	(sql-postgres-completion-object): New functions.

2011-07-06  Glenn Morris  <rgm@gnu.org>

	* window.el (pop-to-buffer): Doc fix.

2011-07-06  Markus Heiser  <markus.heiser@darmarit.de>  (tiny change)

	* progmodes/gud.el (gud-pdb-marker-regexp): Accept \r char (Bug#5653).

2011-07-06  Chong Yidong  <cyd@stupidchicken.com>

	* window.el (special-display-popup-frame): Doc fix (Bug#8853).

	* info.el (Info-directory-toc-nodes): Minor doc fix (Bug#8833).

2011-07-05  Chong Yidong  <cyd@stupidchicken.com>

	* button.el (button): Inherit from link face.  Suggested by Dan
	Nicolaescu.

2011-07-05  Stefan Monnier  <monnier@iro.umontreal.ca>

	* progmodes/gdb-mi.el: Fit in 80 columns.
	(gdb-setup-windows, gdb-restore-windows): Avoid other-window and
	switch-to-buffer.

	* progmodes/which-func.el (which-func-ff-hook): Don't output a message
	if imenu is simply not configured (bug#8941).

2011-07-05  Ken Manheimer  <ken.manheimer@gmail.com>

	* allout.el (allout-post-undo-hook): New allout outline-change
	event hook to signal undo activity.
	(allout-post-command-business): Run allout-post-undo-hook if an
	undo just occurred.
	(allout-after-copy-or-kill-hook, allout-mode): Minor docstring changes.
	* allout-widgets.el (allout-widgets-after-undo-function):
	Ensure the integrity of the current item's decoration after it has been
	in the vicinity of an undo.
	(allout-widgets-mode): Include allout-widgets-after-undo-function
	on the new allout-post-undo-hook.

2011-07-05  Stefan Monnier  <monnier@iro.umontreal.ca>

	* emacs-lisp/lisp-mode.el (lisp-interaction-mode-abbrev-table):
	Let define-derived-mode define it.
	* emacs-lisp/derived.el (define-derived-mode): Try to avoid creating
	cycles of abbrev-table inheritance (bug#8998).

2011-07-05  Roland Winkler  <winkler@gnu.org>

	* textmodes/bibtex.el: Add support for biblatex.
	(bibtex-BibTeX-entry-alist, bibtex-biblatex-entry-alist)
	(bibtex-BibTeX-field-alist, bibtex-biblatex-field-alist)
	(bibtex-dialect-list, bibtex-dialect, bibtex-no-opt-remove-re)
	(bibtex-entry-alist, bibtex-field-alist): New variables.
	(bibtex-entry-field-alist): Obsolete alias for
	bibtex-BibTeX-entry-alist.
	(bibtex-entry-alist, bibtex-field-alist): New widgets.
	(bibtex-set-dialect): New command.
	(bibtex-entry-type, bibtex-entry-head)
	(bibtex-entry-maybe-empty-head, bibtex-any-valid-entry-type):
	Bind via bibtex-set-dialect.
	(bibtex-Article, bibtex-Book, bibtex-Booklet, bibtex-InBook)
	(bibtex-InCollection, bibtex-InProceedings, bibtex-Manual)
	(bibtex-MastersThesis, bibtex-Misc, bibtex-PhdThesis)
	(bibtex-Proceedings, bibtex-TechReport, bibtex-Unpublished):
	Define via bibtex-set-dialect.
	(bibtex-name-in-field, bibtex-remove-OPT-or-ALT):
	Obey bibtex-no-opt-remove-re.
	(bibtex-vec-push, bibtex-vec-incr): New functions.
	(bibtex-format-entry, bibtex-field-list)
	(bibtex-print-help-message, bibtex-validate)
	(bibtex-search-entries): Use new format of bibtex-entry-alist.

2011-07-05  Stefan Monnier  <monnier@iro.umontreal.ca>

	* progmodes/compile.el (compilation-goto-locus):
	* net/tramp-cmds.el (tramp-append-tramp-buffers):
	* bs.el (bs-cycle-next, bs-cycle-previous):
	* bookmark.el (bookmark-bmenu-list, bookmark-bmenu-2-window):
	* bindings.el (mode-line-other-buffer):
	* autoinsert.el (auto-insert):
	* arc-mode.el (archive-extract):
	* abbrev.el (edit-abbrevs): Fix some uses of switch-to-buffer.

2011-07-05  Juanma Barranquero  <lekktu@gmail.com>

	* emacs-lock.el (emacs-lock-mode): Fix typo in variable name.
	Fix check of `emacs-lock-unlockable-modes'.
	Coerce true values of `emacs-lock--try-unlocking' to t.

2011-07-05  Juanma Barranquero  <lekktu@gmail.com>

	* obsolete/old-emacs-lock.el: Rename from emacs-lock.el.
	* emacs-lock.el: New file.

2011-07-05  Julien Danjou  <julien@danjou.info>

	* textmodes/rst.el (rst-define-level-faces): Use `facep' rather
	than `boundp' to check if face is set.

2011-07-05  Juanma Barranquero  <lekktu@gmail.com>

	* register.el (registerv-make):
	* window.el (window-min-height): Fix typos in docstrings.

2011-07-05  Jan Djärv  <jan.h.d@swipnet.se>

	* dynamic-setting.el (dynamic-setting-handle-config-changed-event):
	Update doc string.

2011-07-04  Juanma Barranquero  <lekktu@gmail.com>

	* server.el (server-execute): Catch quit and call
	`server-return-error' to pass the error back to emacsclient and
	close the connection (bug#8942).

2011-07-04  Ken Manheimer  <ken.manheimer@gmail.com>

	* allout.el (allout-encrypt-unencrypted-on-saves): Do not provide
	insecure exception for current topic.  Also note that auto-saves
	are handled differently.

	(allout-auto-save-temporarily-disabled), (allout-just-did-undo):
	State variables for tracking auto-save inhibition situation.

	(allout-write-contents-hook-handler): Rename from
	'allout-write-file-hook-handler', and describe how it depends on
	write-contents-functions sensitivity to non-nil value to prevent
	file write.

	(allout-auto-save-hook-handler): Remove.  auto-save does not check
	this in individual buffers, only in the starting buffer, so this
	is not the right way for us to inhibit auto-save in a buffer
	according to its condition.

	(allout-mode): Use new allout-write-contents-hook-handler, and
	only with write-contents-functions.  Remove auto-save provisions -
	they're implemented elsewhere.

	(allout-before-change-handler): If undo is in progress, note that
	for attention of allout-post-command-business.

	(allout-post-command-business): If the command we're following was
	an undo, check for change in the status of encrypted items and
	adjust auto-save inhibitions accordingly.

	(allout-toggle-subtree-encryption): Adjust auto-save inhibition
	according to whether there are or aren't any plain-text topics
	pending encryption.

	(allout-inhibit-auto-save-info-for-decryption):
	Adjust buffer-saved-size and some allout state to inhibit auto-saves if
	there are plain-text topics pending encryption.

	(allout-maybe-resume-auto-save-info-after-encryption): Adjust
	buffer-saved-size and some allout state to not inhibit auto-saves
	if there are no longer any plain-text topics pending encryption.

	(allout-next-topic-pending-encryption, allout-encrypt-decrypted):
	No longer provide for exemption of the current topic.

2011-07-04  Juri Linkov  <juri@jurta.org>

	Add 7z operations to delete and save changed members (bug#8968).
	* arc-mode.el (archive-7z-expunge, archive-7z-update):
	New defcustoms.
	(archive-7z-write-file-member): New function.
	(archive-7z-summarize): Fix the number of dashes in the
	listing output.

2011-07-04  Stefan Monnier  <monnier@iro.umontreal.ca>

	* pcmpl-linux.el (pcomplete-pare-list): Re-add, from pcomplete.el
	(bug#8958).

2011-07-04  Chong Yidong  <cyd@stupidchicken.com>

	* bindings.el: Ignore next-buffer and previous-buffer in
	minibuffer-local-map.

	* font-lock.el (font-lock-builtin-face): Change light background
	color to dark slate blue (Bug#6693).

2011-07-04  Wang Diancheng  <dcwang@kingbase.com.cn>  (tiny change)

	* progmodes/gdb-mi.el (gdb): Use completion-at-point.

2011-07-04  Stefan Monnier  <monnier@iro.umontreal.ca>

	* files.el (find-file): Use pop-to-buffer-same-window (bug#8911).
	* emacs-lisp/bytecomp.el (byte-compile-interactive-only-functions):
	Add switch-to-buffer.

2011-07-04  Lars Magne Ingebrigtsen  <larsi@gnus.org>

	* isearch.el (isearch-search-fun-function): Clarify further the
	meaning of the function returned.

2011-07-04  Michael Albinus  <michael.albinus@gmx.de>

	* net/tramp-cmds.el (tramp-cleanup-this-connection): New command.

	* net/tramp-sh.el (tramp-color-escape-sequence-regexp): New defconst.
	(tramp-sh-handle-insert-directory, tramp-convert-file-attributes):
	Use it.
	(tramp-remote-path): Add "/bin" and "/usr/bin".  On busyboxes,
	`tramp-default-remote-path' does not exist.
	(tramp-send-command-and-read): New optional argument NOERROR.
	(tramp-open-connection-setup-interactive-shell)
	(tramp-get-remote-path, tramp-get-remote-stat): Use it.
	(tramp-get-remote-readlink): Do not mask with `ignore-errors'.
	(tramp-process-sentinel): Flush also process' connection property.
	(tramp-sh-handle-start-file-process): Do not set process
	sentinel.  It is done now ...
	(tramp-maybe-open-connection): ... here.  (Bug#8929)

2011-07-04  MON KEY  <monkey@sandpframing.com>

	* play/animate.el (animate-string): Doc fixes and allow changing
	the buffer name (bug#5417).

2011-07-04  Lars Magne Ingebrigtsen  <larsi@gnus.org>

	* play/animate.el (animation-buffer-name): Rename from *animate*.

2011-07-04  Paul Eggert  <eggert@cs.ucla.edu>

	* emacs-lisp/timer.el: Use time-date fns rather than rolling our own.
	This is simpler and helps future-proof the code.
	(timer-until): Use time-subtract and float-time.
	(timer--time-less-p): Use time-less-p.

2011-07-04  Juanma Barranquero  <lekktu@gmail.com>

	* type-break.el (timep): Use the value of `float-time' to avoid a
	byte-compiler warning.

	* server.el (server-eval-and-print): Return any result, even nil.

2011-07-03  Paul Eggert  <eggert@cs.ucla.edu>

	* type-break.el: Accept time formats that the builtins accept.
	(timep, type-break-time-difference): Accept any format that
	float-time accepts, rather than insisting on (HIGH LOW USECS) format.
	This is simpler and helps future-proof the code.
	(type-break-time-difference): Round rather than ignoring
	subseconds components.

2011-07-03  Lars Magne Ingebrigtsen  <larsi@gnus.org>

	* info.el (Info-apropos-matches): Make non-interactive, since it
	doesn't seem to do anything useful as a command (bug#8829).

2011-07-03  Chong Yidong  <cyd@stupidchicken.com>

	* frame.el (frame-background-mode, frame-set-background-mode):
	Move from faces.el.
	(frame-default-terminal-background): New function.

	* custom.el (custom-push-theme): Don't record faces in `changed'
	theme; this doesn't work correctly for per-frame face settings.
	(disable-theme): Use face-set-after-frame-default to reset faces.
	(custom--frame-color-default): New function.

2011-07-03  Lars Magne Ingebrigtsen  <larsi@gnus.org>

	* dired.el (dired-flagging-regexp): Remove unused variable
	(bug#8769).

2011-03-29  Kevin Ryde  <user42@zip.com.au>

	* progmodes/compile.el (compilation-error-regexp-alist-alist):
	`perl-Test2' extend to match possible "fail #N" rep count
	(bug#8377).

2011-07-03  Lars Magne Ingebrigtsen  <larsi@gnus.org>

	* mail/feedmail.el (feedmail-buffer-to-smtpmail):
	`smtpmail-via-smtp' now returns the error instead of nil.

	* isearch.el (isearch-search-fun-function): Clarify the doc string
	(bug#8101).

2011-07-03  Richard Kim  <emacs18@gmail.com>  (tiny change)

	* textmodes/texnfo-upd.el (texinfo-insert-menu): Don't insert
	unnecessary spaces (bug#8987).

2011-07-03  Lars Magne Ingebrigtsen  <larsi@gnus.org>

	* net/network-stream.el (open-network-stream): Use the
	:end-of-capability command thoughout.

2011-07-03  Wolfgang Jenkner  <wjenkner@inode.at>  (tiny change)

	* net/network-stream.el (open-network-stream): Add the
	:end-of-capability command parameter, used by pop3.el.

2011-07-03  Lars Magne Ingebrigtsen  <larsi@gnus.org>

	* dired.el (dired-map-over-marks): Refill the doc string (bug#6814).

	* fringe.el (fringe-query-style): Remove redundant text " (type ?
	for list)" (bug#6475).

	* files.el (file-expand-wildcards): Ignore non-readable
	sub-directories while trying to find matches instead of signalling
	an error (bug#6297).

	* man.el (Man-reference-regexp): Allow matching possible
	word-wrapped references (bug#6289).

	* vc/vc.el (vc-modify-change-comment): Change *VC-log* to *vc-log*
	for consistency with the other vc buffers (bug#6197).
	(vc-checkin): Ditto.

	* vc/vc-arch.el: Fix comments to match the *VC-log* name change.

	* longlines.el (longlines-mode): Document what ARG does (bug#6150).

2011-07-02  Lars Magne Ingebrigtsen  <larsi@gnus.org>

	* custom.el (defcustom): Clarify that :set is only used in the
	Customize user interface (bug#6089).

	* progmodes/flymake.el (flymake-mode): If the buffer isn't
	associated with a file, refuse to run instead of erroring out
	(bug#6084).

	* textmodes/fill.el (fill-region): Remove the "Ordinarily" from
	the doc string, since it appears that using `fill-column' always
	controls the width (bug#7845).

	* simple.el (shell-command-on-region): Say where the error output
	went if `shell-command-default-error-buffer' is set (bug#6857).

2011-07-02  Ken Manheimer  <ken.manheimer@gmail.com>

	* allout.el (allout-yank-processing): Adjust cursor position for
	backwards-deleted space.

	(allout-rebullet-heading): Register changes with
	allout-exposure-changed-hook, so the modified topic is properly
	decorated.

2011-07-02  Lars Magne Ingebrigtsen  <larsi@gnus.org>

	* minibuffer.el (completion-in-region): Document PREDICATE
	(bug#7136).

	* info-look.el (info-lookup-add-help): Clarify that ARGS is a list
	of keyword/argument pairs (bug#6904).

	* replace.el (multi-occur):
	Mention `multi-occur-in-matching-buffers' in the doc string (bug#7566).

2011-07-02  Drew Adams  <drew.adams@oracle.com>

	* dired.el (dired-mark-if): Make the message about whether it's
	marking or unmarking clearer (bug#8523).

2011-07-02  Lars Magne Ingebrigtsen  <larsi@gnus.org>

	* disp-table.el (display-table-print-array): New function.
	(describe-display-table): Use it to print the vectors more pretty
	(Bug#8859).

2011-07-02  Martin Rudalics  <rudalics@gmx.at>

	* window.el (window-state-get-1): Don't assign clone numbers.
	Add clone-of item to list of window parameters.
	(window-state-put-2): Don't process clone numbers.
	(display-buffer-alist): Fix doc-string.

2011-07-02  Stefan Monnier  <monnier@iro.umontreal.ca>

	* subr.el (remq): Don't allocate if it's not needed.
	(keymap--menu-item-binding, keymap--menu-item-with-binding)
	(keymap--merge-bindings): New functions.
	(keymap-canonicalize): Use them to refine the canonicalization.
	* minibuffer.el (minibuffer-local-completion-map)
	(minibuffer-local-must-match-map): Move initialization from C.
	(minibuffer-local-filename-completion-map): Move initialization from C;
	don't inherit from anything here.
	(minibuffer-local-filename-must-match-map): Make obsolete.
	(completing-read-default): Use make-composed-keymap to combine
	minibuffer-local-filename-completion-map with either
	minibuffer-local-must-match-map or
	minibuffer-local-filename-completion-map.

2011-07-01  Glenn Morris  <rgm@gnu.org>

	* type-break.el (type-break-time-sum): Use dolist.

	* textmodes/flyspell.el (flyspell-word-search-backward):
	Replace CL function.

2011-07-01  Stefan Monnier  <monnier@iro.umontreal.ca>

	* mouse.el (mouse--strip-first-event): New function.
	(function-key-map): Use it to map fringe clicks to normal clicks
	by default.

	* vc/vc-bzr.el (vc-bzr-revision-keywords): Update.
	(vc-bzr-revision-completion-table): Add support for annotate and date.

	* emacs-lisp/derived.el (define-derived-mode): Make abbrev-table
	inherit from parent.

2011-07-01  Lars Magne Ingebrigtsen  <larsi@gnus.org>

	* dired-aux.el (dired-diff): Doc fixup (bug#8816).
	(dired-show-file-type): Doc fixup (bug#8818).

	* dired.el (dired-mode): Fix up the doc string as suggested by
	Drew Adams (bug#8817).

	* progmodes/flymake.el (flymake-find-file-hook): Add an `autoload'
	cookie, since the manual says that it should be possible to add
	this function to `find-file-hook' (bug#8709).

2011-07-01  Teodor Zlatanov  <tzz@lifelogs.com>

	* progmodes/cfengine.el: Moved all cfengine3.el functionality
	here.  Noted Ted Zlatanov as the maintainer.
	(cfengine-common-settings, cfengine-common-syntax): New functions
	to set up common things between `cfengine-mode' and
	`cfengine3-mode'.
	(cfengine3-mode): New mode.
	(cfengine3-defuns cfengine3-defuns-regex
	(cfengine3-class-selector-regex cfengine3-category-regex)
	(cfengine3-vartypes cfengine3-font-lock-keywords)
	(cfengine3-beginning-of-defun, cfengine3-end-of-defun)
	(cfengine3-indent-line): Add from cfengine3.el.

2011-07-01  Michael Albinus  <michael.albinus@gmx.de>

	* net/tramp.el (tramp-encoding-command-interactive): New defcustom.

	* net/tramp-sh.el (tramp-maybe-open-connection): Use it.

2011-07-01  Martin Rudalics  <rudalics@gmx.at>

	* window.el (same-window-buffer-names, same-window-regexps)
	(same-window-p, special-display-frame-alist)
	(special-display-popup-frame, special-display-function)
	(special-display-buffer-names, special-display-regexps)
	(special-display-p, pop-up-frame-alist, pop-up-frame-function)
	(pop-up-frames, display-buffer-reuse-frames, pop-up-windows)
	(split-window-preferred-function, split-height-threshold)
	(split-width-threshold, even-window-heights)
	(display-buffer-mark-dedicated, window-splittable-p)
	(split-window-sensibly, window-safely-shrinkable-p):
	Un-obsolete.
	(display-buffer): Don't spread args with function specifier
	because special-display-popup-frame won't like it.

2011-07-01  Paul Eggert  <eggert@cs.ucla.edu>

	Time-stamp simplifications and fixes.
	These improve accuracy slightly, and future-proof the code
	against some potential changes to current-time format.

	* woman.el (woman-decode-buffer, WoMan-log-end): Log fractional secs
	by using time-since and float-time.

	* vc/ediff-util.el (ediff-calc-command-time): Use time-since
	and float-time.  Say "NNN.NNN seconds" rather than "NNN seconds
	+ NNN microseconds".

	* type-break.el (type-break-time-sum): Rewrite using time-add.

	* play/hanoi.el (hanoi-current-time-float): Remove.
	All uses replaced by float-time.

	* nxml/rng-maint.el (rng-time-function): Rewrite using time-subtract.
	This yields a more-accurate answer.
	(rng-time-to-float): Remove; no longer needed.

	* emacs-lisp/timer.el (timer-relative-time): Use time-add.

	* calendar/timeclock.el (timeclock-seconds-to-time):
	Defalias to seconds-to-time, since they're the same thing.

	* emacs-lisp/elp.el (elp-elapsed-time):
	* emacs-lisp/benchmark.el (benchmark-elapse):
	* allout-widgets.el (allout-elapsed-time-seconds): Use float-time.

2011-07-01  Stefan Monnier  <monnier@iro.umontreal.ca>

	* window.el (bury-buffer): Don't iconify the only frame.
	(switch-to-buffer): Revert to Emacs<23 behavior, i.e. do not fallback
	to pop-to-buffer.  Use pop-to-buffer-same-frame if you don't like that.

2011-07-01  Chong Yidong  <cyd@stupidchicken.com>

	* eshell/em-smart.el (eshell-smart-display-navigate-list):
	Add mouse-yank-primary.

2011-07-01  Teodor Zlatanov  <tzz@lifelogs.com>

	* progmodes/cfengine3.el: New file to support CFEngine 3.x.

2011-07-01  Stefan Monnier  <monnier@iro.umontreal.ca>

	* emacs-lisp/find-func.el (find-library--load-name): New fun.
	(find-library-name): Use it to find relative load names when provided
	absolute file name (bug#8803).

2011-06-30  Lars Magne Ingebrigtsen  <larsi@gnus.org>

	* textmodes/flyspell.el (flyspell-word): Consider words that
	differ only in case as potential doublons (bug#5687).

	* net/soap-client.el (soap-invoke, soap-wsdl-resolve-references):
	Remove two rather uninteresting debugging-like messages to make
	debbugs.el more silent.

	* comint.el (comint-password-prompt-regexp): Accept "Response" as
	a password-like phrase.

2011-06-30  Mastake YAMATO  <yamato@redhat.com>

	* progmodes/cc-guess.el: New file.

	* progmodes/cc-langs.el (c-mode-menu): Add "Style..." submenu.

	* progmodes/cc-styles.el (cc-choose-style-for-mode): New function
	derived from `c-basic-common-init'.

	* progmodes/cc-mode.el (top-level): Require cc-guess.
	(c-basic-common-init): Use `cc-choose-style-for-mode'.

2011-06-30  Lawrence Mitchell  <wence@gmx.li>

	* progmodes/js.el (js-mode): Don't stomp on global settings (bug#8933).

2011-06-30  Alan Mackenzie  <acm@muc.de>

	* progmodes/cc-engine.el (c-guess-continued-construct):
	Correct the handling of template-args-cont, particularly for when font
	lock is disabled.  Name this case as "CASE G".

2011-06-30  Ken Manheimer  <ken.manheimer@gmail.com>

	* allout.el (allout-yank-processing): Fix injection of extra space
	between bullet and non-whitespace character in first topic when
	pasting, ensuring that the actual spacing in the pasted topic
	following the bullet char is preserved.  This extra space was
	causing pasted encrypted topics to get a decrypted status even
	when the content was actually still encrypted.  Now the decryption
	status from before the paste is preserved.

	(allout-flag-region): Set all allout overlays so they evaporate
	when reduced to zero length (evanescent), to prevent overlay
	leakage.

2011-06-30  Glenn Morris  <rgm@gnu.org>

	* w32-fns.el (w32-charset-info-alist): Declare.

	* find-dired.el (find-grep-options): Simplify.

	* term/ns-win.el (ns-set-resource): Declare.

	* ses.el (row, col): Declare dynamic variables honestly.

	* textmodes/reftex-parse.el (index-tags): Declare.

2011-06-30  Chong Yidong  <cyd@stupidchicken.com>

	* cus-edit.el (customize-push-and-save): New function.

	* files.el (hack-local-variables-confirm): Use it.

	* custom.el (load-theme): New arg NO-CONFIRM.
	Use customize-push-and-save (Bug#8720).
	(custom-enabled-themes): Doc fix.

	* cus-theme.el (customize-create-theme)
	(custom-theme-merge-theme): Callers to load-theme changed.

2011-06-30  Lars Magne Ingebrigtsen  <larsi@gnus.org>

	* thingatpt.el (thing-at-point-short-url-regexp): Require that
	short URLs have at least one dot in them (bug #7614).

	* progmodes/grep.el (rgrep): Bind `process-connection-type' to
	nil, because using a pty is apparently too slow (bug #895).

2011-06-29  Lars Magne Ingebrigtsen  <larsi@gnus.org>

	* mail/sendmail.el (sendmail-query-once): New function.
	(sendmail-query-once-function): New variable.

2011-06-29  Glenn Morris  <rgm@gnu.org>

	* files.el (auto-mode-alist): Add .f03, .f08 for f90-mode.

	* ses.el (top-level): Require cl when compiling.
	(ses-set-localvars): Fix error statement.
	Call it at compile time to silence a storm of warnings.

2011-06-29  Martin Rudalics  <rudalics@gmx.at>

	* window.el (normalize-live-buffer): Rename to
	window-normalize-buffer.
	(normalize-live-frame): Rename to window-normalize-frame.
	(normalize-any-window): Rename to window-normalize-any-window.
	(normalize-live-window): Rename to window-normalize-live-window.
	(make-window-atom): Rename to window-make-atom.
	(window-resize-reset): Rename to window--resize-reset.
	(window-resize-reset-1): Rename to window--resize-reset-1.
	(resize-mini-window): Rename to window--resize-mini-window.
	(resize-subwindows-skip-p): Rename to
	window--resize-subwindows-skip-p.
	(resize-subwindows-normal): Rename to
	window--resize-subwindows-normal.
	(resize-subwindows): Rename to window--resize-subwindows.
	(resize-other-windows): Rename to window--resize-siblings.
	(resize-this-window): Rename to window--resize-this-window.
	(resize-root-window): Rename to window--resize-root-window.
	(resize-root-window-vertically): Rename to
	window--resize-root-window-vertically.
	(normalize-buffer-to-display): Rename to
	window-normalize-buffer-to-display.
	(normalize-buffer-to-switch-to): Rename to
	window-normalize-buffer-to-switch-to.
	Correspondingly update all callers of the functions listed
	above.
	(display-buffer-alist, display-buffer-normalize-arguments)
	(display-buffer-normalize-options, display-buffer)
	(display-buffer-alist-set): Use "function" instead of
	"fun-with-args".

2011-06-28  Chong Yidong  <cyd@stupidchicken.com>

	* mail/emacsbug.el (report-emacs-bug): Handle non-gnu bug
	addresses more clearly.  Add hyperlinks for bug-gnu-emacs and
	debbugs.gnu.org.  Mention acknowledgment email.

2011-06-28  Lars Magne Ingebrigtsen  <larsi@gnus.org>

	* mail/smtpmail.el (smtpmail-send-it): Leave off changing the
	buffer multibyteness, since it shouldn't matter.

2011-06-28  Martin Rudalics  <rudalics@gmx.at>

	* window.el (display-buffer-in-side-window): Handle dedicated
	windows as in display-buffer-reuse-window.
	(display-buffer-normalize-alist): Use value of override
	specifier.
	(display-buffer-normalize-specifiers): Use value of
	other-window-means-other-frame specifier.
	(display-buffer-alist): Rewrite some texts in widgets.
	(display-buffer): Spread arguments when calling function
	specified by fun-with-args.

2011-06-28  Deniz Dogan  <deniz@dogan.se>

	* emacs-lisp/lisp-mode.el (emacs-lisp-mode-syntax-table):
	Unnest `let'.

	* textmodes/css-mode.el (css-font-lock-keywords): Fix grouped
	selectors (Bug#5732).
	(css-proprietary-nmstart-re): Use `regexp-opt'.

2011-06-27  Jari Aalto  <jari.aalto@cante.net>

	* eshell/em-ls.el: Display `ls -l' dates in ISO format (Bug#8440).
	(eshell-ls-date-format): New defcustom.
	(eshell-ls-file): Use it.

2011-06-27  Stefan Monnier  <monnier@iro.umontreal.ca>

	* help-fns.el (describe-variable): Fix message for terminal-local vars.

2011-06-27  Katsumi Yamaoka  <yamaoka@jpl.org>

	* net/ange-ftp.el: Allow loading .gz files (Bug#6923).
	(ange-ftp-make-tmp-name): New arg.
	(ange-ftp-file-local-copy): Use it.

2011-06-27  Jambunathan K  <kjambunathan@gmail.com>

	* tar-mode.el (tar-untar-buffer): Set coding-system-for-write to
	no-conversion (Bug#8870).

2011-06-27  Martin Rudalics  <rudalics@gmx.at>

	* window.el (window-right, window-left, window-child)
	(window-child-count, window-last-child)
	(window-iso-combination-p, walk-window-tree-1)
	(window-atom-check-1, window-tree-1, delete-window)
	(window-state-get-1, display-buffer-even-window-sizes): Adapt to
	new naming conventions - window-vchild, window-hchild,
	window-next and window-prev are now called window-top-child,
	window-left-child, window-next-sibling and window-prev-sibling
	respectively.
	(resize-window-reset): Rename to window-resize-reset.
	(resize-window-reset-1): Rename to window-resize-reset-1.
	(resize-window): Rename to window-resize.
	(window-min-height, window-min-width)
	(resize-mini-window, resize-this-window, resize-root-window)
	(resize-root-window-vertically, adjust-window-trailing-edge)
	(enlarge-window, shrink-window, maximize-window)
	(minimize-window, delete-window, quit-restore-window)
	(split-window, balance-windows, balance-windows-area-adjust)
	(balance-windows-area, window-state-put-2)
	(display-buffer-even-window-sizes, display-buffer-set-height)
	(display-buffer-set-width, set-window-text-height)
	(fit-window-to-buffer): Rename all "resize-window" prefixed
	calls to use the "window-resize" prefix convention.
	(display-buffer-alist): Fix symbol for label specifier.
	(display-buffer-reuse-window): Set reuse-dedicated to cdr of
	corresponding specifier.
	Reported by Juanma Barranquero <lekktu@gmail.com>.

2011-06-27  Vincent Belaïche  <vincentb1@users.sourceforge.net>

	* ses.el (ses-destroy-cell-variable-range): Fix heading comment
	convention.
	(ses-call-printer): Does not pass an empty string to formatter when the
	cell is empty to keep from barking printer Calc math-format-value.

2011-06-27  Richard Stallman  <rms@gnu.org>

	* battery.el (battery-mode-line-limit): New variable.
	(battery-update): Handle it.

	* mail/rmailmm.el (rmail-mime-process-multipart):
	Handle truncated messages.

2011-06-27  Glenn Morris  <rgm@gnu.org>

	* progmodes/flymake.el (flymake-err-line-patterns):
	Allow for column numbers in the ant/javac pattern.  (Bug#8866)

2011-06-27  Vincent Belaïche  <vincentb1@users.sourceforge.net>

	* ses.el (ses-relocate-range): Keep rest of arguments for ses-range.
	(ses--clean-!, ses--clean-_): New functions.
	(ses-range): Add configurability of readout order, and conversion
	to Calc vector.

	* ses.el (ses-repair-cell-reference-all): New function.
	(ses-cell-symbol): Set macro as safe, so that it can be used in
	formulas.

	* ses.el: Update cycle detection algorithm.
	(ses-localvars): Add ses--Dijkstra-attempt-nb and
	ses--Dijkstra-weight-bound, and initial values thereof when applicable.
	(ses-set-localvars): New function.
	(ses-make-cell): Add property-list as a cell element.
	(ses-cell-property-get-fun, ses-cell-property-get)
	(ses-cell-property-delq-fun, ses-cell-property-set-fun)
	(ses-cell-property-pop-fun, ses-cell-property-get-handle-fun):
	New functions.
	(ses-cell-property-set, ses-cell-property-pop)
	(ses-cell-property-get-handle): New macro.
	(ses-cell-property-handle-car, ses-cell-property-handle-setcar):
	New aliases, used for code readability.
	(ses-calculate-cell, ses-update-cells): Use Dijkstra algorithm for
	cycle detection.
	(ses-self-reference-early-detection): New defcustom.
	(ses-formula-references): Robustify against self-refering cells.
	(ses-mode): Use ses-set-localvars.
	(ses-command-hook): Add call to ses-initialize-Dijkstra-attempt
	before lauching the update processing.
	(ses-initialize-Dijkstra-attempt): New function.
	(ses-recalculate-cell): Update for cycle detection based on
	Dijkstra algorithm.

	* ses.el: Fix commenting and indenting convention.

2011-06-27  Stefan Monnier  <monnier@iro.umontreal.ca>

	* bs.el (bs-cycle-next): Complete last change.

2011-06-27  Drew Adams  <drew.adams@oracle.com>

	* faces.el (list-faces-display): Add help-mode-map to output (bug#8939).

2011-06-27  Lars Magne Ingebrigtsen  <larsi@gnus.org>

	* net/network-stream.el (network-stream-open-starttls):
	Don't re-get capabilities unless we've reestablished connection.
	(network-stream-open-starttls): Fix stupid typo with gnutls-clii.

	* mail/smtpmail.el (smtpmail-via-smtp): Bind coding-system-for-*
	to binary to possibly avoid line encoding issues on Windows (among
	other things).

2011-06-26  Lars Magne Ingebrigtsen  <larsi@gnus.org>

	* net/network-stream.el (open-network-stream): Return an :error
	saying what the problem was, if possible.

	* mail/smtpmail.el (smtpmail-via-smtp): Report the error from the
	server.

	* net/network-stream.el (network-stream-open-starttls): If we
	wanted to use STARTTLS, and the server offered it, but we weren't
	able to because we had no STARTTLS support, then close the connection.
	(open-network-stream): Return an :error element, if present.

2011-06-26  Chong Yidong  <cyd@stupidchicken.com>

	* hl-line.el (hl-line-sticky-flag): Doc fix.
	(global-hl-line-sticky-flag): New option (Bug#8323).
	(global-hl-line-highlight): Obey it.

	* vc/vc.el (vc-revert-show-diff): Default to t.

2011-06-26  Ken Manheimer  <ken.manheimer@gmail.com>

	* allout-widgets.el (allout-widgets-post-command-business):
	Stop decorating intermediate isearch matches.  They're not being
	undecorated when an isearch is continued past, and isearch
	automatically collapses them.  This leads to "widget leaks", where
	decorated items accumulate in collapsed areas.  Lines with lots of
	hidden widgets can slow down cursor travel, substantially.
	Too much complicated machinery would be needed to ensure undecoration,
	so we're doing without this nicety.

	(allout-widgets-tally-string): Don't try to do a hash-table-count
	of allout-widgets-tally when it's nil.  This eliminates spurious "Error
	during redisplay: (wrong-type-argument hash-table-p nil)" warnings in
	*Messages* when allout-widgets-maintain-tally is t.

2011-06-26  Martin Rudalics  <rudalics@gmx.at>

	* window.el (display-buffer-normalize-argument): Rename to
	display-buffer-normalize-arguments.  Handle special meaning of
	LABEL argument.  Respect special-display-function when popping up
	a new frame.  Fix code searching for a window showing the buffer
	on another frame.
	(display-buffer-normalize-specifiers):
	Call display-buffer-normalize-arguments.
	(display-buffer-in-window): Don't undedicate the window if its
	buffer remains the same.
	Reported by Drew Adams <drew.adams@oracle.com>.
	(display-buffer-alist): Add choice for same-window macro
	specfier.
	(display-buffer): Mention special meaning of LABEL argument in
	doc-string.  Fix quoting.  Don't pop up a new frame even as
	fallback.

2011-06-26  Juanma Barranquero  <lekktu@gmail.com>

	* bs.el (bs-cycle-next): Pass current buffer to `bury-buffer' to
	avoid deleting the current window in some cases (bug#8911).

2011-06-26  Andreas Schwab  <schwab@linux-m68k.org>

	* emacs-lisp/smie.el (smie-bnf->prec2): Fix last change.
	(Bug#8934)

2011-06-26  Lars Magne Ingebrigtsen  <larsi@gnus.org>

	* net/network-stream.el (network-stream-open-starttls):
	Use built-in TLS support if `gnutls-available-p' is true.
	(network-stream-open-tls): Ditto.

2011-06-26  Leo Liu  <sdl.web@gmail.com>

	* register.el (registerv): New struct.
	(registerv-make): New function.
	(jump-to-register, describe-register-1, insert-register):
	Support the jump-func, print-func and insert-func slot of a registerv
	struct.  (Bug#8415)

2011-06-26  Chong Yidong  <cyd@stupidchicken.com>

	* vc/vc.el (vc-revert-show-diff): New defcustom.
	(vc-diff-internal): New arg specifying diff buffer.
	(vc-revert): Obey vc-revert-show-diff.  If we show a diff, don't
	reuse an existing *vc-diff* buffer (Bug#8927).

	* progmodes/cperl-mode.el (cperl-mode): Derive from prog-mode.

2011-06-26  Glenn Morris  <rgm@gnu.org>

	* progmodes/f90.el (f90-critical-indent): New option.
	(f90-font-lock-keywords-2, f90-blocks-re, f90-end-block-re)
	(f90-start-block-re, f90-mode-abbrev-table): Add block, critical.
	(f90-mode): Doc fix.
	(f90-looking-at-critical, f90-looking-at-end-critical): New funcs.
	(f90-no-block-limit, f90-calculate-indent, f90-end-of-block)
	(f90-beginning-of-block, f90-next-block, f90-indent-region)
	(f90-match-end): Handle block, critical.

2011-06-25  Glenn Morris  <rgm@gnu.org>

	* calendar/diary-lib.el (diary-included-files): Doc fix.
	(diary-include-files): New function, extracted from
	diary-include-other-diary-files and diary-mark-included-diary-files.
	(diary-include-other-diary-files, diary-mark-included-diary-files):
	Just call diary-include-files.
	(diary-mark-entries): Reset diary-included-files on first call.

	* calendar/diary-lib.el (diary-mark-entries)
	(diary-mark-included-diary-files):
	Visit included diary-files in temp buffers.

	* progmodes/f90.el (f90-keywords-re, f90-font-lock-keywords-1)
	(f90-blocks-re, f90-program-block-re, f90-end-block-re)
	(f90-start-block-re, f90-imenu-generic-expression)
	(f90-looking-at-program-block-start, f90-no-block-limit):
	Add support for submodules.

	* progmodes/f90.el (f90-keywords-re, f90-keywords-level-3-re)
	(f90-procedures-re, f90-constants-re): Add some F2008 stuff.

2011-06-25  Eli Zaretskii  <eliz@gnu.org>

	* net/ange-ftp.el (ange-ftp-insert-file-contents): Let-bind
	buffer-file-type before setting its value, to avoid disastrous
	global effects on decoding files for DOS/Windows systems.  (Bug#8780)

2011-06-25  Juanma Barranquero  <lekktu@gmail.com>

	* allout.el (allout-unload-function): Pass -1 to `allout-mode'.

	* ses.el (ses-unload-function):
	* emacs-lisp/re-builder.el (re-builder-unload-function): Simplify.

	* proced.el (proced-unload-function):
	* progmodes/cperl-mode.el (cperl-mode-unload-function): Remove.

2011-06-25  Andreas Rottmann  <a.rottmann@gmx.at>

	* server.el (server-create-window-system-frame): Add parameters arg.
	(server-process-filter): Doc fix.  Handle frame-parameters.

2011-06-25  Juanma Barranquero  <lekktu@gmail.com>

	Fix bug#8730, bug#8781.

	* loadhist.el (unload--set-major-mode): New function.
	(unload-feature): Use it.

	* progmodes/python.el (python-after-info-look): Add autoload cookie.
	(python-unload-function): New function.

2011-06-25  Stefan Monnier  <monnier@iro.umontreal.ca>

	* mail/rmail.el (rmail-show-message-1): Use restore-buffer-modified-p.

2011-06-25  Giuseppe Scrivano  <gscrivano@gnu.org>

	* net/browse-url.el (browse-url-firefox-program): Add icecat to
	the candidates list.

2011-06-24  Juanma Barranquero  <lekktu@gmail.com>

	* progmodes/verilog-mode.el (verilog-mode): Fix test for bound variable.

2011-06-23  Richard Stallman  <rms@gnu.org>

	* mail/rmail.el: Going to grep hit in Rmail buffer finds the message.
	(rmail-variables): Set next-error-move-function.
	(rmail-what-message): Take argument POS.
	(rmail-next-error-move): New function.

2011-06-23  Stefan Monnier  <monnier@iro.umontreal.ca>

	* emacs-lisp/smie.el (smie-bnf->prec2): Give more understandable error
	messages for adjacent non-terminals.

2011-06-23  Richard Stallman  <rms@gnu.org>

	* mail/rmail.el (rmail-retry-ignored-headers): Add message-id.
	(rmail-show-message-1): Preserve buffer modified flag.
	(rmail-start-mail): Don't specify use of rmail-mail-return;
	that's done by mail-bury now.
	(rmail-mail-return): Handle arg NEWBUF.

2011-06-23  Michael Albinus  <michael.albinus@gmx.de>

	* net/tramp-sh.el (tramp-method-out-of-band-p): Check, whether
	SIZE is a number.

2011-06-23  Martin Rudalics  <rudalics@gmx.at>

	* window.el (get-lru-window, get-mru-window)
	(get-largest-window): Never return a minibuffer window.
	(display-buffer-pop-up-window): Fix a bug that could lead to
	reusing the minibuffer window.
	(display-buffer): Pass original specifier argument to
	display-buffer-function instead of the normalized one.
	Reported by Thierry Volpiatto <thierry.volpiatto@gmail.com>.

2011-06-22  Leo Liu  <sdl.web@gmail.com>

	* minibuffer.el (completing-read-function)
	(completing-read-default): Move from minibuf.c

2011-06-22  Richard Stallman  <rms@gnu.org>

	* mail/sendmail.el (mail-bury): If Rmail is in use, return nicely
	to Rmail even if not started by a special Rmail command.

	* mail/rmailmm.el (rmail-insert-mime-forwarded-message):
	Copy the buffer currently showing just one message.

2011-06-22  Roland Winkler  <winkler@gnu.org>

	* textmodes/bibtex.el (bibtex-entry-update): Use mapc.
	(bibtex-clean-entry): First delete the old key so that a
	customized algorithm for generating the new key does not get
	confused by the old key.
	(bibtex-url): Obey regexp of first step.
	(bibtex-search-entries): Do not use add-to-list with local
	list-var.

2011-06-22  Lars Magne Ingebrigtsen  <larsi@gnus.org>

	* mail/smtpmail.el (smtpmail-try-auth-methods): If the user has
	stored a user name, then query for the password first, instead of
	waiting for SMTP to give an error message and the trying again.

2011-06-22  Lawrence Mitchell  <wence@gmx.li>

	* net/browse-url.el (browse-url-xdg-open): Use 0, rather than nil
	BUFFER in call-process.

2011-06-22  Lars Magne Ingebrigtsen  <larsi@gnus.org>

	* mail/smtpmail.el (smtpmail-via-smtp): Make sure we don't send
	QUIT twice.
	(smtpmail-try-auth-methods): Require user name and password from
	auth-source.

2011-06-22  Martin Rudalics  <rudalics@gmx.at>

	* window.el (display-buffer-default-specifiers)
	(display-buffer-alist): Remove entries for pop-up-frame-alist.
	Suggested by Katsumi Yamaoka <yamaoka@jpl.org>.
	(split-window): Normalize SIDE argument (Bug#8916).

	* frame.el (pop-up-frame-alist, pop-up-frame-function)
	(special-display-frame-alist, special-display-popup-frame):
	Remove duplicate declarations.  These are now in window.el.

2011-06-21  Lars Magne Ingebrigtsen  <larsi@gnus.org>

	* mail/smtpmail.el (smtpmail-via-smtp):
	Set :use-starttls-if-possible so that we always use STARTTLS if the
	server supports it.  SMTP servers that support STARTTLS commonly
	require it.

	* net/network-stream.el (network-stream-open-starttls): Support
	upgrading to STARTTLS always, even if we don't have built-in support.
	(open-network-stream): Add the :always-query-capabilies keyword.

	* mail/smtpmail.el: Rewritten to do opportunistic STARTTLS
	upgrades with `open-network-stream', and rely solely on
	auth-source for all credentials.  Big changes throughout the file,
	but in particular:
	(smtpmail-auth-credentials): Remove.
	(smtpmail-starttls-credentials): Remove.
	(smtpmail-via-smtp): Check for servers saying they want AUTH after
	MAIL FROM, too.

	* net/network-stream.el (network-stream-open-starttls):
	Provide support for client certificates both for external and built-in
	STARTTLS.
	(auth-source): Require.
	(open-network-stream): Document the :client-certificate keyword.
	(network-stream-certificate): Change cert-cert to cert and
	cert-key to key.

2011-06-21  Michael Albinus  <michael.albinus@gmx.de>

	* net/tramp-cache.el (top): Don't load the persistency file when
	"emacs -Q" has been called.

2011-06-21  Tim Harper  <timcharper@gmail.com>

	* term/ns-win.el (ns-initialize-window-system):
	Set application-specific `ApplePressAndHoldEnabled' system
	resource to NO as it is not yet supported by the NS port.

2011-06-21  Juanma Barranquero  <lekktu@gmail.com>

	* misc.el (list-dynamic-libraries--refresh): Compute header here...
	(list-dynamic-libraries): ...not here.

2011-06-21  Leo Liu  <sdl.web@gmail.com>

	* subr.el (sha1): Implement sha1 using secure-hash.

2011-06-21  Martin Rudalics  <rudalics@gmx.at>

	* window.el (display-buffer-alist): In default value do not
	enforce searching a window on any but the selected frame.
	Reported by Katsumi Yamaoka <yamaoka@jpl.org>.
	(display-buffer-select-window): Remove function.
	(display-buffer-in-window): When a window on another frame gets
	reused, do not select it any more but just raise its frame if
	necessary (Bug#8851) and (Bug#8856).
	(display-buffer-normalize-options): Handle pop-up-frames related
	options more faithfully.
	(pop-to-buffer): Don't rely on `display-buffer' selecting the
	window if it is on another frame.
	(display-buffer-alist, display-buffer-default-specifiers):
	Don't make new frame unsplittable by default.
	(display-buffer-normalize-argument): Fix doc-string typo and use
	'same-frame-other-window instead of 'other-window when associating
	with display-buffer-macro-specifiers.

2011-06-21  Vincent Belaïche  <vincent.b.1@hotmail.fr>

	* play/5x5.el (5x5-solve-rotate-left, 5x5-solve-rotate-right):
	New functions.
	(5x5-mode-map, 5x5-mode-menu): Bind them.
	(5x5-draw-grid): Tweak the solver's rendering.

2011-06-21  Stefan Monnier  <monnier@iro.umontreal.ca>

	* progmodes/compile.el (compilation-error-regexp-alist-alist): Rename
	`caml' to `python-tracebacks-and-caml'; allow leading tabs (bug#8585).

2011-06-21  Drew Adams  <drew.adams@oracle.com>

	* menu-bar.el: Use function variable instead of switch-to-buffer.
	(menu-bar-select-buffer-function): New variable.
	(menu-bar-update-buffers): Use it (bug#8876).

2011-06-21  Stefan Monnier  <monnier@iro.umontreal.ca>

	* emacs-lisp/bytecomp.el (add-to-list): Add handler to check the
	variable's status.

2011-06-20  Jan Djärv  <jan.h.d@swipnet.se>

	* x-dnd.el (x-dnd-version-from-flags)
	(x-dnd-more-than-3-from-flags): New functions that handle long-as-cons
	and long as number (Bug#8899).
	(x-dnd-handle-xdnd): Call functions above (Bug#8899).

2011-06-20  Stefan Monnier  <monnier@iro.umontreal.ca>

	* minibuffer.el (completion-metadata): Add `metadata' to the alist.
	(completion-try-completion, completion-all-completions): Compute the
	metadata argument if it's missing; make it optional (bug#8795).

	* wid-edit.el: Use lex-bind and move towards completion-at-point.
	(widget-complete): Use new :completion-function property.
	(widget-completions-at-point): New function.
	(default): Use :completion-function instead of :complete.
	(widget-default-completions): Rename from widget-default-complete;
	Rewrite.
	(widget-string-complete, widget-file-complete, widget-color-complete):
	Remove functions.
	(file, symbol, function, variable, coding-system, color):
	* international/mule-cmds.el (default-input-method, charset)
	(language-info-custom-alist):
	* cus-edit.el (face): Use new property :completions.

	* progmodes/pascal.el (pascal-completions-at-point): New function.
	(pascal-mode): Use it.
	(pascal-mode-map): Use completion-at-point.
	(pascal-toggle-completions): Make obsolete.
	(pascal-complete-word, pascal-show-completions):
	* progmodes/octave-mod.el (octave-complete-symbol):
	Redefine as obsolete alias.
	* progmodes/octave-inf.el (inferior-octave-completion-at-point):
	Signal absence of completion info for old Octave,
	(inferior-octave-complete): Redefine as obsolete alias.
	* progmodes/meta-mode.el: Use lexical-binding and completion-at-point.
	(meta-completions-at-point): Rename from meta-complete-symbol and
	adapt it for use on completion-at-point-functions.
	(meta-common-mode): Use it.
	(meta-looking-at-backward, meta-match-buffer): Remove.
	(meta-complete-symbol): Redefine as obsolete alias.
	(meta-common-mode-map): Use completion-at-point.
	* progmodes/make-mode.el: Use lexical-binding and completion-at-point.
	(makefile-mode-map): Use completion-at-point.
	(makefile-completions-at-point): Rename from makefile-complete and
	adapt it for use on completion-at-point-functions.
	(makefile-mode): Use it.
	(makefile-complete): Redefine as obsolete alias.

2011-06-20  Deniz Dogan  <deniz@dogan.se>

	* net/rcirc.el: Delete trailing whitespaces once and for all.

2011-06-20  Daniel Colascione  <dan.colascione@gmail.com>

	* emacs-lisp/syntax.el (syntax-ppss): Further improve docstring.

2011-06-19  Chong Yidong  <cyd@stupidchicken.com>

	* files.el (auto-mode-alist): Entry for m2-mode (Bug#8852).

	* info.el (Info-apropos-toc-nodes): Minor doc fix (Bug#8833).

2011-06-19  Martin Rudalics  <rudalics@gmx.at>

	* window.el (display-buffer-other-window-means-other-frame):
	Call display-buffer-normalize-alist.
	(display-buffer-normalize-specifiers-1): Rename to
	display-buffer-normalize-argument.  New argument other-frame.
	Rewrite.
	(display-buffer-normalize-specifiers-2): Rename to
	display-buffer-normalize-options.
	(display-buffer-normalize-alist-1): New function.
	(display-buffer-normalize-specifiers-3): Rename to
	display-buffer-normalize-alist.
	Call display-buffer-normalize-alist-1.
	(display-buffer-normalize-options-inhibit): New variable.
	(display-buffer-normalize-specifiers): Rewrite calling
	display-buffer-normalize-alist,
	display-buffer-normalize-argument, and
	display-buffer-normalize-options.  Don't call the latter if
	display-buffer-normalize-options-inhibit is non-nil.
	(frame-auto-delete): New option.
	(window-deletable-p): Use frame-auto-delete.
	(window-list-no-nils, window-state-ignored-parameters)
	(window-state-get-1, window-state-get, window-state-put-list)
	(window-state-put-1, window-state-put-2, window-state-put):
	New functions.
	(display-buffer-normalize-options): Move special-display-p group
	after pop-up-frame group (Bug#8851) and (Bug#8856).

2011-06-18  Chong Yidong  <cyd@stupidchicken.com>

	* emacs-lisp/rx.el (rx-constituents): Add support for numbered
	groups (Bug#8776).
	(rx-submatch-n): New function.
	(rx): Document it.

	* dired-x.el (dired-mark-unmarked-files): Fix interactive spec
	(Bug#8768).

	* replace.el (occur-mode-map): Set occur-edit-mode binding to "e".

	* textmodes/fill.el (default-justification): Add :safe (Bug#8879).

	* cus-face.el (custom-declare-face): Call custom-theme-recalc face
	anytime existing face settings are present (Bug#8889).

	* progmodes/delphi.el (delphi-mode-syntax-table): Use defvar.
	(delphi-mode): Use define-derived-mode to inherit from prog-mode.
	Remove unused argument.

2011-06-18  Martin Rudalics  <rudalics@gmx.at>

	* window.el (display-buffer-default-specifiers):
	Remove pop-up-frame.  Add pop-up-window-min-height,
	pop-up-window-min-width, and another reuse-window specifier
	(Bug#8882).  Reported by Dan Nicolaescu <dann@gnu.org>.
	(display-buffer-normalize-specifiers-2):
	Handle split-height-threshold and split-width-threshold also when
	pop-up-windows is unset.  Add a reuse-window specifier for the
	case popping up a new window fails.
	(special-display-popup-frame): Remove double quoting.
	(display-buffer-normalize-specifiers-1): Fix thinko.

2011-06-17  Stefan Monnier  <monnier@iro.umontreal.ca>

	* shell.el (shell-completion-vars): Set pcomplete-termination-string
	according to comint-completion-addsuffix.

	* pcomplete.el: Convert to lexical binding and fix bug#8819.
	(pcomplete-suffix-list): Mark as obsolete.
	(pcomplete-completions-at-point): Capture pcomplete-norm-func and
	pcomplete-seen in the closure.
	(pcomplete-comint-setup): Setup completion-at-point as well.
	(pcomplete--entries): New function.
	(pcomplete--env-regexp): New var.
	(pcomplete-entries): Rewrite to work with partial-completion and
	without relying on pcomplete-suffix-list.
	(pcomplete-pare-list): Remove, unused.

2011-06-17  Martin Rudalics  <rudalics@gmx.at>

	* window.el (display-buffer-alist): Set pop-up-window-min-height
	and pop-up-window-min-width in default value.  Reported by
	Thierry Volpiatto <thierry.volpiatto@gmail.com>.  New specifier
	other-window-means-other-frame.
	(display-buffer-macro-specifiers): Comment out entry for
	other-window specifier.
	(display-buffer-other-window-means-other-frame): New function.
	(display-buffer-normalize-specifiers-1): New arguments
	buffer-name and label.  Treat other-window case specially.
	(display-buffer-normalize-specifiers-2): Treat other-window case
	specially.
	(display-buffer-normalize-specifiers-3): New function.
	(display-buffer-normalize-specifiers):
	Call display-buffer-normalize-specifiers-3.

2011-06-17  Martin Rudalics  <rudalics@gmx.at>

	* window.el (same-window-p): Fix two typos introduced when
	adding with-no-warnings.
	(display-buffer-normalize-specifiers-1): Don't check
	pop-up-frames for 'unset initialization.
	(display-buffer-normalize-specifiers-2): Major rewrite using
	special-display-p and same-window-p (Bug#8851) and (Bug#8856).
	(pop-up-frames, display-buffer-reuse-frames)
	(display-buffer-mark-dedicated): Don't initialize to 'unset.
	Suggested by David Engster <deng@randomsample.de>.
	(even-window-heights): Initialize to 'unset.
	(display-buffer-alist-set): Handle new 'unset initializations.
	(display-buffer-macro-specifiers): Don't pop up a new frame in the
	other window case.

2011-06-16  Martin Rudalics  <rudalics@gmx.at>

	* window.el (display-buffer-normalize-specifiers-1):
	Respect current value of pop-up-frames for most reasonable values of
	second argument of display-buffer (Bug#8865).
	(switch-to-buffer-same-frame, switch-to-buffer-other-window)
	(switch-to-buffer-other-window-same-frame)
	(switch-to-buffer-other-frame): Fix doc-strings.  Reported by Drew
	Adams (Bug#8875).
	(display-buffer): Don't check noninteractive when calling
	display-buffer-pop-up-frame.
	(display-buffer-pop-up-frame): Never pop up a frame in
	noninteractive mode (Bug#8857).
	(enlarge-window, shrink-window): Don't report an error when the
	window can't be resized as requested (Bug#8862).

2011-06-15  Stefan Monnier  <monnier@iro.umontreal.ca>

	* pcmpl-rpm.el (pcomplete/rpm): Minor simplification.

	* emacs-lisp/debug.el (debug): Don't leave the buffer in Debugger.

	* abbrev.el (define-abbrev-table): Don't add a table multiple times.

2011-06-15  Alan Mackenzie  <acm@muc.de>

	* progmodes/cc-fonts.el (c-font-lock-declarations): 1: Whilst checking
	for declarators, disable knr checking to speed up for normal files.
	2: Refactor, replacing a sequence of nested if forms by a cond form.

2011-06-15  Lars Magne Ingebrigtsen  <larsi@gnus.org>

	* net/network-stream.el (open-network-stream): Add the keyword
	:always-query-capabilities for the case where you want to force a
	`plain' network connection, but the protocol still requires the
	capabilitiy command (i.e., SMTP and EHLO).

	* subr.el (process-live-p): Rename from `process-alive-p' for
	consistency with other `-live-p' functions.

2011-06-15  Stefan Monnier  <monnier@iro.umontreal.ca>

	* window.el (same-window-buffer-names, same-window-regexps)
	(special-display-frame-alist, special-display-popup-frame)
	(special-display-function, special-display-buffer-names)
	(special-display-regexps, pop-up-frame-alist)
	(pop-up-frame-function, pop-up-frames, display-buffer-reuse-frames)
	(pop-up-windows, split-window-preferred-function)
	(split-height-threshold, split-width-threshold, even-window-heights)
	(display-buffer-mark-dedicated): Don't encourage the use of
	display-buffer-alist from Elisp code.

2011-06-15  Dan Nicolaescu  <dann@ics.uci.edu>

	* progmodes/python.el (python-mode): Derive from prog-mode.
	* progmodes/ps-mode.el (ps-mode):
	* progmodes/mixal-mode.el (mixal-mode):
	* progmodes/cfengine.el (cfengine-mode):
	* progmodes/ld-script.el (ld-script-mode): Likewise.

2011-06-15  Martin Rudalics  <rudalics@gmx.at>

	* window.el (display-buffer-alist): Trim default value to avoid
	popping up a new frame (Bug#8857) or reusing an arbitrary window
	on another frame.
	(display-buffer): Do not fall back on popping up a new frame in
	batch mode (Bug#8857).

2011-06-14  Chong Yidong  <cyd@stupidchicken.com>

	* cus-theme.el (describe-theme-1): Use custom-theme-p.
	(custom-theme-summary): New function.
	(customize-themes): Use it.

2011-06-13  Glenn Morris  <rgm@gnu.org>

	* cus-dep.el (custom-make-dependencies): Use up command-line-args-left.

2011-06-13  Martin Rudalics  <rudalics@gmx.at>

	* help.el (help-window): Remove variable.
	(help-window-point-marker, temp-buffer-max-height)
	(temp-buffer-resize-mode, help-window-select): Rewrite doc-strings.
	(help-print-return-message): Don't set help-window.
	(resize-temp-buffer-window): Rewrite cod eand doc-string.
	(help-window-setup-finish): Remove.
	(help-window-display-message, help-window-setup)
	(with-help-window): Major rewrite based on new
	display-buffer-window variable.

	* help-mode.el (help-mode-finish): Remove help-window related
	code.

	* view.el (view-exits-all-viewing-windows): Remove reference to
	view-return-to-alist in doc-string.
	(view-return-to-alist): Make obsolete.
	(view-buffer): Call pop-to-buffer-same-window and remove
	undo-window code.
	(view-buffer-other-window): Call pop-to-buffer-other-window and
	simplify code.  Ignore second argument.
	(view-buffer-other-frame): Call pop-to-buffer-other-frame and
	simplify code.  Ignore second argument.
	(view-return-to-alist-update): Make obsolete.
	(view-mode-enter): Rename second argument to QUIT-RESTORE.
	Rewrite using quit-restore window parameters.
	(view-mode-exit): Rename second argument to EXIT-ONLY.
	Rewrite using quit-restore-window.
	(View-exit, View-exit-and-edit, View-leave, View-quit)
	(View-quit-all, View-kill-and-leave): Call view-mode-exit with
	appropriate arguments.
	(view-end-message): Use quit-restore window parameter.

	* window.el (display-buffer-function): Rewrite doc-string.
	(display-buffer-window, display-buffer-alist): New variables.
	(display-buffer-split-specifiers)
	(display-buffer-side-specifiers)
	(display-buffer-macro-specifiers): New constants.
	(display-buffer-even-window-sizes, display-buffer-set-height)
	(display-buffer-set-width, display-buffer-select-window)
	(display-buffer-in-window, display-buffer-reuse-window)
	(display-buffer-split-window-1, display-buffer-split-window)
	(display-buffer-split-atom-window, display-buffer-pop-up-window)
	(display-buffer-pop-up-frame, display-buffer-pop-up-side-window)
	(display-buffer-in-side-window, normalize-buffer-to-display)
	(display-buffer-normalize-specifiers-1)
	(display-buffer-normalize-specifiers-2)
	(display-buffer-normalize-specifiers, display-buffer-frame):
	New functions.
	(display-buffer): Major rewrite.
	(display-buffer-other-window, display-buffer-other-frame)
	(pop-to-buffer, switch-to-buffer-other-window)
	(switch-to-buffer-other-frame): Rewrite.
	(display-buffer-same-window, display-buffer-same-frame)
	(display-buffer-same-frame-other-window)
	(pop-to-buffer-same-window, pop-to-buffer-same-frame)
	(pop-to-buffer-other-window)
	(pop-to-buffer-same-frame-other-window)
	(pop-to-buffer-other-frame, switch-to-buffer-same-frame)
	(switch-to-buffer-other-window-same-frame): New functions.
	(same-window-p, special-display-p): Rewrite disabling warnings.
	Make obsolete.
	(pop-up-frames, display-buffer-reuse-frames, pop-up-windows)
	(display-buffer-mark-dedicated): Initialize to symbol 'unset.
	Make obsolete
	(same-window-buffer-names, same-window-regexps)
	(special-display-frame-alist, special-display-popup-frame)
	(special-display-function, special-display-buffer-names)
	(special-display-regexps, pop-up-frame-alist)
	(pop-up-frame-function, split-window-preferred-function)
	(split-height-threshold, split-width-threshold)
	(even-window-heights): Make obsolete.

2011-06-12  Glenn Morris  <rgm@gnu.org>

	* term/xterm.el (terminal-init-xterm): `version' may be nil.  (Bug#8838)
	Misc simplifications.

2011-06-12  Martin Rudalics  <rudalics@gmx.at>

	* window.el (window-safely-shrinkable-p): Restore function which
	was inadvertently removed in change from 2011-06-11.  Declare as
	obsolete.

	* calendar/calendar.el (calendar-generate-window):
	Use window-iso-combined-p instead of combination of one-window-p and
	window-safely-shrinkable-p.

2011-06-12  Glenn Morris  <rgm@gnu.org>

	* progmodes/fortran.el (fortran-mode-syntax-table):
	* progmodes/f90.el (f90-mode-syntax-table):
	Set % to punctuation.  (Bug#8820)
	(f90-find-tag-default): Remove, no longer needed.

2011-06-12  Daniel Colascione  <dan.colascione@gmail.com>

	* emacs-lisp/syntax.el (syntax-ppss): Clarify which items are invalid.

2011-06-11  Chong Yidong  <cyd@stupidchicken.com>

	* image.el (image-animated-p): Return animation delay in seconds.
	Avoid bit manipulation in Lisp; use `delay' entry in the metadata.
	(image-animate-timeout): Remove DELAY argument.  Don't assume
	every subimage has the same delay; get it from image-animated-p.
	(image-animate): Caller changed.

2011-06-11  Michael Albinus  <michael.albinus@gmx.de>

	* net/tramp.el (tramp-debug-message): Add `tramp-with-progress-reporter'
	to ignored backtrace functions.

2011-06-11  Glenn Morris  <rgm@gnu.org>

	* calendar/appt.el (appt-disp-window-function): Doc fix.
	(appt-check): Handle overlapping appointments.  (Bug#8337)

2011-06-11  Martin Rudalics  <rudalics@gmx.at>

	* window.el (window-tree-1, window-tree): New functions, moving
	the latter to window.el.
	(bw-get-tree, bw-get-tree-1, bw-find-tree-sub)
	(bw-find-tree-sub-1, bw-l, bw-t, bw-r, bw-b, bw-dir, bw-eqdir)
	(bw-refresh-edges): Remove.
	(balance-windows-1, balance-windows-2): New functions.
	(balance-windows): Rewrite in terms of window tree functions,
	balance-windows-1 and balance-windows-2.
	(bw-adjust-window): Remove.
	(balance-windows-area-adjust): New function with functionality of
	bw-adjust-window but using resize-window.
	(set-window-text-height): Rewrite doc-string.
	Use normalize-live-window and resize-window.
	(enlarge-window-horizontally, shrink-window-horizontally):
	Rename argument to DELTA.
	(window-buffer-height): New function.
	(fit-window-to-buffer, shrink-window-if-larger-than-buffer):
	Rewrite using new window resize routines.
	(kill-buffer-and-window, mouse-autoselect-window-select):
	Use ignore-errors instead of condition-case.
	(quit-window): Call delete-frame instead of delete-windows-on
	for the only buffer on frame.

2011-06-10  Martin Rudalics  <rudalics@gmx.at>

	* loadup.el (top-level): Load window before files for the sake
	of replace-buffer-in-windows.

	* files.el (read-buffer-to-switch)
	(switch-to-buffer-other-window)
	(switch-to-buffer-other-frame, display-buffer-other-frame):
	Move to window.el.

	* simple.el (get-next-valid-buffer, last-buffer, next-buffer)
	(previous-buffer): Move to window.el.

	* bindings.el (unbury-buffer): Move to window.el.

	* window.el (delete-other-windows-vertically): Move after
	definition of delete-other-windows.
	(other-window, delete-windows-on, replace-buffer-in-windows):
	Move here from window.c.
	(record-window-buffer, unrecord-window-buffer)
	(set-window-buffer-start-and-point, switch-to-prev-buffer)
	(switch-to-next-buffer): New functions.
	(get-next-valid-buffer, last-buffer, next-buffer): Move here
	from simple.el.  Call switch-to-next-buffer.
	(previous-buffer): Move here from simple.el.
	Call switch-to-prev-buffer.
	(bury-buffer): Move here from buffer.c.  Switch to previous
	buffer when window cannot be deleted.
	(unbury-buffer): Move here from bindings.el.
	(ctl-x-map): Move binding for other-window from window.c to
	here.
	(read-buffer-to-switch, switch-to-buffer-other-window)
	(switch-to-buffer-other-frame): Move here from files.el.
	(normalize-buffer-to-switch-to): New functions.
	(switch-to-buffer): Move here from buffer.c.
	Use read-buffer-to-switch and normalize-buffer-to-switch-to.

2011-06-10  Martin Rudalics  <rudalics@gmx.at>

	* window.el (window-min-height, window-min-width): Move here
	from window.c.  Add defcustoms and rewrite doc-strings.
	(resize-mini-window, resize-window): New functions.
	(adjust-window-trailing-edge, enlarge-window, shrink-window):
	Move here from window.c.
	(maximize-window, minimize-window): New functions.
	(delete-window, delete-other-windows, split-window): Move here
	from window.c.
	(window-split-min-size): New function.
	(split-window-keep-point): Mention split-window-above-each-other
	instead of split-window-vertically.
	(split-window-above-each-other, split-window-vertically):
	Rename split-window-vertically to split-window-above-each-other and
	provide defalias for old definition.
	(split-window-side-by-side, split-window-horizontally): Rename
	split-window-horizontally to split-window-side-by-side and provide
	defalias for the old definition.
	(ctl-x-map): Move bindings for delete-window,
	delete-other-windows and enlarge-window here from window.c.
	Replace bindings for split-window-vertically and
	split-window-horizontally by bindings for
	split-window-above-each-other and split-window-side-by-side.

	* cus-start.el (all): Remove entries for window-min-height and
	window-min-width.  Add entries for window-splits and
	window-nest.

2011-06-09  Glenn Morris  <rgm@gnu.org>

	* calendar/appt.el (appt-mode-line): New function.
	(appt-check, appt-disp-window): Use it.

	* files.el (hack-one-local-variable-eval-safep):
	Allow minor-modes with explicit +/-1 arguments.

2011-06-09  Teodor Zlatanov  <tzz@lifelogs.com>

	* term/xterm.el (xterm): Add defgroup.
	(xterm-extra-capabilities): Add defcustom to supply known xterm
	capabilities, skip querying them, or query them (default).
	(terminal-init-xterm): Use it.
	(terminal-init-xterm-modify-other-keys): New function to set up
	modifyOtherKeys support to simplify `terminal-init-xterm'.

2011-06-09  Martin Rudalics  <rudalics@gmx.at>

	* window.el (resize-window-reset, resize-window-reset-1)
	(resize-subwindows-skip-p, resize-subwindows-normal)
	(resize-subwindows, resize-other-windows, resize-this-window)
	(resize-root-window, resize-root-window-vertically)
	(window-deletable-p, window-or-subwindow-p)
	(frame-root-window-p): New functions.

2011-06-09  Glenn Morris  <rgm@gnu.org>

	* net/ange-ftp.el (ange-ftp-switches-ok): New function.
	(ange-ftp-get-files): Use it.

2011-06-09  Alexander Klimov  <alserkli@inbox.ru>  (tiny change)

	* mail/sendmail.el (mail-recover-1, mail-recover):
	* files.el (recover-file, recover-session):
	Handle dired-listing-switches not being just a single short option.

2011-06-09  Glenn Morris  <rgm@gnu.org>

	* calendar/appt.el (appt-display-message, appt-disp-window):
	Handle lists of appointments.

2011-06-08  Martin Rudalics  <rudalics@gmx.at>

	* window.el (one-window-p): Move down in code.
	Rewrite doc-string.
	(window-current-scroll-bars): Rewrite doc-string.
	Normalize live window argument.
	(walk-windows, get-window-with-predicate, count-windows):
	Rewrite doc-string.  Use window-list-1.
	(window-in-direction-2, window-in-direction, get-mru-window):
	New functions.

2011-06-08  Reuben Thomas  <rrt@sc3d.org>

	* progmodes/flymake.el (flymake-compilation-prevents-syntax-check):
	Doc fix (Bug#8713).

2011-06-08  Chong Yidong  <cyd@stupidchicken.com>

	* repeat.el (repeat-on-final-keystroke): Fix type (Bug#8696).

2011-06-08  Juanma Barranquero  <lekktu@gmail.com>

	* loadhist.el (unload-feature-special-hooks):
	Add `comint-output-filter-functions'.

2011-06-08  Ivan Kanis  <gnu@kanis.fr>

	* calendar/appt.el (appt-check): Move some initializations into the let.

2011-06-08  Martin Rudalics  <rudalics@gmx.at>

	* window.el (window-height): Defalias to window-total-height.
	(window-width): Defalias to window-body-width.

2011-06-07  Chong Yidong  <cyd@stupidchicken.com>

	* image-mode.el (image-toggle-animation): New command.
	(image-mode-map): Bind it to RET.
	(image-mode): Update message.
	(image-toggle-display-image): Avoid a spurious cache flush.
	(image-transform-rotation): Doc fix.
	(image-transform-properties): Return quickly in the normal case.
	(image-animate-loop): Rename from image-animate-max-time.

	* image.el (image-animate-max-time): Move to image-mode.el.
	(create-animated-image): Remove unnecessary function.
	(image-animate): Rename from image-animate-start.  New arg.
	(image-animate-stop): Remove; just use image-animate-timer.
	(image-animate-timer): Use car-safe.
	(image-animate-timeout): Rename argument.

2011-06-07  Martin Rudalics  <rudalics@gmx.at>

	* window.el (get-lru-window, get-largest-window): Move here from
	window.c.  Rename first argument to ALL-FRAMES.
	Rephrase doc-strings.
	(get-buffer-window-list): Rewrite using window-list-1.
	Rephrase doc-string.
	(window-safe-min-height, window-safe-min-width): New constants.
	(window-size-ignore, window-min-size, window-min-size-1)
	(window-sizable, window-sizable-p, window-size-fixed-1)
	(window-size-fixed-p, window-min-delta-1, window-min-delta)
	(window-max-delta-1, window-max-delta, window-resizable)
	(window-resizable-p, window-total-height, window-total-width)
	(window-body-width): New functions.
	(window-full-height-p, window-full-width-p): Rewrite using
	window-total-size.
	(window-body-height): Rewrite using window-body-size.

2011-06-06  Martin Rudalics  <rudalics@gmx.at>

	* window.el (window-right, window-left, window-child)
	(window-child-count, window-last-child, window-any-p)
	(normalize-live-buffer, normalize-live-frame)
	(normalize-any-window, normalize-live-window)
	(window-iso-combination-p, window-iso-combined-p)
	(window-iso-combinations)
	(walk-window-tree-1, walk-window-tree, walk-window-subtree)
	(windows-with-parameter, window-with-parameter)
	(window-atom-root, make-window-atom, window-atom-check-1)
	(window-atom-check, window-side-check, window-check):
	New functions.
	(ignore-window-parameters, window-sides, window-sides-vertical)
	(window-sides-slots): New variables.
	(window-size-fixed): Move down in code.  Minor doc-string fix.

2011-06-05  Andreas Schwab  <schwab@linux-m68k.org>

	* comint.el (comint-dynamic-complete-as-filename)
	(comint-dynamic-complete-filename): Correctly call
	completion-in-region.

2011-06-05  Deniz Dogan  <deniz@dogan.se>

	* net/rcirc.el (rcirc-prompt-for-encryption): Fix bug introduced
	in last change.

2011-06-05  Deniz Dogan  <deniz@dogan.se>

	* net/rcirc.el (rcirc-prompt-for-encryption): New function.
	(rcirc): Use it to prompt for encryption.

2011-06-05  Roland Winkler  <winkler@gnu.org>

	* textmodes/bibtex.el (bibtex-search-buffer): New variable.
	(bibtex-search-entries): New command bound to C-c C-a.
	(bibtex-display-entries): New function.

2011-06-05  Roland Winkler  <winkler@gnu.org>

	* textmodes/bibtex.el (bibtex-generate-url-list): Fix docstring.
	(bibtex-insert-kill): After yanking insert newline if necessary.
	(bibtex-initialize): Call bibtex-string-files-init only once.
	(bibtex-mode): Do not call easy-menu-add.
	(bibtex-validate-globally): Use save-excursion in bibtex buffers.
	(bibtex-yank): Set arg properly if nil.

2011-06-05  Roland Winkler  <winkler@gnu.org>

	* textmodes/bibtex.el (bibtex-search-entry-globally):
	New variable.
	(bibtex-search-entry): Use it.

2011-06-05  Roland Winkler  <winkler@gnu.org>

	* textmodes/bibtex.el (bibtex-entry-format): New option
	sort-fields.
	(bibtex-format-entry, bibtex-reformat): Honor this option.
	(bibtex-parse-entry): Return fields in proper order.

2011-06-05  Juanma Barranquero  <lekktu@gmail.com>

	* doc-view.el (doc-view-remove-if): Move computation of result out
	of `dolist' to silence misleading lexical-binding warning.

2011-06-04  Chong Yidong  <cyd@stupidchicken.com>

	* emacs-lisp/timer.el (timer-activate): Remove unused arg.
	(timer-activate, timer-activate-when-idle): Doc fix (Bug#8793).

2011-06-04  Michael Albinus  <michael.albinus@gmx.de>

	* net/tramp-sh.el (tramp-find-shell): Apply workaround also for
	"SunOS 5.10".

2011-06-04  Michael Albinus  <michael.albinus@gmx.de>

	* net/tramp.el (tramp-set-completion-function, tramp-parse-rhosts)
	(tramp-parse-shosts, tramp-parse-sconfig, tramp-parse-shostkeys)
	(tramp-parse-hosts, tramp-parse-passwd, tramp-parse-netrc)
	(tramp-parse-putty):
	* net/tramp-sh.el (tramp-completion-function-alist-rsh)
	(tramp-completion-function-alist-ssh)
	(tramp-completion-function-alist-telnet)
	(tramp-completion-function-alist-su)
	(tramp-completion-function-alist-putty): Set `tramp-autoload'
	cookie.

	* net/tramp-ftp.el:
	* net/tramp-sh.el:
	* net/tramp-smb.el: Set `tramp-autoload' cookie, and eval after
	load "tramp.el" `tramp-set-completion-function'.

2011-06-04  Stefan Monnier  <monnier@iro.umontreal.ca>

	* shell.el: Require and use pcomplete.
	(shell-dynamic-complete-functions): Add pcomplete-completions-at-point.
	(shell-completion-vars): Set pcomplete-default-completion-function.

2011-06-04  Deniz Dogan  <deniz@dogan.se>

	* iswitchb.el (iswitchb-window-buffer-p): Use `member' instead of
	`memq' (Bug#8799).

2011-06-02  Stefan Monnier  <monnier@iro.umontreal.ca>

	* subr.el (make-progress-reporter): Add "..." by default (bug#8785).

2011-06-02  Juanma Barranquero  <lekktu@gmail.com>

	* bs.el (bs--mark-unmark, bs--nth-wrapper):
	* mpc.el (mpc-select-extend, mpc-songpointer-context):
	* vc/log-view.el (log-view-beginning-of-defun):
	* vc/smerge-mode.el (smerge-apply-resolution-patch)
	(smerge-refine-forward, smerge-refine-chopup-region):
	Silence warning for unused `dotimes' counter variables.

2011-06-02  Stefan Monnier  <monnier@iro.umontreal.ca>

	* net/tramp.el (tramp-with-progress-reporter): Rename from
	with-progress-reporter.  Use `declare'.
	* net/tramp-smb.el:
	* net/tramp-sh.el:
	* net/tramp-gvfs.el: Update all uses.

2011-06-02  Jay Belanger  <jay.p.belanger@gmail.com>

	* calc/calc.el (calc-kill-stack-buffer): Make sure that the trail
	buffer isn't killed before making it current.

2011-06-01  Stefan Monnier  <monnier@iro.umontreal.ca>

	Silence various byte-compiler warnings.
	* emacs-lisp/byte-run.el (make-obsolete-variable): New argument
	`access-type' and new obsolescence format.
	* emacs-lisp/bytecomp.el (byte-compile-warn-obsolete): Adjust to
	new format.
	(byte-compile-check-variable): New `access-type' argument.
	Only warn if the access-type is obsolete.
	(byte-compile-dynamic-variable-bind, byte-compile-variable-ref)
	(byte-compile-variable-set): Adjust callers.
	* help-fns.el (describe-variable): Adjust to new obsolescence format.
	* mail/sendmail.el (mail-mailer-swallows-blank-line): Only mark
	setting it as obsolete.
	* simple.el (minibuffer-completing-symbol):
	* font-lock.el (font-lock-beginning-of-syntax-function): Only mark read
	access as obsolete.
	* minibuffer.el (minibuffer-completing-file-name): Don't make it
	obsolete yet.
	* international/quail.el (quail-mouse-choose-completion): Remove unused
	code referring to obsolete var.
	(quail-choose-completion-string): Remove.
	* server.el (server-clients-with, server-kill-buffer-query-function)
	(server-kill-emacs-query-function): Silence "unused `proc'" warnings.
	* proced.el (proced-send-signal):
	* emacs-lisp/lisp.el (lisp-complete-symbol):
	Replace completion-annotate-function with completion-extra-properties.

2011-06-01  Stefan Monnier  <monnier@iro.umontreal.ca>

	* simple.el (goto-line): Use read-number.
	(overriding-map-is-bound): Remove.
	(saved-overriding-map): Change default.
	(save&set-overriding-map): Rename from ensure-overriding-map-is-bound;
	Take the map as argument.
	(universal-argument, negative-argument, digit-argument): Use it.
	(restore-overriding-map): Adjust.
	(do-auto-fill): Use fill-forward-paragraph.
	(keyboard-quit): Don't signal an error when debug-on-quit is non-nil.

	* minibuffer.el (minibuffer-inactive-mode-map): New var.
	(minibuffer-inactive-mode): New major mode.
	* mouse.el (mouse-drag-region): Remove the "mouse-1 pops up
	the *Messages* buffer" hack.
	(mouse-popup-menubar): Don't burp if the event is a normal key.

	Miscellaneous tweaks.
	* emacs-lisp/cl-macs.el (dolist, dotimes): Use the same strategy for
	lexical scoping as in subr.el's dolist and dotimes.
	* emacs-lisp/bytecomp.el (byte-compile-unfold-bcf):
	Silence compiler warning.
	* thingatpt.el (forward-whitespace): Trivial coding style fix.
	* subr.el (with-output-to-temp-buffer): Provide an edebug spec.
	* international/ccl.el (ccl-compile): Trivial simplification.
	* help-fns.el (help-do-arg-highlight): Silence compiler warning.
	* emacs-lisp/testcover.el (testcover-end): Remove spurious
	`printflag' argument.
	* emacs-lisp/byte-run.el (make-obsolete, make-obsolete-variable):
	Purecopy the whole obsolescence data.

2011-06-01  Leo Liu  <sdl.web@gmail.com>

	* net/rcirc.el (rcirc-decode-coding-system): Revert last change;
	improve doc-string as suggested by Marco Pessotto
	<melmothx@gmail.com>.
	(rcirc-print): Fix last change.

2011-05-31  Stefan Monnier  <monnier@iro.umontreal.ca>

	* minibuffer.el (complete-with-action): Return nil for the metadata and
	boundaries of non-functional tables.
	(completion-table-dynamic): Return nil for the metadata.
	(completion-table-with-terminator): Add default case, using
	complete-with-action.
	(completion--metadata): New function.
	(completion-all-sorted-completions, minibuffer-completion-help): Use it
	to try and avoid pathological performance problems.
	(completion--embedded-envvar-table): Return `category' metadata.

2011-05-31  Lars Magne Ingebrigtsen  <larsi@gnus.org>

	* subr.el (process-alive-p): New tiny convenience function.

2011-05-31  Stefan Monnier  <monnier@iro.umontreal.ca>

	* emacs-lisp/debug.el (debug): Save&restore not just the buffer's
	content but also its previous major mode.

2011-05-31  Helmut Eller  <eller.helmut@gmail.com>

	* debug.el (debug): Restore the previous content of the
	*Backtrace* buffer when we exit with C-M-c.

2011-05-31  Stefan Monnier  <monnier@iro.umontreal.ca>

	* minibuffer.el: Add metadata method to completion tables.
	(completion-category-overrides): New defcustom.
	(completion-metadata, completion--field-metadata)
	(completion-metadata-get, completion--styles)
	(completion--cycle-threshold): New functions.
	(completion-try-completion, completion-all-completions):
	Add `metadata' argument to choose completion-styles.
	(completion--do-completion): Use metadata to choose cycling.
	(completion-all-sorted-completions): Use metadata for sorting.
	Remove :completion-cycle-penalty which is not needed any more.
	(completion--try-word-completion): Add `metadata' argument.
	(minibuffer-completion-help): Check metadata for annotation function
	and sorting.
	(completion-file-name-table): Return `category' metadata.
	(minibuffer-completing-file-name): Make obsolete.
	* simple.el (minibuffer-completing-symbol): Make obsolete.
	* icomplete.el (icomplete-completions): Pass new `metadata' param to
	completion-try-completion.

2011-05-30  Stefan Monnier  <monnier@iro.umontreal.ca>

	* mail/smtpmail.el (smtpmail-send-data): Add progress reporter.

2011-05-30  Leo Liu  <sdl.web@gmail.com>

	* net/rcirc.el (rcirc-debug-buffer): Use visible buffer name.
	(rcirc-print): Decode all incoming messages (bug#8744).
	(rcirc-decode-coding-system): Allow value nil for automatic coding
	system detection.

2011-06-01  Glenn Morris  <rgm@gnu.org>

	* mail/emacsbug.el (report-emacs-bug-hook): Mailclient ignores From.

2011-05-29  Chong Yidong  <cyd@stupidchicken.com>

	* image.el (image-animate-max-time): Allow nil and t values.
	Default to nil.
	(create-animated-image): Doc fix.
	(image-animate-start): Remove second arg; just use
	image-animate-max-time.
	(image-animate-timeout): Doc fix.  Args changed.

	* image-mode.el (image-toggle-display-image): Ensure that the
	image spec passed to the animate timer is the same object as in
	the the buffer's display property (Bug#6981).
	(image-transform-properties): Doc fix.

	* image.el (image-animate-max-time): Default to nil.

2011-05-29  Martin Rudalics  <rudalics@gmx.at>

	* menu-bar.el (kill-this-buffer-enabled-p): Avoid looping over
	entire buffer list (Bug#8184).

2011-05-29  Chong Yidong  <cyd@stupidchicken.com>

	* image.el (imagemagick-types-inhibit)
	(imagemagick-register-types): Doc fix.

2011-05-29  Deniz Dogan  <deniz@dogan.se>

	* net/rcirc.el (rcirc): Use the user's stored encryption method by
	default.

2011-05-29  Chong Yidong  <cyd@stupidchicken.com>

	* select.el: Don't perform clipboard-manager saving in hooks;
	leave the hooks empty.

2011-05-28  Leo Liu  <sdl.web@gmail.com>

	* replace.el (occur-menu-map, occur-edit-mode-map): New vars.
	(occur-mode-map): Bind occur-edit-mode.  Use occur-menu-map.
	(occur-edit-mode): New major mode (Bug#8463).
	(occur-after-change-function): New function.
	(occur-engine): Give Occur tags a read-only property.

2011-05-28  Kevin Ryde  <user42@zip.com.au>

	* subr.el (def-edebug-spec): Doc fix (Bug#8430).

2011-05-28  Chong Yidong  <cyd@stupidchicken.com>

	* bindings.el (help-echo): Make the initial non-indicator dash
	empty on graphical terminals (Bug#7295).

	* files.el (auto-mode-alist): Move config rule after the
	in-stripping one (Bug#8547).

	* newcomment.el (comment-end-skip): Doc fix (Bug#8659).

	* startup.el (normal-splash-screen): Remove gratuitous mode-line
	setting (Bug#8740).

2011-05-28  Alp Aker  <aker@pitt.edu>  (tiny change)

	* buff-menu.el (Buffer-menu-revert-function, Buffer-menu-sort)
	(Buffer-menu-buffer+size): Use Buffer-menu-buffer-column
	(Bug#8539).

2011-05-28  Chong Yidong  <cyd@stupidchicken.com>

	* emacs-lisp/re-builder.el (re-builder): Improve doc (Bug#8286).

2011-05-28  Dima Kogan  <dkogan@cds.caltech.edu>  (tiny change)

	* progmodes/hideshow.el (hs-looking-at-block-start-p): New fun.
	(hs-hide-block-at-point, hs-find-block-beginning)
	(hs-already-hidden-p, hs-hide-block, hs-show-block): Use it
	(Bug#8279).

2011-05-28  Glenn Morris  <rgm@gnu.org>

	* startup.el (fancy-about-screen): Use standard mode line.  (Bug#8740)

2011-05-28  Chong Yidong  <cyd@stupidchicken.com>

	* help-fns.el (describe-function-1): If the function is a derived
	major mode, print the parent mode.

	* progmodes/cc-mode.el (c-mode, c++-mode, objc-mode, java-mode)
	(idl-mode, pike-mode, awk-mode): Inherit from prog-mode.

2011-05-28  Stefan Monnier  <monnier@iro.umontreal.ca>

	* minibuffer.el (completion--capf-wrapper): Check applicability before
	retuning non-nil for non-exclusive completion data.
	* progmodes/etags.el (tags-completion-at-point-function):
	* info-look.el (info-lookup-completions-at-point): Mark as
	non-exclusive.
	(info-complete): Adjust accordingly.

	* info-look.el: Convert to lexical-binding and completion-at-point.
	(info-lookup-completions-at-point): New function.
	(info-complete): Use it and completion-in-region.

2011-05-28  Drew Adams  <drew.adams@oracle.com>

	* isearch.el: Let M-e start with point at the first mismatched char.
	(isearch-fail-pos): New function.
	(isearch-edit-string): Use it.

2011-05-28  Dmitry Kurochkin  <dmitry.kurochkin@gmail.com>  (tiny change)

	* isearch.el (isearch-range-invisible): Use invisible-p (bug#8721).

2009-11-23  Toby Cubitt  <toby-predictive@dr-qubit.org>

	* emacs-lisp/avl-tree.el: New avl-tree-stack datatype.  Add new
	traversal functions for avl-trees.
	(avl-tree--stack): New struct.
	(avl-tree-stack-p, avl-tree--stack-repopulate): New funs.
	(avl-tree-enter): Add optional `updatefun' arg.
	(avl-tree--do-enter): Add optional `updatefun' arg.
	Change return value.
	(avl-tree-delete): Add optional `test' and `nilflag' args.
	(avl-tree--do-delete): Add `test' and `nilflag' args.
	Change return value.
	(avl-tree-member): Add optional `nilflag'
	(avl-tree-member-p): New function.
	(avl-tree-mapc, avl-tree-mapf, avl-tree-mapcar): New functions.
	(avl-tree-stack, avl-tree-stack-pop, avl-tree-stack-first)
	(avl-tree-stack-empty-p): New functions.

2009-11-23  Toby Cubitt  <toby-predictive@dr-qubit.org>

	* emacs-lisp/avl-tree.el (avl-tree--del-balance): Rename from
	avl-tree--del-balance1 and make it work both ways.
	(avl-tree--del-balance2): Remove.
	(avl-tree--enter-balance): Rename from avl-tree--enter-balance1 and
	make it work both ways.
	(avl-tree--enter-balance2): Remove.
	(avl-tree--switch-dir, avl-tree--dir-to-sign, avl-tree--sign-to-dir):
	New macros.
	(avl-tree--mapc, avl-tree-map): Add direction argument.

2011-05-27  David Michael  <fedora.dm0@gmail.com>  (tiny change)

	* files.el (interpreter-mode-alist): Add rbash (bug#8745).

2011-05-27  Chong Yidong  <cyd@stupidchicken.com>

	* select.el: Support clipboard managers with built-in function
	x-clipboard-manager-save, via delete-frame-functions and
	kill-emacs-hook.
	(xselect-convert-to-targets): Add MULTIPLE target to list.
	(xselect-convert-to-save-targets): New function.

2011-05-27  Kenichi Handa  <handa@m17n.org>

	* mail/sendmail.el (mail-encode-header): Avoid double encoding by
	let-binding rfc2047-encode-encoded-words to nil.

2011-05-27  Glenn Morris  <rgm@gnu.org>

	* mail/emacsbug.el: Don't require url-util.

	* shell.el (shell-directory-tracker): Case matters.  (Bug#8735)

	* files.el (set-auto-mode):
	Also respect mode: entries at the end of the file.  (Bug#8586)

2011-05-26  Glenn Morris  <rgm@gnu.org>

	* files.el (hack-local-variables-prop-line, hack-local-variables):
	Downcase mode names, as seems to be traditional.
	(hack-local-variables, hack-local-variables-apply): Doc fixes.

	* mail/emacsbug.el (report-emacs-bug): Mention checking From address.
	(report-emacs-bug-hook): Try to validate the From address.  (Bug#8038)

2011-05-25  Julien Danjou  <julien@danjou.info>

	* textmodes/rst.el (rst-define-level-faces): Do not define face
	symbol if it is already defined.

2011-05-24  Vincent Belaïche  <vincentb1@users.sourceforge.net>

	* play/5x5.el (5x5-new-game, 5x5-randomize):
	Reset 5x5-solver-output to nil when a new grid is cast.
	(5x5-log-init, 5x5-log): Use defsubst instead of defmacro to shunt
	these debugging traces, as defmacro breaks the compiled code.

2011-05-24  Dmitry Kurochkin  <dmitry.kurochkin@gmail.com>  (tiny change)

	* isearch.el (isearch-range-invisible): Use invisible-p (bug#8721).

2011-05-24  Leo Liu  <sdl.web@gmail.com>

	* vc/vc-bzr.el (vc-bzr-sha1-program): Rename from sha1-program.
	(vc-bzr-sha1): Adapt.

	* sha1.el: Remove.  Function `sha1' is now builtin.

	* bindings.el: Provide sha1 feature.

2011-05-24  Kenichi Handa  <handa@m17n.org>

	* mail/sendmail.el: Require `rfc2047'.
	(mail-insert-from-field): Do not perform RFC2047 encoding.
	(mail-encode-header): New function.
	(sendmail-send-it): Set buffer-file-coding-system of the work
	buffer to the return value of select-message-coding-system.
	Call mail-encode-header.

	* mail/smtpmail.el (smtpmail-send-it): Call mail-encode-header.

2011-05-24  Sean Neakums  <sneakums@zork.net>  (tiny change)

	* mail/supercite.el (sc-default-cite-frame):
	Handle sc-nested-citation-p when sc-cite-blank-lines-p is non-nil.

2011-05-24  Glenn Morris  <rgm@gnu.org>

	* progmodes/python.el (brm-menu): Declare.

	* emulation/viper.el (viper-set-hooks): Declare.

	* play/5x5.el (5x5-log-init, 5x5-log): Evaluate when compiling.
	(5x5-log-init, 5x5-log, 5x5-solver): Doc fixes.
	(math-map-vec, math-sub, math-mul, math-make-intv, math-reduce-vec)
	(math-format-number, math-pow, calcFunc-arrange, calcFunc-cvec)
	(calcFunc-diag, calcFunc-trn, calcFunc-inv, calcFunc-mrow)
	(calcFunc-mcol, calcFunc-vconcat, calcFunc-index): Declare.

2011-05-24  Stefan Monnier  <monnier@iro.umontreal.ca>

	Add an :exit-function for completion-at-point.

	* minibuffer.el (completion--done): New fun.
	(completion--do-completion): Use it.  New arg `expect-exact'.
	(minibuffer-complete, minibuffer-complete-word): Don't output message,
	since completion--do-completion does it for us now.
	(minibuffer-force-complete): Use completion--done and
	completion--replace.  Handle sole-completion case with more care.
	(minibuffer-complete-and-exit): Use new `expect-exact' arg.
	(completion-extra-properties): New var.
	(completion-annotate-function): Make obsolete.
	(minibuffer-completion-help): Adjust accordingly.
	Use completion-list-insert-choice-function.
	(completion-at-point, completion-help-at-point):
	Bind completion-extra-properties.
	(completion-pcm-word-delimiters): Add | (for uniquify, for example).
	* simple.el (completion-list-insert-choice-function): New var.
	(completion-setup-function): Preserve it.
	(choose-completion): Pay attention to it, shuffle the code a bit.
	(choose-completion-string): New arg `insert-function'.

	* textmodes/bibtex.el: Convert to lexical binding.
	(bibtex-mode-map): Use completion-at-point.
	(bibtex-mode): Use define-derived-mode&completion-at-point-functions.
	(bibtex-completion-at-point-function): New fun, from bibtex-complete.
	(bibtex-complete): Define as obsolete alias.
	(bibtex-complete-internal): Remove.
	(bibtex-format-entry): Remove unused sub-group in regexp.
	* shell.el (shell--command-completion-data)
	(shell-environment-variable-completion):
	* pcomplete.el (pcomplete-completions-at-point):
	* comint.el (comint--complete-file-name-data): Use :exit-function
	instead of completion-table-with-terminator so it also works for
	choose-completion.

2011-05-23  Stefan Monnier  <monnier@iro.umontreal.ca>

	* <lots-of-files>.el: Don't quote lambda expressions with `quote'.

	* vc/smerge-mode.el (smerge-refine-subst): Don't deactivate the mark
	(bug#8710).

	* emacs-lisp/lisp.el (up-list): Fix forward movement (bug#8708).

2011-05-23  Ken Manheimer  <ken.manheimer@gmail.com>

	* allout.el (allout-inhibit-auto-fill-on-headline): Create new
	customization variable and implement: If non-nil, auto-fill will
	be inhibited while on topic's header line.

2011-05-23  Vincent Belaïche  <vincentb1@users.sourceforge.net>

	* play/5x5.el: I/ Add an arithmetic solver to suggest positions to
	click on.  II/ Make 5x5 multisession.  III/ Ensure that random grids
	always have a solution in grid size = 5 cases.
	(5x5-mode-map): Add keybinding to function `5x5-solve-suggest'.
	(5x5-solver-output, 5x5-log-buffer): New vars.
	(5x5-grid, 5x5-x-pos, 5x5-y-pos, 5x5-moves, 5x5-cracking):
	Make these variables buffer local to achieve 5x5 multi-session-ness.
	(5x5): Set 5x5-grid-size only if SIZE is non-negative.
	(5x5-grid-to-vec, 5x5-vec-to-grid, 5x5-log-init, 5x5-log, 5x5-solver)
	(5x5-solve-suggest): New funs.
	(5x5-randomize): Use 5x5-make-move instead of 5x5-flip-cell to
	randomize a grid so that we ensure that there is always a solution.
	(5x5-make-random-grid): Allow other movement than flipping.

2011-05-23  Kevin Ryde  <user42@zip.com.au>

	* emacs-lisp/advice.el (ad-read-advised-function):
	Use `function-called-at-point' as the default default, if it has
	advice and passes PREDICATE.

2011-05-23  Stefan Monnier  <monnier@iro.umontreal.ca>

	* emacs-lisp/bytecomp.el (byte-compile-function-form): Only call
	byte-compile-lambda if it's actually a lambda.

	* emacs-lisp/eieio.el (eieio-defgeneric-form-primary-only-one):
	Fix function quoting.  Use backquote better.

2011-05-22  Yuanle Song  <sylecn@gmail.com>

	* nxml/rng-xsd.el (rng-xsd-check-pattern): Use case-sensitive
	matching (Bug#8516).

2011-01-22  Jari Aalto  <jari.aalto@cante.net>

	* vc/vc-dir.el (vc-default-dir-printer): Give edited tag a
	different face (Bug#8178).

2011-05-22  Chong Yidong  <cyd@stupidchicken.com>

	* vc/diff-mode.el (diff-changed): Don't use terminal specs for
	defface (Bug#8144).

2011-05-22  Stefan Monnier  <monnier@iro.umontreal.ca>

	* emacs-lisp/macroexp.el (macroexpand-all-1): Convert ' to #' for
	funcall as well (bug#8712).  Warn when performing those conversions.
	* emacs-lisp/bytecomp.el (byte-compile-form): Fix error report.

	* progmodes/grep.el (grep-mode): Fix it for good (bug#8684)!

2011-05-22  Glenn Morris  <rgm@gnu.org>

	* files.el (hack-local-variables-prop-line): Small simplifications.
	(hack-local-variables, hack-local-variables-prop-line):
	If MODE-ONLY, return the mode, rather than just `t'.

2011-05-21  Stefan Monnier  <monnier@iro.umontreal.ca>

	* progmodes/grep.el (grep-mode): Fix last change (bug#8684).

2011-05-21  Glenn Morris  <rgm@gnu.org>

	* files.el (hack-local-variables-prop-line, hack-local-variables):
	If only interested in the mode, don't bother doing the other stuff.

	* image-mode.el (image-after-revert-hook):
	Redraw all frames on which the image is visible.  (Bug#8567)

	* dired-aux.el (dired-touch-initial): Just use current-time.  (Bug#6887)

	* wid-edit.el (widget-checklist-match-inline):
	Fix 2011-04-19 change.  (Bug#8649)

2011-05-20  Stefan Monnier  <monnier@iro.umontreal.ca>

	* emacs-lisp/checkdoc.el (checkdoc-sentencespace-region-engine):
	Also allow singlespace after single-letter capitals followed by a dot.

	* nxml/nxml-mode.el (nxml-electric-slash): Reindent when completion is
	enabled.  Suggested by James Ahlborn <jahlborn@gmail.com> (bug#8704).

2011-05-20  Nix  <nix@esperi.org.uk>

	* files.el (basic-save-buffer-2):
	Fix handling of break-hardlink-on-save with non-existent files.

2011-05-19  Deniz Dogan  <deniz@dogan.se>

	* net/rcirc.el (rcirc-mode): Initialize rcirc-urls to nil.
	(rcirc-markup-urls): Check if rcirc-url-regexp is nil.

2011-05-19  Glenn Morris  <rgm@gnu.org>

	* progmodes/f90.el (f90-type-def-re):
	Handle "type, bind(c)".  (Bug#8691)

	* emacs-lisp/autoload.el (batch-update-autoloads):
	Set autoload-excludes by parsing loadup.el rather than Makefiles.

2011-05-18  Michael Albinus  <michael.albinus@gmx.de>

	* net/tramp.el (tramp-process-actions): Set "first-password-request"
	property for the correct connection in case of multihops.

2011-05-18  Glenn Morris  <rgm@gnu.org>

	* emacs-lisp/authors.el (authors-fixed-entries): Remove fakemail.c.
	* mail/sendmail.el (sendmail-program): Fall back to just "sendmail".

	Rationalize calendar handling of day and month abbrev-arrays.
	* calendar/calendar.el (calendar-customized-p): New function.
	(calendar-abbrev-construct, calendar-make-alist): Change what it does.
	(calendar-day-name-array, calendar-month-name-array): Doc fix.
	Add :set function.
	(calendar-abbrev-length, calendar-day-abbrev-array)
	(calendar-month-abbrev-array): Make defcustoms, with appropriate :set.
	(calendar-day-abbrev-array, calendar-month-abbrev-array):
	Elements may no longer be nil.
	(calendar-day-name, calendar-month-name):
	Update for changed nature of abbrev arrays.
	* calendar/diary-lib.el (diary-name-pattern):
	Update for changed nature of abbrev arrays.
	(diary-mark-entries-1): Update calendar-make-alist calls.
	(diary-font-lock-date-forms): Doc fix for changed abbrev arrays.
	* calendar/cal-html.el (cal-html-day-abbrev-array):
	Simply inherit from calendar-day-abbrev-array.

2011-05-17  Stefan Monnier  <monnier@iro.umontreal.ca>

	* progmodes/grep.el (grep-mode): Disable default
	compilation-directory-matcher setting (bug#8684).

2011-05-17  Michael Albinus  <michael.albinus@gmx.de>

	* net/tramp.el (tramp-handle-insert-file-contents): Use "dd"
	instead of "head" and "tail".  There were problems with SunOS 5.9,
	and it performs better.

2011-05-17  Glenn Morris  <rgm@gnu.org>

	* mail/mail-utils.el (mail-dont-reply-to): Silence compiler.

	* progmodes/idlw-shell.el (idlwave-shell-complete-filename):
	Replace obsolete function.

	* shell.el (pcomplete-parse-arguments-function): Declare.

	* calendar/appt.el (appt-message-warning-time, appt-display-mode-line)
	(appt-display-diary, appt-display-interval, appt-prev-comp-time)
	(appt-check): Doc fixes.
	(appt-disp-window-function, appt-delete-window-function):
	Remove needless special case in custom :type.
	(appt-display-count): Default to 0, not nil.
	(appt-check): Reset appt-display-count to 0, not nil.

2011-05-17  Juanma Barranquero  <lekktu@gmail.com>

	* progmodes/python.el (python-font-lock-keywords):
	Add the Python 3.X keyword "nonlocal" (bug#8639).

2011-05-16  Stefan Monnier  <monnier@iro.umontreal.ca>

	* emacs-lisp/eieio.el (defmethod): Fix quoting of code (bug#8677).

2011-05-16  Kevin Ryde  <user42@zip.com.au>

	* info-look.el (makefile-automake-mode): New setups, looking in
	automake manual, then makefile-mode.
	(makefile-mode): Remove automake manual, have it just in
	makefile-automake-mode since there's various things different or
	not relevant to plain make.
	(makefile-mode): Remove "other-modes" non-existent automake-mode,
	believe a hypothetical automake-mode would go to makefile-mode,
	not the other way around.

2011-05-15  Chong Yidong  <cyd@stupidchicken.com>

	* vc/diff-mode.el (diff-fixup-modifs): Locate correct position for
	hunk-end tags (Bug#8672).

	* vc/vc-annotate.el (vc-annotate-mode-map): Bind = to
	vc-annotate-show-diff-revision-at-line (Bug#8671).

2011-05-14  Glenn Morris  <rgm@gnu.org>

	* vc/add-log.el (add-change-log-entry): Don't start adding a new entry
	in the middle of an existing one with multiple authors.  (Bug#8645)
	(change-log-font-lock-keywords): Also handle multiple author lines
	with leading tabs.  (Bug#8644)

	* calendar/appt.el (appt-check): Rename some local variables.
	Some simplification/reordering.

	* mail/feedmail.el (feedmail-confirm-outgoing-timeout)
	(feedmail-sendmail-f-doesnt-sell-me-out)
	(feedmail-queue-slug-suspect-regexp, feedmail-debug)
	(feedmail-debug-sit-for, feedmail-queue-express-hook)
	(feedmail-queue-runner-message-sender): Set :version.
	(bbdb-search, bbdb-records, smtp-via-smtp, smtp-server)
	(bbdb-dwim-net-address, vm-mail): Declare.
	(feedmail-binmail-gnulinuxish-template):
	Rename from feedmail-binmail-linuxish-template.
	(feedmail-buffer-to-smtp, feedmail-vm-mail-mode):
	Use insert-buffer-substring.

2011-05-14  Bill Carpenter  <bill@carpenter.org>

	* mail/feedmail.el (feedmail-patch-level): Increase.
	(feedmail-debug): New custom group.
	(feedmail-confirm-outgoing-timeout)
	(feedmail-sendmail-f-doesnt-sell-me-out)
	(feedmail-queue-slug-suspect-regexp, feedmail-debug)
	(feedmail-debug-sit-for, feedmail-queue-express-hook): New options.
	(feedmail-sender-line, feedmail-from-line)
	(feedmail-fiddle-headers-upwardly, feedmail-enable-spray)
	(feedmail-spray-this-address)
	(feedmail-spray-address-fiddle-plex-list)
	(feedmail-queue-use-send-time-for-date)
	(feedmail-queue-use-send-time-for-message-id)
	(feedmail-last-chance-hook, feedmail-queue-runner-mode-setter)
	(feedmail-buffer-eating-function):
	Doc fixes.
	(feedmail-spray-via-bbdb, feedmail-buffer-to-smtp)
	(feedmail-vm-mail-mode, feedmail-message-action-scroll-up)
	(feedmail-message-action-scroll-down): New functions.
	(feedmail-queue-directory, feedmail-queue-draft-directory):
	Use expand-file-name.
	(feedmail-prompt-before-queue-standard-alist): Add scroll entries.
	Remove C-v help entry.
	(feedmail-queue-buffer-file-name): New variable.
	(feedmail-mail-send-hook-splitter, feedmail-buffer-to-binmail)
	(feedmail-buffer-to-smtpmail, feedmail-queue-express-to-draft)
	(feedmail-message-action-send-strong, feedmail-message-action-edit)
	(feedmail-message-action-draft, feedmail-message-action-draft-strong)
	(feedmail-message-action-queue, feedmail-message-action-queue-strong)
	(feedmail-message-action-toggle-spray)
	(feedmail-run-the-queue-no-prompts)
	(feedmail-run-the-queue-global-prompt, feedmail-queue-reminder)
	(feedmail-look-at-queue-directory, feedmail-queue-subject-slug-maker)
	(feedmail-create-queue-filename, feedmail-rfc822-time-zone):
	(feedmail-fiddle-header, feedmail-give-it-to-buffer-eater)
	(feedmail-envelope-deducer, feedmail-fiddle-from)
	(feedmail-fiddle-sender, feedmail-default-date-generator)
	(feedmail-fiddle-date, feedmail-fiddle-message-id)
	(feedmail-fiddle-spray-address)
	(feedmail-fiddle-list-of-spray-fiddle-plexes)
	(feedmail-fiddle-list-of-fiddle-plexes)
	(feedmail-fill-to-cc-function, feedmail-fill-this-one)
	(feedmail-one-last-look, feedmail-fqm-p): Add debug calls.
	(feedmail-queue-runner-message-sender, feedmail-binmail-template):
	Change default.  Doc fix.
	(feedmail-queue-runner-cleaner-upper): Use feedmail-say-chatter.
	(feedmail-binmail-linuxish-template): New constant.
	(feedmail-buffer-to-sendmail): Doc fix.  Add debug call.
	Respect feedmail-sendmail-f-doesnt-sell-me-out.
	(feedmail-send-it): Add debug call.
	Use feedmail-queue-buffer-file-name, and
	feedmail-send-it-immediately-wrapper.
	(feedmail-message-action-send): Add debug call.
	Use feedmail-send-it-immediately-wrapper.
	(feedmail-queue-express-to-queue): Add debug call.
	Run feedmail-queue-express-hook.
	(feedmail-message-action-help): Add debug call.  Use feedmail-p-h-b-n.
	(feedmail-message-action-help-blat):
	Rename from feedmail-queue-send-edit-prompt-help-first.
	(feedmail-run-the-queue): Add debug call.  Set buffer-file-type.
	Check line-endings.  Handle errors better.
	(feedmail-queue-reminder-brief, feedmail-queue-reminder-medium):
	Doc fix.  Add debug call.
	(feedmail-queue-send-edit-prompt): Doc fix.  Add debug call.
	Use feedmail-queue-send-edit-prompt-inner.
	(feedmail-queue-runner-prompt, feedmail-scroll-buffer): New functions.
	(feedmail-queue-send-edit-prompt-inner): New function, extracted
	from feedmail-queue-send-edit-prompt.
	(feedmail-queue-send-edit-prompt-help)
	(feedmail-queue-send-edit-prompt-help-later): Remove functions.
	(feedmail-tidy-up-slug): Add debug call.
	Respect feedmail-queue-slug-suspect-regexp.
	(feedmail-queue-subject-slug-maker): Use buffer-substring-no-properties.
	(feedmail-dump-message-to-queue): Add debug call.
	Expand queue-directory.
	(feedmail-dump-message-to-queue): Change message slightly.
	Use feedmail-say-chatter.
	(feedmail-rfc822-date): Add debug call.  Bind system-time-locale.
	(feedmail-send-it-immediately-wrapper): New function.
	(feedmail-send-it-immediately): Add debug calls.  Use let not let*.
	Insert empty string rather than newline.  Handle full-frame case.
	Use catch/throw.  Use feedmail-say-chatter.
	(feedmail-fiddle-from): Try mail-host-address.
	(feedmail-default-message-id-generator): Doc fix.
	Bind system-time-locale.  Handle missing end.
	(feedmail-fiddle-x-mailer): Add debug call.
	Handle feedmail-x-mailer-line being nil.
	(feedmail-accume-n-nuke-header, feedmail-deduce-address-list):
	Add debug call.  Use buffer-substring-no-properties.
	(feedmail-say-debug, feedmail-say-chatter): New functions.
	(feedmail-find-eoh): Give an explicit error.

2011-05-13  Ulf Jasper  <ulf.jasper@web.de>

	* net/newst-treeview.el (newsticker-treeview-face): Change default
	family from helvetica to sans.
	(newsticker-treeview-tool-bar-map): Move tool-bar icons to
	etc/images/newsticker.

	* net/newst-reader.el (newsticker-feed-face): Change default
	family from helvetica to sans.

	* net/newst-plainview.el (newsticker-new-item-face)
	(newsticker-old-item-face, newsticker-immortal-item-face)
	(newsticker-obsolete-item-face, newsticker-date-face)
	(newsticker-statistics-face): Change default family from
	helvetica to sans.
	(newsticker--plainview-tool-bar-map): Move tool-bar icons to
	etc/images/newsticker.

	* net/newst-backend.el (newsticker--do-run-auto-mark-filter),
	(newsticker--process-auto-mark-filter-match): : Tell user about
	auto-marking.

2011-05-13  Didier Verna  <didier@xemacs.org>

	Common Lisp indentation improvements on defmethod and lambda-lists.
	* cl-indent.el: Advertise the changes and remove obsolete TODO entries.
	(lisp-lambda-list-keyword-parameter-indentation)
	(lisp-lambda-list-keyword-parameter-alignment)
	(lisp-lambda-list-keyword-alignment): New customizable user options.
	(lisp-indent-defun-method): Improve docstring.
	(extended-loop-p): Fix comment.
	(lisp-indent-lambda-list-keywords-regexp): New variable.
	(lisp-indent-lambda-list): New function.
	(lisp-indent-259): Use it.
	(lisp-indent-defmethod): Support for more than one
	method qualifier and properly indent methods lambda-lists.
	(defgeneric): Provide a missing common-lisp-indent-function property.

2011-05-13  Stefan Monnier  <monnier@iro.umontreal.ca>

	* thingatpt.el (bounds-of-thing-at-point): Return nil rather than
	bounds for the empty string (bug#8667).

2011-05-13  Glenn Morris  <rgm@gnu.org>

	* mail/feedmail.el (feedmail-buffer-to-sendmail): Require sendmail.

	* mail/sendmail.el (sendmail-program): Try executable-find first.
	(sendmail-send-it): `sendmail-program' cannot be unbound.

	* calendar/appt.el (appt-make-list): Simplify.
	(appt-time-msg-list): Doc fix.
	(appt-check): Change mode-line message at the time of the appointment.

2011-05-12  Andreas Schwab  <schwab@linux-m68k.org>

	* progmodes/ld-script.el (ld-script-keywords)
	(ld-script-builtins): Update keywords list.

2011-05-12  Stefan Monnier  <monnier@iro.umontreal.ca>

	* progmodes/grep.el (grep-filter): Don't trip on partial lines.

	* shell.el (shell-completion-vars): New function.
	(shell-mode):
	* simple.el (read-shell-command): Use it.
	(blink-matching-open): No need for " [...]" in minibuffer-message.

2011-05-12  Glenn Morris  <rgm@gnu.org>

	* calendar/appt.el (appt-now-displayed): Remove pointless variable.
	(appt-check): Simplify.

2011-05-12  Eli Zaretskii  <eliz@gnu.org>

	* smerge-mode.el (smerge-resolve): Use null-device rather than a
	literal "/dev/null".

2011-05-12  Stefan Monnier  <monnier@iro.umontreal.ca>

	* emacs-lisp/lisp.el (lisp-complete-symbol, lisp-completion-at-point):
	Fix typo.

2011-05-12  Ralph Schleicher  <rs@ralph-schleicher.de>

	* progmodes/which-func.el (which-function):
	Use add-log-current-defun instead of add-log-current-defun-function,
	which might not be defined (Bug#8260).

2011-05-12  Glenn Morris  <rgm@gnu.org>

	* emacs-lisp/bytecomp.el (byte-compile-file-form-defmumble):
	Let byte-compile-initial-macro-environment always take precedence.

2011-05-12  Stefan Monnier  <monnier@iro.umontreal.ca>

	* net/rcirc.el: Add support for SSL/TLS connections.
	(rcirc-server-alist): New field `encryption'.
	(rcirc): Check `encryption' settings.
	(rcirc-connect): New arg `encryption'.  Use open-network-stream.
	Merge make-local-variable into `set'.
	(rcirc--connection-open-p): New function.
	(rcirc-send-string, rcirc-clean-up-buffer): Use it to handle case where
	the process is not a network process (e.g. running gnutls-cli).
	(set-rcirc-decode-coding-system, set-rcirc-encode-coding-system):
	Make rcirc-(en|de)code-coding-system local here.
	(rcirc-mode): Merge make-local-variable into `set'.
	(rcirc-parent-buffer): Make permanent buffer-local.
	(rcirc-multiline-minor-mode): Don't do it here.
	(rcirc-switch-to-server-buffer): Don't switch to a random buffer if
	there's no server buffer.

2011-05-11  Glenn Morris  <rgm@gnu.org>

	* newcomment.el (comment-kill): Prefix "unused" local.

	* term/w32console.el (get-screen-color): Declare.

	* emacs-lisp/bytecomp.el (byte-compile-arglist-warn):
	Handle symbol elements of byte-compile-initial-macro-environment.

2011-05-10  Leo Liu  <sdl.web@gmail.com>

	* bookmark.el (bookmark-bmenu-mode-map):
	Bind bookmark-bmenu-search to `/'.

	* mail/footnote.el: Convert to utf-8 encoding.
	(footnote-unicode-string, footnote-unicode-regexp): New variable.
	(Footnote-unicode): New function.
	(footnote-style-alist): Add unicode style to the list.
	(footnote-style): Doc fix.

2011-05-10  Jim Meyering  <meyering@redhat.com>

	Fix doubled-word typos.
	* international/quail.el (quail-insert-kbd-layout): and and -> and
	* kermit.el: and and -> and
	* net/ldap.el (ldap-search-internal): to to -> to
	* progmodes/vhdl-mode.el (vhdl-offsets-alist): Likewise.
	* progmodes/js.el (js-mode): and and -> and
	* textmodes/artist.el (artist-move-to-xy): at at -> at
	(artist-draw-region-trim-line-endings): if if -> if
	And Safetyc -> Safety.
	* textmodes/reftex-dcr.el (reftex-view-crossref): at at -> at a
=======
2011-06-19  Eli Zaretskii  <eliz@gnu.org>

	* buff-menu.el (Buffer-menu-buffer+size): Accept an additional
	argument LRM; if non-nil, append an invisible LRM character to the
	buffer name.
	(list-buffers-noselect): Call Buffer-menu-buffer+size with the
	last argument non-nil, when formatting buffer names.

2011-06-18  Eli Zaretskii  <eliz@gnu.org>

	* buff-menu.el (Buffer-menu-mode, list-buffers-noselect): Force
	left-to-right paragraph direction.
>>>>>>> c965adc5

2011-05-10  Glenn Morris  <rgm@gnu.org>
            Stefan Monnier  <monnier@iro.umontreal.ca>

	* files.el (hack-one-local-variable-eval-safep):
	Consider "eval: (foo-mode)" to be safe.  (Bug#8613)

2011-05-10  Glenn Morris  <rgm@gnu.org>

	* calendar/diary-lib.el (diary-list-entries-hook)
	(diary-mark-entries-hook, diary-nongregorian-listing-hook)
	(diary-nongregorian-marking-hook, diary-list-entries)
	(diary-include-other-diary-files, diary-mark-entries)
	(diary-mark-included-diary-files): Doc fixes.

2011-05-09  Juanma Barranquero  <lekktu@gmail.com>

	* misc.el: Require tabulated-list.el during compilation.

2011-05-09  Chong Yidong  <cyd@stupidchicken.com>

	* progmodes/compile.el (compilation-start):
	Run compilation-filter-hook for the async case too.
	(compilation-filter-hook): Doc fix.

2011-05-09  Deniz Dogan  <deniz@dogan.se>

	* wdired.el: Remove outdated installation comment.  Fix usage
	comment.

2011-05-09  Juanma Barranquero  <lekktu@gmail.com>

	* misc.el: Implement new command `list-dynamic-libraries'.
	(list-dynamic-libraries--loaded-only-p): New variable.
	(list-dynamic-libraries--refresh): New function.
	(list-dynamic-libraries): New command.

2011-05-09  Chong Yidong  <cyd@stupidchicken.com>

	* progmodes/compile.el (compilation-error-regexp-alist-alist):
	Fix the ant regexp to handle end-line and end-column info from jikes.
	Re-introduce maven regexp.  Give the ruby-Test::Unit regexp a
	higher priority to avoid clobbering by gnu.

2011-05-08  Chong Yidong  <cyd@stupidchicken.com>

	* cus-face.el (custom-declare-face): Call custom-theme-recalc-face
	if the face has existing theme settings (Bug#8454).

2011-05-08  Ralph Schleicher  <rs@ralph-schleicher.de>

	* progmodes/perl-mode.el (perl-imenu-generic-expression):
	Only match variables declared via `my' or `our' (Bug#8261).

	* net/browse-url.el (browse-url-of-dired-file): Allow browsing of
	special file names `.' and `..' (Bug#8259).

2011-05-08  Chong Yidong  <cyd@stupidchicken.com>

	* progmodes/grep.el (grep-mode-font-lock-keywords):
	Remove buffer-changing entries.
	(grep-filter): New function.
	(grep-mode): Add it to compilation-filter-hook.

	* progmodes/compile.el (compilation-filter-hook)
	(compilation-filter-start): New defvars.
	(compilation-filter): Call compilation-filter-hook prior to
	updating the process mark.

2011-05-08  Stefan Monnier  <monnier@iro.umontreal.ca>

	* emacs-lisp/eieio.el (defmethod): Fix typo in last change.

2011-05-07  Eli Zaretskii  <eliz@gnu.org>

	* mail/sendmail.el (send-mail-function): On MS-Windows, default to
	mailclient-send-it even if window-system is nil.  (Bug#8595)

	* term/w32console.el (terminal-init-w32console):
	Call get-screen-color and use its output to set the frame
	background-mode.  (Bug#8597)

2011-05-07  Stefan Monnier  <monnier@iro.umontreal.ca>

	Make bytecomp.el understand that defmethod defines funs (bug#8631).
	* emacs-lisp/eieio.el (eieio--defalias, eieio--defgeneric-init-form):
	New functions.
	(defgeneric, eieio--defmethod): Use them.
	(eieio-defgeneric): Remove.
	(defmethod): Call defgeneric in a way visible to the byte-compiler.

2011-05-07  Glenn Morris  <rgm@gnu.org>

	* calendar/timeclock.el (timeclock-log-data): Remove unused local.
	Use let rather than let*.
	(timeclock-find-discrep): Remove unused local.

	* calendar/diary-lib.el (diary-comment-start): Doc fix.

	* calendar/appt.el (appt-time-msg-list): Doc fix.

2011-05-06  Noah Friedman  <friedman@splode.com>

	* apropos.el (apropos-print-doc): Only use
	emacs-lisp-docstring-fill-column when it is bound to an integer,
	per that variable's documentation.

2011-05-06  Stefan Monnier  <monnier@iro.umontreal.ca>

	* lpr.el (print-region-1): Echo lpr-program's output, so error messages
	and warnings are not silently discarded (e.g. use -d instead of -P).

2011-05-06  Glenn Morris  <rgm@gnu.org>

	* calendar/appt.el (appt-message-warning-time): Doc fix.
	(appt-warning-time-regexp): New option.
	(appt-make-list): Respect appt-message-warning-time.

	* calendar/diary-lib.el (diary-comment-start, diary-comment-end):
	New options.
	(diary-add-to-list): Strip comments from the displayed string.
	(diary-mode): Set comment-start and comment-end.

	* vc/diff-mode.el (smerge-refine-subst): Declare.
	(diff-refine-hunk): Don't require smerge-mode when compiling.

2011-05-06  Juanma Barranquero  <lekktu@gmail.com>

	* simple.el (list-processes): Return nil as the docstring says.

2011-05-05  Michael Albinus  <michael.albinus@gmx.de>

	* net/ange-ftp.el (ange-ftp-binary-file-name-regexp): Set default
	to "".
	(ange-ftp-write-region, ange-ftp-insert-file-contents)
	(ange-ftp-copy-file-internal): Use only `ange-ftp-binary-file' for
	determining of binary transfer.  (Bug#7383)

2011-05-05  Michael Albinus  <michael.albinus@gmx.de>

	* net/tramp-sh.el (tramp-do-copy-or-rename-file-out-of-band):
	Fix port computation bug.  (Bug#8618)

2011-05-05  Glenn Morris  <rgm@gnu.org>

	* allout-widgets.el (allout-widgets-mode-inhibit): Declare before use.

	* simple.el (shell-dynamic-complete-functions)
	(comint-dynamic-complete-functions): Declare.

	* net/network-stream.el (gnutls-negotiate):
	* simple.el (tabulated-list-print): Fix declarations.

	* progmodes/gud.el (syntax-symbol, syntax-point):
	Remove unnecessary and incorrect declarations.

	* emacs-lisp/check-declare.el (check-declare-scan):
	Handle byte-compile-initial-macro-environment in bytecomp.el

2011-05-05  Stefan Monnier  <monnier@iro.umontreal.ca>

	Fix earlier half-done eieio-defmethod change (bug#8338).
	* emacs-lisp/eieio.el (eieio--defmethod): Rename from eieio-defmethod.
	Streamline and change calling convention.
	(defmethod): Adjust accordingly and simplify.
	(eieio-defclass): Fix broken calls to eieio-defmethod and redirect to
	new eieio--defmethod.
	(slot-boundp): Minor CSE simplification.

2011-05-05  Milan Zamazal  <pdm@zamazal.org>

	* progmodes/glasses.el (glasses-separate-capital-groups): New option.
	(glasses-make-readable): Use glasses-separate-capital-groups.

2011-05-05  Juanma Barranquero  <lekktu@gmail.com>

	* emacs-lisp/warnings.el (warning-level-aliases): Reflow docstring.
	(warning-series): Doc fix.
	(display-warning): Don't try to create the buffer if we just found it.

2011-05-04  Chong Yidong  <cyd@stupidchicken.com>

	* emacs-lisp/autoload.el (generated-autoload-file): Set to nil.
	(autoload-find-generated-file): New function.
	(generate-file-autoloads): Bind generated-autoload-file to
	buffer-file-name.
	(update-file-autoloads, update-directory-autoloads):
	Use autoload-find-generated-file.  If called interactively, prompt for
	output file (Bug#7989).
	(batch-update-autoloads): Doc fix.

2011-05-04  Juanma Barranquero  <lekktu@gmail.com>

	* term/w32-win.el (dynamic-library-alist): Add `gnutls'.

2011-05-04  Glenn Morris  <rgm@gnu.org>

	* calendar/diary-lib.el (diary-fancy-date-pattern): Turn it into a
	function, so it follows changes in calendar-date-style.
	(diary-fancy-date-matcher): New function.
	(diary-fancy-font-lock-keywords): Use diary-fancy-date-matcher.
	(diary-fancy-font-lock-fontify-region-function):
	Use diary-fancy-date-pattern as a function.

	* calendar/diary-lib.el (diary-fancy-date-pattern): Do not use
	non-numbers for `year' etc pseudo-variables.  (Bug#8583)

2011-05-04  Teodor Zlatanov  <tzz@lifelogs.com>

	* net/gnutls.el (gnutls-negotiate): Use CL-style keyword arguments
	instead of positional arguments.  Allow :keylist and :crlfiles
	arguments.
	(open-gnutls-stream): Call it.

	* net/network-stream.el (network-stream-open-starttls): Adjust to
	call `gnutls-negotiate' with :process and :hostname arguments.

2011-05-04  Stefan Monnier  <monnier@iro.umontreal.ca>

	* minibuffer.el (completion--message): New function.
	(completion--do-completion, minibuffer-complete)
	(minibuffer-force-complete, minibuffer-complete-word): Use it.
	(completion--do-completion): Don't ignore completion-auto-help when in
	icomplete-mode.

	* whitespace.el (whitespace-trailing-regexp): Don't rely on the
	internal encoding (e.g. tibetan zero is not whitespace).
	(global-whitespace-mode): Prefer save-current-buffer.
	(whitespace-trailing-regexp): Remove useless save-match-data.
	(whitespace-empty-at-bob-regexp): Minor simplification.

2011-05-03  Chong Yidong  <cyd@stupidchicken.com>

	* emacs-lisp/autoload.el (generated-autoload-file): Doc fix (Bug#7989).

2011-05-03  Agustín Martín Domingo  <agustin.martin@hispalinux.es>

	* textmodes/ispell.el (ispell-add-per-file-word-list):
	Use `concat' to create string for insertion.

2011-05-03  Stefan Monnier  <monnier@iro.umontreal.ca>

	* textmodes/bibtex.el (bibtex-fill-field-bounds, bibtex-fill-entry):
	Avoid open-line which runs post-self-insert-hook.
	(bibtex-fill-entry): Remove unused `end' var.

2011-05-03  Dirk Ullrich  <dirk.ullrich@googlemail.com>  (tiny change)

	* textmodes/ispell.el (ispell-add-per-file-word-list):
	Protect against `nil' value of `comment-start' (Bug#8579).

2011-05-03  Leo Liu  <sdl.web@gmail.com>

	* isearch.el (isearch-yank-pop): New command.
	(isearch-mode-map): Bind it to `M-y'.
	(isearch-forward): Mention it.

2011-05-03  Stefan Monnier  <monnier@iro.umontreal.ca>

	* simple.el (minibuffer-complete-shell-command): Remove.
	(minibuffer-local-shell-command-map): Use completion-at-point.
	(read-shell-command): Setup completion vars here instead.
	(read-expression-map): Bind TAB to symbol completion.

	* textmodes/ispell.el (lookup-words): Use with-temp-buffer; signal
	error directly rather via storing it into `results'.

2011-05-02  Leo Liu  <sdl.web@gmail.com>

	* vc/diff.el: Fix description.

2011-05-02  Lars Magne Ingebrigtsen  <larsi@gnus.org>

	* server.el (server-eval-at): New function.

2011-05-01  Lars Magne Ingebrigtsen  <larsi@gnus.org>

	* net/network-stream.el (open-network-stream): Take a :nowait
	parameter and pass it on to `make-network-process'.
	(network-stream-open-plain): Ditto.

2011-04-30  Andreas Schwab  <schwab@linux-m68k.org>

	* faces.el (face-spec-set-match-display): Don't match toolkit
	options on terminal frames.

2011-04-29  Stefan Monnier  <monnier@iro.umontreal.ca>

	* progmodes/pascal.el: Use lexical binding.
	(pascal-mode-map): Remove author preferences.

	* pcomplete.el (pcomplete-std-complete): Don't abuse
	completion-at-point.

2011-04-28  Juanma Barranquero  <lekktu@gmail.com>

	* calc/calccomp.el (math-comp-to-string-flat-term): Simplify by
	removing code that has been dead since 1991 or so.

	* startup.el (command-line): When warning about "_emacs", use a
	delayed warning to allow the user to filter it out.

2011-04-28  Deniz Dogan  <deniz@dogan.se>

	* net/rcirc.el (rcirc-handler-353): Fix bug for channels which the
	user has not joined.

2011-04-28  Stefan Monnier  <monnier@iro.umontreal.ca>

	* pcomplete.el (pcomplete-completions-at-point): Return nil if there
	aren't any completions at point.

2011-04-28  Juanma Barranquero  <lekktu@gmail.com>

	* subr.el (display-delayed-warnings): New function.
	(delayed-warnings-hook): New variable.

2011-04-28  Stefan Monnier  <monnier@iro.umontreal.ca>

	* minibuffer.el (completion-at-point, completion-help-at-point):
	Don't presume that a given completion-at-point-function will always
	use the same calling convention.

	* pcomplete.el (pcomplete-completions-at-point):
	Obey pcomplete-ignore-case.  Don't call pcomplete-norm-func unless
	pcomplete-seen is non-nil.
	(pcomplete-comint-setup): Also recognize the new comint/shell
	completion functions.
	(pcomplete-do-complete): Don't call pcomplete-norm-func unless
	pcomplete-seen is non-nil.

2011-04-27  Niels Giesen  <niels.giesen@gmail.com>

	* calendar/icalendar.el (diary-lib): Add require statement.
	(icalendar--create-uid): Read out a uid from a text-property on
	the first character in the entry.  This allows for code to add its
	own uid to the entry.
	(icalendar--convert-float-to-ical): Add export of
	`diary-float'-entries save for those with the optional DAY
	argument.

2011-04-27  Daniel Colascione  <dan.colascione@gmail.com>

	* subr.el (shell-quote-argument): Use alternate escaping strategy
	when we spot a variable reference in a string.

2011-04-26  Daniel Colascione  <dan.colascione@gmail.com>

	* cus-start.el (all): Define customization for debug-on-event.

2011-04-26  Daniel Colascione  <dan.colascione@gmail.com>

	* subr.el (shell-quote-argument): Escape correctly under Windows.

2011-04-25  Stefan Monnier  <monnier@iro.umontreal.ca>

	* emulation/cua-base.el (cua-selection-mode): Make it toggle again.

2011-04-25  Michael Albinus  <michael.albinus@gmx.de>

	* net/tramp.el (tramp-process-actions): Add POS argument.
	Delete region between POS and (pos).

	* net/tramp-sh.el (tramp-do-copy-or-rename-file-out-of-band):
	Use `nil' position in `tramp-process-actions' call.
	(tramp-maybe-open-connection): Call `tramp-process-actions' with pos.

	* net/tramp-smb.el (tramp-smb-maybe-open-connection): Use `nil'
	position in `tramp-process-actions' call.

	* net/trampver.el: Update release number.

2011-04-25  Stefan Monnier  <monnier@iro.umontreal.ca>

	* custom.el (defcustom): Obey lexical-binding.

	Fix octave-inf completion problems reported by Alexander Klimov.
	* progmodes/octave-inf.el (inferior-octave-mode-syntax-table):
	Inherit from octave-mode-syntax-table.
	(inferior-octave-mode): Set info-lookup-mode.
	(inferior-octave-completion-at-point): New function.
	(inferior-octave-complete): Use it and completion-in-region.
	(inferior-octave-dynamic-complete-functions): Use it as well, and use
	comint-filename-completion.
	* progmodes/octave-mod.el (octave-mode-syntax-table): Use _ syntax for
	symbol elements which shouldn't be word elements.
	(octave-font-lock-keywords, octave-beginning-of-defun)
	(octave-function-header-regexp): Adjust regexps accordingly.
	(octave-mode-map): Also use info-lookup-symbol for C-c C-h.

2011-04-25  Juanma Barranquero  <lekktu@gmail.com>

	* net/gnutls.el (gnutls-errorp): Declare before first use.

2011-04-24  Teodor Zlatanov  <tzz@lifelogs.com>

	* net/gnutls.el (gnutls-negotiate): Add hostname, verify-flags,
	verify-error, and verify-hostname-error parameters.  Check whether
	default trustfile exists before going to use it.  Add missing
	argument to gnutls-message-maybe call.  Return return value.
	Reported by Claudio Bley <claudio.bley@gmail.com>.
	(open-gnutls-stream): Add usage example.

	* net/network-stream.el (network-stream-open-starttls): Give host
	parameter to `gnutls-negotiate'.
	(gnutls-negotiate): Adjust `gnutls-negotiate' declaration.
	* subr.el (shell-quote-argument): Escape correctly under Windows.

2011-04-24  Daniel Colascione  <dan.colascione@gmail.com>

	* progmodes/cc-engine.el (c-forward-decl-or-cast-1):
	Use correct match group (bug#8438).

2011-04-24  Chong Yidong  <cyd@stupidchicken.com>

	* emacs-lisp/package.el (package-built-in-p): Fix typo.
	(package-menu--generate): New arg specifying packages to show.
	(package-menu-refresh, package-menu-execute, list-packages):
	Callers changed.
	(package-show-package-list): New function, replacing deleted
	package--list-packages (renamed because it is non-internal).

	* finder.el (finder-list-matches): Use package-show-package-list
	instead of deleted package--list-packages.

	* vc/vc-annotate.el (vc-annotate-goto-line): New command.
	Based on a previous implementation by Juanma Barranquero (Bug#8366).
	(vc-annotate-mode-map): Bind it to RET.

2011-04-24  Uday S Reddy  <u.s.reddy@cs.bham.ac.uk>  (tiny change)

	* progmodes/etags.el (next-file): Don't use set-buffer to change
	buffers (Bug#8478).

2011-04-24  Chong Yidong  <cyd@stupidchicken.com>

	* files.el (auto-mode-alist): Use js-mode for .json (Bug#8529).

	* apropos.el (apropos-label-face): Avoid variable-pitch face.
	(apropos-accumulator): Doc fix.
	(apropos-function, apropos-macro, apropos-command)
	(apropos-variable, apropos-face, apropos-group, apropos-widget)
	(apropos-plist): Add face property.
	(apropos-symbols-internal): Fix indentation.
	(apropos-print): Simplify help, and recognize apropos-multi-type.
	(apropos-print-doc): Use button-type-get to extract the button's
	face property.  Fill docstring (Bug#8352).

2011-04-23  Juanma Barranquero  <lekktu@gmail.com>

	* buff-menu.el (Buffer-menu--buffers): Fix typo in docstring (bug#8535).

	* play/mpuz.el (mpuz-silent): Doc fix.
	(mpuz-mode-map): Use mapc.
	(mpuz-put-number-on-board): Rename parameter L to COLUMNS.
	(mpuz-letter-to-digit, mpuz-check-all-solved, mpuz-create-buffer):
	Fix typos in docstrings.

	* play/doctor.el (doc$, doctor-$, doctor-read-print, doctor-read-token)
	(doctor-nounp, doctor-pronounp): Fix typos in docstrings.

	* mouse-drag.el (mouse-drag-throw): Fix typo in docstring.

2011-04-23  Chong Yidong  <cyd@stupidchicken.com>

	* minibuffer.el (completion--do-completion): Avoid the "Next char
	not unique" prompt if icomplete-mode is enabled (Bug#5849).

	* mouse.el (mouse-drag-mode-line-1): Make sure that if we push
	mouse-2 into unread-command-events, it is interpreted correctly.

	* image-mode.el (image-type, image-mode-map, image-minor-mode-map)
	(image-toggle-display): Doc fix.

2011-04-23  Stephen Berman  <stephen.berman@gmx.net>

	* textmodes/page.el (what-page): Use line-number-at-pos to
	calculate line number (Bug#6825).

2011-04-22  Juanma Barranquero  <lekktu@gmail.com>

	* eshell/esh-mode.el (find-tag-interactive): Declare function.
	(eshell-find-tag): Remove `with-no-warnings', unneeded now.
	Pass argument NO-DEFAULT to `find-tag-interactive'.

2011-04-22  Juanma Barranquero  <lekktu@gmail.com>

	Lexical-binding cleanup.

	* progmodes/ada-mode.el (ada-after-change-function, ada-loose-case-word)
	(ada-no-auto-case, ada-capitalize-word, ada-untab, ada-narrow-to-defun):
	* progmodes/ada-prj.el (ada-prj-initialize-values)
	(ada-prj-display-page, ada-prj-field-modified, ada-prj-display-help)
	(ada-prj-show-value):
	* progmodes/ada-xref.el (ada-find-any-references, ada-gdb-application):
	* progmodes/antlr-mode.el (antlr-with-displaying-help-buffer)
	(antlr-invalidate-context-cache, antlr-options-menu-filter)
	(antlr-language-option-extra, antlr-c++-mode-extra, antlr-run-tool):
	* progmodes/bug-reference.el (bug-reference-push-button):
	* progmodes/fortran.el (fortran-line-length):
	* progmodes/glasses.el (glasses-change):
	* progmodes/octave-mod.el (octave-fill-paragraph):
	* progmodes/python.el (python-mode, python-pdbtrack-track-stack-file)
	(python-pdbtrack-grub-for-buffer, python-sentinel):
	* progmodes/sql.el (sql-save-connection):
	* progmodes/tcl.el (tcl-indent-command, tcl-popup-menu):
	* progmodes/xscheme.el (xscheme-enter-debugger-mode):
	Mark unused parameters.

	* progmodes/compile.el (compilation--flush-directory-cache)
	(compilation--flush-parse, compile-internal): Mark unused parameters.
	(compilation-buffer-name): Rename parameter MODE-NAME to NAME-OF-MODE.
	(compilation-next-error-function): Remove unused variable `timestamp'.

	* progmodes/cpp.el (cpp-parse-close): Remove unused variable `begin'.
	(cpp-signal-read-only, cpp-grow-overlay): Mark unused parameters.

	* progmodes/dcl-mode.el (dcl-end-of-command):
	Remove unused variable `start'.
	(dcl-calc-command-indent-multiple, dcl-calc-cont-indent-relative)
	(dcl-option-value-basic, dcl-option-value-offset)
	(dcl-option-value-margin-offset, dcl-option-value-comment-line):
	Mark unused parameters.
	(dcl-save-local-variable): Remove unused variable `val'.
	(mode): Declare.

	* progmodes/delphi.el (delphi-save-state, delphi-after-change):
	Mark unused parameters.
	(delphi-ignore-changes): Move before first use.
	(delphi-charset-token-at): Remove unused variable `start'.
	(delphi-else-start): Remove unused variable `if-count'.
	(delphi-comment-block-start, delphi-comment-block-end):
	Remove unused variable `kind'.
	(delphi-indent-line): Remove unused variable `new-point'.

	* progmodes/ebrowse.el (ebrowse-files-list)
	(ebrowse-list-of-matching-members, ebrowse-tags-list-members-in-file):
	Mark unused parameters.  Don't quote `lambda'.
	(ebrowse-sort-tree-list, ebrowse-same-tree-member-buffer-list):
	Don't quote `lambda'.
	(ebrowse-revert-tree-buffer-from-file, ebrowse-tags-choose-class)
	(ebrowse-goto-visible-member/all-member-lists): Mark unused parameters.
	(ebrowse-create-tree-buffer): Rename parameter OBARRAY to CLASSES.
	(ebrowse-toggle-mark-at-point): Remove unused variable `pnt'.
	Use `ignore-errors'.
	(ebrowse-frozen-tree-buffer-name, ebrowse-find-source-file)
	(ebrowse-view/find-file-and-search-pattern)
	(ebrowse-view/find-member-declaration/definition):
	Rename parameter TAGS-FILE-NAME to TAGS-FILE.
	(ebrowse-find-class-declaration, ebrowse-view-class-declaration):
	Rename parameter PREFIX-ARG to PREFIX.
	(ebrowse-tags-read-name): Remove unused variables `start' and
	`member-info'.
	(ebrowse-display-member-buffer): Rename variable `tags-file-name'
	to `tags-file'.

	* progmodes/etags.el (local-find-tag-hook): Declare.
	(tag-partial-file-name-match-p, tag-any-match-p, list-tags):
	Mark unused parameters.

	* progmodes/executable.el (compilation-error-regexp-alist): Declare.
	(executable-interpret): Mark unused parameter.

	* progmodes/flymake.el (flymake-process-sentinel)
	(flymake-after-change-function)
	(flymake-create-temp-with-folder-structure)
	(flymake-get-include-dirs-dot): Mark unused parameters.
	(flymake-safe-delete-directory): Remove unused variable `err'.

	* progmodes/gdb-mi.el (speedbar-change-initial-expansion-list)
	(speedbar-timer-fn, speedbar-line-text)
	(speedbar-change-expand-button-char, speedbar-delete-subblock)
	(speedbar-center-buffer-smartly): Declare functions.
	(gdb-find-watch-expression): Remove unused variable `array'.
	(gdb-edit-value, gdb-gdb, gdb-ignored-notification, gdb-thread-created)
	(gdb-starting): Mark unused parameters.
	(gud-gdbmi-marker-filter): Remove unused variable `output-record'.
	(gdb-table-string): Remove unused variable `res'.
	(gdb-place-breakpoints): Remove unused variables `flag' and `bptno'.
	(gdb-disassembly-handler-custom): Remove unused variable `pos'.
	(gdb-display-buffer): Remove unused variable `cur-size'.

	* progmodes/gud.el (gud-def): Use `defalias' instead of `defun' to
	allow lexical-binding compilation.
	(gud-expansion-speedbar-buttons, gud-gdb-goto-stackframe)
	(gud-dbx-massage-args, gud-xdb-massage-args, gud-perldb-massage-args)
	(gud-jdb-massage-args, gud-jdb-find-source, gud-find-class):
	Mark unused parameters.
	(gud-gdb-marker-filter): Remove unused variable `match'.
	(gud-find-class): Bind `syntax-symbol' and `syntax-point' to suitable
	lambda expressions and funcall them, instead of using `fset'.

	* progmodes/hideif.el (hif-parse-if-exp): Rename parameter
	HIF-TOKEN-LIST to TOKEN-LIST and let-bind `hif-token-list'.

	* progmodes/hideshow.el (hs-hide-block-at-point): Remove unused
	variable `header-beg'; use `let'.

	* progmodes/icon.el (indent-icon-exp): Remove unused variables
	`restart', `last-sexp' and `at-do'.

	* progmodes/js.el (js--debug): Mark unused parameter.
	(js--parse-state-at-point): Remove unused variable `bound'; use `let'.
	(js--splice-into-items): Remove unused variable `item'.
	(js--read-symbol, js--read-tab): Pass 1/-1 to `ido-mode', not t/nil.

	* progmodes/make-mode.el (makefile-make-font-lock-keywords):
	Rename parameter FONT-LOCK-KEYWORDS to FL-KEYWORDS.
	(makefile-complete): Remove unused variable `try'.
	(makefile-fill-paragraph, makefile-match-function-end):
	Mark unused parameters.

	* progmodes/octave-inf.el (inferior-octave-complete):
	Remove unused variable `proc'.
	(inferior-octave-output-digest): Mark unused parameter.

	* progmodes/perl-mode.el (perl-calculate-indent):
	Remove unused variable `err'.

	* progmodes/prolog.el (prolog-mode-keybindings-inferior)
	(prolog-indent-line): Mark unused parameters.
	(prolog-indent-line): Remove unused variable `beg'.

	* progmodes/ps-mode.el (reporter-prompt-for-summary-p)
	(reporter-dont-compact-list): Declare.

	* progmodes/sh-script.el (sh-font-lock-quoted-subshell):
	Remove unused variable `char'.
	(sh-debug): Mark unused parameter.
	(sh-get-indent-info): Remove unused variable `start'.
	(sh-calculate-indent): Remove unused variable `var'.

	* progmodes/simula.el (simula-popup-menu): Mark unused parameter.
	(simula-electric-keyword): Remove unused variable `null'.
	(simula-search-backward, simula-search-forward): Remove unused
	variables `begin' and `end'.

	* progmodes/vera-mode.el (vera-guess-basic-syntax):
	Remove unused variable `pos'.
	(vera-electric-tab, vera-comment-uncomment-region):
	Mark unused parameters.
	(vera-electric-tab): Rename parameter PREFIX-ARG to PREFIX.

2011-04-22  Chong Yidong  <cyd@stupidchicken.com>

	* emacs-lisp/package.el (package--builtins, package-alist)
	(package-load-descriptor, package-built-in-p, package-activate)
	(define-package, package-installed-p)
	(package-compute-transaction, package-buffer-info)
	(package--push): Doc fix.  Distinguish more clearly between
	version strings and version lists.

2011-04-21  Juanma Barranquero  <lekktu@gmail.com>

	Lexical-binding cleanup.

	* play/5x5.el (5x5-make-random-solution, 5x5-make-mutate-current)
	(5x5-make-mutate-best):
	* play/fortune.el (fortune-in-buffer):
	* play/gomoku.el (gomoku-init-display):
	* play/solitaire.el (solitaire, solitaire-do-check):
	* play/tetris.el (tetris-default-update-speed-function):
	Mark unused parameters.

	* play/bubbles.el (bubbles-mode): Set `show-trailing-whitespace'.
	(bubbles--shift): Remove unused variable `char-org'.
	(bubbles--set-faces): Remove unused variable `fg-col'.  Simplify.
	(bubbles--show-images): Remove unused variable `char'.

	* play/decipher.el (decipher-keypress, decipher-alphabet-keypress)
	(decipher-get-undo, decipher-set-map, decipher-complete-alphabet)
	(decipher-resync, decipher-loop-with-breaks, decipher--analyze)
	(decipher-analyze-buffer): Use ?\s.
	(decipher-make-checkpoint): Remove unused variable `mapping'.

	* play/doctor.el (doctor-doc): Rename parameter DOCTOR-SENT to SENT.

	* play/gamegrid.el (gamegrid-add-score-with-update-game-score):
	Remove unused variable `result'; use `let'.

	* play/gametree.el (gametree-current-layout, gametree-apply-layout):
	Rename parameter TOP-LEVEL to FROM-TOP-LEVEL; use `ignore-errors'.
	(gametree-children-shown-p, gametree-compute-reduced-score):
	Use `ignore-errors'.

	* play/handwrite.el (ps-lpr-switches): Declare.
	(handwrite): Remove unused variables `pmin' and `lastp'.

	* play/hanoi.el (hanoi-move-ring): Remove unused variable `total-steps'.

	* play/landmark.el (landmark-init-display)
	(landmark-update-naught-weights): Mark unused parameters.
	(landmark-y): Remove unused variable `noise'.  Simplify.
	(landmark-human-plays): Remove unused variable `score'.

	* play/mpuz.el (mpuz-try-letter): Remove unused variable `message'.
	(mpuz-try-proposal): Remove unused variable `game'.

	* play/zone.el (life-patterns): Declare.

2011-04-20  Juanma Barranquero  <lekktu@gmail.com>

	* vc/vc.el (ediff-vc-internal): Declare function.

2011-04-20  Stefan Monnier  <monnier@iro.umontreal.ca>

	* shell.el: Use lexical-binding and std completion UI.
	(shell-filter-ctrl-a-ctrl-b): Work as a preoutput filter.
	(shell-mode): Put shell-filter-ctrl-a-ctrl-b on
	comint-preoutput-filter-functions rather than on
	comint-output-filter-functions.
	(shell-command-completion, shell--command-completion-data)
	(shell-filename-completion, shell-environment-variable-completion)
	(shell-c-a-p-replace-by-expanded-directory): New functions.
	(shell-dynamic-complete-functions, shell-dynamic-complete-command)
	(shell-dynamic-complete-filename, shell-replace-by-expanded-directory)
	(shell-dynamic-complete-environment-variable): Use them.
	(shell-dynamic-complete-as-environment-variable)
	(shell-dynamic-complete-as-command): Remove.
	(shell-match-partial-variable): Match past point.
	* comint.el: Clean up use of completion-at-point-functions.
	(comint-completion-at-point): New function.
	(comint-mode): Use it completion-at-point-functions.
	(comint-dynamic-complete): Make it obsolete.
	(comint-replace-by-expanded-history-before-point): Add dry-run arg.
	(comint-c-a-p-replace-by-expanded-history): New function.
	(comint-dynamic-complete-functions)
	(comint-replace-by-expanded-history): Use it.
	* minibuffer.el (completion-table-with-terminator): Allow dynamic
	termination strings.  Try harder to avoid second try-completion.
	(completion-in-region-mode-map): Disable bindings that don't work yet.

	* comint.el: Use lexical-binding.  Require CL.
	(comint-dynamic-complete-functions): Use comint-filename-completion.
	(comint-completion-addsuffix): Tweak custom type.
	(comint-filename-completion, comint--common-suffix)
	(comint--common-quoted-suffix, comint--table-subvert)
	(comint--complete-file-name-data): New functions.
	(comint-dynamic-complete-as-filename, comint-dynamic-complete-filename)
	(comint-dynamic-list-filename-completions): Use them.
	(comint-dynamic-simple-complete): Make obsolete.

	* minibuffer.el (completion-in-region-mode):
	Keep completion-in-region-mode--predicate global.
	(completion-in-region--postch):
	Assume completion-in-region-mode--predicate is not null.

	* progmodes/flymake.el (flymake-start-syntax-check-process):
	Obey `dir'.  Simplify.

	* vc/vc.el (vc-version-ediff): Call ediff-vc-internal directly, since
	we're in VC after all.

2011-04-20  Christoph Scholtes  <cschol2112@googlemail.com>

	* vc/vc.el (vc-diff-build-argument-list-internal)
	(vc-version-ediff, vc-ediff): New commands.
	(vc-version-diff): Use vc-diff-build-argument-list-internal.

2011-04-20  Stefan Monnier  <monnier@iro.umontreal.ca>

	* emacs-lisp/byte-opt.el (byte-decompile-bytecode-1): Remove dead code,
	add sanity check.

	* obsolete/erc-hecomplete.el: Make obsolete.
	* obsolete/: Standardize obsolescence info in the header.

2011-04-20  Glenn Morris  <rgm@gnu.org>

	* calendar/solar.el (solar-horizontal-coordinates):
	Use the longitude argument rather than `calendar-longitude'.
	(solar-date-next-longitude): Remove unused locals.

2011-04-20  Vinicius Jose Latorre  <viniciusjl@ig.com.br>

	* whitespace.el: New version 13.2.1.

2011-04-20  felix  <EmacsWiki>  (tiny change)

	* whitespace.el (global-whitespace-mode): Keep highlight when
	switching between major modes on a file.

2011-04-19  Stefan Monnier  <monnier@iro.umontreal.ca>

	* progmodes/octave-mod.el (octave-in-comment-p, octave-in-string-p)
	(octave-not-in-string-or-comment-p): Use syntax-ppss so it works with
	multi-line comments as well.

2011-04-19  Juanma Barranquero  <lekktu@gmail.com>

	Lexical-binding cleanup.

	* arc-mode.el (archive-mode-revert):
	* cmuscheme.el (scheme-interactively-start-process):
	* custom.el (custom-initialize-delay):
	* dnd.el (dnd-open-local-file, dnd-open-remote-url):
	* dos-w32.el (direct-print-region-helper, direct-print-region-function):
	* emacs-lock.el (emacs-lock-clear-sentinel):
	* ezimage.el (defezimage):
	* follow.el (follow-avoid-tail-recenter):
	* fringe.el (set-fringe-mode-1):
	* generic-x.el (bat-generic-mode-compile):
	* help-mode.el (help-info-variable, help-do-xref)
	(help-mode-revert-buffer):
	* help.el (view-emacs-todo):
	* iswitchb.el (iswitchb-completion-help):
	* jka-compr.el (jka-compr-make-temp-name, jka-compr-load):
	* kmacro.el (kmacro-cycle-ring-next, kmacro-cycle-ring-previous)
	(kmacro-delete-ring-head, kmacro-bind-to-key, kmacro-view-macro):
	* locate.el (locate-update):
	* longlines.el (longlines-encode-region)
	(longlines-after-change-function):
	* outline.el (outline-isearch-open-invisible):
	* ps-def.el (declare-function, charset-dimension, char-width)
	(encode-char):
	* ps-mule.el (ps-mule-plot-string):
	* recentf.el (recentf-make-menu-items, recentf-cancel-dialog)
	(recentf-edit-list-select, recentf-edit-list-validate)
	(recentf-open-files-action):
	* rect.el (delete-whitespace-rectangle-line)
	(rectangle-number-line-callback):
	* register.el (window-configuration-to-register)
	(frame-configuration-to-register):
	* scroll-bar.el (scroll-bar-mode, toggle-horizontal-scroll-bar):
	* select.el (xselect-convert-to-string, xselect-convert-to-length)
	(xselect-convert-to-targets, xselect-convert-to-delete)
	(xselect-convert-to-filename, xselect-convert-to-charpos)
	(xselect-convert-to-lineno, xselect-convert-to-colno)
	(xselect-convert-to-os, xselect-convert-to-host)
	(xselect-convert-to-user, xselect-convert-to-class)
	(xselect-convert-to-name, xselect-convert-to-integer)
	(xselect-convert-to-atom, xselect-convert-to-identity):
	* subr.el (declare, ignore, process-kill-without-query)
	(text-clone-maintain):
	* terminal.el (te-get-char, te-tic-sentinel):
	* tool-bar.el (tool-bar-make-keymap):
	* tooltip.el (tooltip-timeout, tooltip-hide, tooltip-help-tips):
	* type-break.el (type-break-mode, type-break-noninteractive-query):
	* view.el (View-back-to-mark):
	* wid-browse.el (widget-browse-action, widget-browse-widget)
	(widget-browse-widgets, widget-browse-sexp):
	* widget.el (define-widget-keywords):
	* xt-mouse.el (xterm-mouse-translate, turn-off-xterm-mouse-tracking):
	Mark unused parameters.

	* align.el (align-adjust-col-for-rule): Mark unused parameter.
	(align-areas): Remove unused variable `look'.
	(align-region): Remove unused variables `real-end' and `pos-list'.

	* apropos.el (apropos-score-doc): Remove unused variable `i'.

	* bindings.el (mode-line-modified, mode-line-remote):
	Mark unused parameters.
	(mode-line-mule-info): Mark unused parameter; don't quote `lambda'.

	* buff-menu.el (Buffer-menu-revert-function): Mark unused parameters.
	(Buffer-menu-mode): Mark unused parameter; don't quote `lambda'.

	* comint.el (comint-history-isearch-pop-state)
	(comint-postoutput-scroll-to-bottom, comint-truncate-buffer)
	(comint-strip-ctrl-m, comint-read-noecho): Mark unused parameters.
	(comint-substitute-in-file-name): Doc fix.

	* completion.el (cmpl-statistics-block): Mark unused parameter.
	(add-completions-from-tags-table, add-completions-from-lisp-buffer)
	(save-completions-to-file, load-completions-from-file):
	Remove unused local variable `e'.

	* composite.el (compose-chars): Remove unused variable `len'.
	(lgstring-insert-glyph): Remove unused variable `g'.
	(compose-glyph-string): Remove unused variables `ascent',
	`descent', `lbearing' and `rbearing'.
	(compose-glyph-string-relative): Remove unused variables
	`lbearing', `rbearing' and `wadjust'.
	(compose-gstring-for-graphic): Remove unused variables `header',
	`wadjust', `xoff' and `yoff'.  Use `let', not `let*'.
	(compose-gstring-for-terminal): Remove unused variables `header'
	and `nchars'.  Use `let', not `let*'.

	* cus-edit.el (Custom-set, Custom-save, custom-reset)
	(Custom-reset-current, Custom-reset-saved, Custom-reset-standard)
	(Custom-buffer-done, custom-buffer-create-internal)
	(custom-browse-visibility-action, custom-browse-group-tag-action)
	(custom-browse-variable-tag-action, custom-browse-face-tag-action)
	(widget-magic-mouse-down-action, custom-toggle-parent)
	(custom-add-parent-links, custom-toggle-hide-variable)
	(custom-face-edit-value-visibility-action, custom-face-edit-fix-value)
	(custom-toggle-hide-face, face, hook, custom-group-link-action)
	(custom-face-menu-create, custom-variable-menu-create, get)
	(custom-group-menu-create, Custom-no-edit): Mark unused parameters.
	(custom-reset-standard-save-and-update): Remove unused variable `value'.
	(customize-apropos): Remove unused variable `tests'.
	(custom-group-value-create): Remove unused variable `hidden-p'.
	(sort-fold-case): Declare.

	* cus-theme.el (custom-reset-standard-faces-list)
	(custom-reset-standard-variables-list): Declare.
	(customize-create-theme, custom-theme-revert, custom-theme-write)
	(custom-theme-choose-mode, customize-themes, custom-theme-save):
	Mark unused parameters.

	* dabbrev.el (dabbrev-completion): Remove unused variable `init'.

	* delim-col.el (delimit-columns-max): Move defvar before first use.

	* descr-text.el (describe-char-categories): Don't quote `lambda'.
	(describe-char): Don't quote `lambda'.  Mark unused parameter.

	* desktop.el (desktop-save-buffer-p): Mark unused parameter.
	(auto-insert): Declare.
	(desktop-restore-file-buffer): Rename desktop-* parameters;
	mark unused ones.
	(desktop-create-buffer): Rename desktop-* parameters and bind them.
	(desktop-buffer): Rename desktop-* parameters.

	* dframe.el (x-sensitive-text-pointer-shape, x-pointer-shape): Declare.
	(dframe-reposition-frame-xemacs, dframe-help-echo)
	(dframe-hack-buffer-menu, dframe-set-timer, dframe-set-timer-internal):
	Mark unused parameters.

	* dired-aux.el (backup-extract-version-start, overwrite-query)
	(overwrite-backup-query, rename-regexp-query)
	(rename-non-directory-query): Declare.
	(dired-shell-stuff-it, dired-do-create-files): Mark unused parameters.
	(dired-add-entry): Remove unused variable `orig-file-name'.
	(dired-copy-file-recursive): Remove unused variable `dirfailed'.
	Use parameter PRESERVE-TIME instead of accessing dynamic variable
	`dired-copy-preserve-time' directly.
	(dired-do-create-files-regexp): Remove unused variable `fn-count'.
	(dired-insert-subdir-newpos): Rename unused variable `pos'.

	* dired-x.el (dired-omit-size-limit): Move defcustom before first use.
	(dired-virtual-revert, dired-make-relative-symlink):
	Mark unused parameters.
	(manual-program): Declare.
	(dired-x-hands-off-my-keys): Rename parameters of lambda expression.
	(inode, s, mode, nlink, uid, gid, size, time, name, sym): Declare them,
	wrapped in `with-no-warnings' to avoid replacing one warning by another.

	* dirtrack.el (dirtrack): Remove unused variable `multi-line'.

	* dos-fns.el (dos-8+3-filename): Remove unused variable `i'.

	* echistory.el (electric-history-in-progress, Helper-return-blurb):
	Declare.

	* edmacro.el (edmacro-finish-edit): Remove unused variable `kmacro'.

	* electric.el (Electric-command-loop): Rename parameter
	INHIBIT-QUIT to INHIBIT-QUITTING and bind `inhibit-quit'.

	* expand.el (expand-in-literal): Remove unused variable `here'.

	* facemenu.el (facemenu-add-new-color):
	Remove unused variable `docstring'.

	* faces.el (face-id, make-face-bold, make-face-unbold, make-face-italic)
	(make-face-unitalic, make-face-bold-italic): Mark unused parameters.
	(face-attr-construct): Mark unused parameter.  Doc fix.
	(read-color): Remove unused variable `hex-string'.

	* files.el (parse-colon-path): Rename argument CD-PATH to SEARCH-PATH.
	(locate-dominating-file): Remove unused vars `prev-file' and `user'.
	(remote-file-name-inhibit-cache, revert-buffer): Clean up docstrings.
	(display-buffer-other-frame): Remove unused variable `old-window'.
	(kill-buffer-hook): Declare.
	(insert-file-contents-literally, set-auto-mode, risky-local-variable-p):
	Mark unused parameters.
	(after-find-file): Pass 1 to `auto-save-mode', not t.

	* files-x.el (auto-insert): Declare.
	(modify-file-local-variable-prop-line): Remove unused variable `val'.

	* find-lisp.el (find-lisp-find-dired-internal): Remove unused
	variable `buf'.  Mark unused parameter.
	(find-lisp-insert-directory): Mark unused parameter.

	* format.el (format-decode-run-method): Mark unused parameter; doc fix.
	(format-encode-region): Remove unused variables `cur-buf' and `result'.
	(format-common-tail): Remove, unused.
	(format-deannotate-region): Remove unused variable `loc'.
	(format-annotate-region): Remove unused variable `p'.
	(format-annotate-single-property-change): Remove unused variables
	`default' and `tail'.

	* forms.el (read-file-filter): Declare.
	(forms--iif-hook, forms--revert-buffer): Mark unused parameters.

	* frame.el (frame-creation-function-alist): Mark unused parameter.
	(frame-geom-spec-cons): Pass FRAME to `frame-geom-value-cons'.

	* hilit-chg.el (hilit-chg-cust-fix-changes-face-list, hilit-chg-clear):
	Remove unused parameters.
	(hilit-chg-set-face-on-change): Remove unused variable `beg-decr'.
	(highlight-compare-with-file): Remove unused variable `buf-b-read-only'.

	* htmlfontify.el (hfy-default-footer, hfy-decor, hfy-invisible)
	(hfy-parse-tags-buffer, hfy-prepare-index-i, hfy-prepare-index)
	(hfy-prepare-tag-map): Mark unused parameters.
	(htmlfontify-buffer): Use `called-interactively-p'.

	* ibuf-ext.el (ibuffer-do-kill-lines, ibuffer-jump-to-buffer)
	(ibuffer-copy-filename-as-kill, ibuffer-mark-on-buffer)
	(ibuffer-do-occur): Mark unused parameters.
	(ibuffer-forward-next-marked): Remove unused variable `curmark'.
	(ibuffer-diff-buffer-with-file-1): Remove unused variable `proc'.

	* ibuffer.el: Don't quote `lambda'.
	(ibuffer-count-marked-lines, ibuffer-count-deletion-lines)
	(ibuffer-unmark-all, ibuffer-toggle-marks, ibuffer-redisplay-engine):
	Mark unused parameters.

	* ido.el (ido-mode, ido-wide-find-dir-or-delete-dir)
	(ido-completing-read): Mark unused parameters.
	(ido-copy-current-word): Mark unused parameters;
	remove unused variable `name'.
	(ido-sort-merged-list): Remove unused parameter `dirs'.

	* ielm.el (ielm-input-sender): Mark unused parameter.
	(ielm-string, ielm-form, ielm-pos, ielm-result, ielm-error-type)
	(ielm-output, ielm-wbuf, ielm-pmark): Declare.
	(ielm-eval-input): Rename argument IELM-STRING to INPUT-STRING to keep
	`ielm-string' as a dynamic variable accessible from the IELM prompt.
	Bind `ielm-string' to INPUT-STRING.  Remove unused variable `err'.

	* image-dired.el (image-dired-display-thumbs): Remove unused
	variables `curr-file' and `count'.
	(image-dired-remove-tag): Remove unused variable `start'.
	(image-dired-tag-files, image-dired-create-thumbs): Remove unused
	variable `curr-file'
	(image-dired-rotate-original): Remove unused variable `temp-file'.
	(image-dired-mouse-select-thumbnail, image-dired-mouse-toggle-mark):
	Remove unused variable `file'.
	(image-dired-gallery-generate): Remove unused variable `curr'.
	(image-dired-dired-edit-comment-and-tags): Mark unused parameters.

	* indent.el (tab-to-tab-stop): Remove unused variable `opoint'.

	* info-xref.el (info-xref-goto-node-p): Remove unused variable `err'.

	* informat.el (texinfo-command-start, texinfo-command-end): Declare.

	* isearch.el (minibuffer-history-symbol): Declare.
	(isearch-edit-string): Remove unused variable `err'.
	(isearch-message-prefix, isearch-message-suffix):
	Mark unused parameters.

	* ls-lisp.el (ls-lisp-insert-directory): Remove unused variable `fil'.

	* macros.el (insert-kbd-macro): Remove unused variable `mods'.

	* makesum.el (double-column): Remove unused variable `cnt'.

	* misearch.el (multi-isearch-pop-state): Mark unused parameter.
	(ido-ignore-item-temp-list): Declare.

	* mouse-drag.el (mouse-drag-throw): Remove unused variables
	`mouse-delta', `window-last-row', `mouse-col-delta', `window-last-col',
	`adjusted-mouse-col-delta' and `adjusted-mouse-delta'.
	(mouse-drag-drag): Remove unused variables `mouse-delta' and
	`mouse-col-delta'.

	* mouse-sel.el (mouse-extend-internal):
	Remove unused variable `orig-window-frame'.

	* pcomplete.el (pcomplete-args, pcomplete-begins, pcomplete-last)
	(pcomplete-index, pcomplete-stub, pcomplete-seen, pcomplete-norm-func):
	Move declarations before first use.
	(pcomplete-opt): Mark unused parameters; doc fix.

	* proced.el (proced-revert): Mark unused parameter.
	(proced-send-signal): Remove unused variable `err'.

	* ps-print.el (ps-print-preprint-region, ps-print-preprint):
	Rename parameter PREFIX-ARG to ARG.
	(ps-basic-plot-string, ps-basic-plot-whitespace):
	Mark unused parameters.

	* replace.el (replace-count): Define.
	(occur-revert-function): Mark unused parameters.
	(ido-ignore-item-temp-list, isearch-error, isearch-forward)
	(isearch-case-fold-search, isearch-string): Declare.
	(occur-engine): Rename parameter CASE-FOLD-SEARCH to CASE-FOLD and
	bind `case-fold-search'.  Remove unused variables `beg' and `end',
	and simplify.
	(replace-eval-replacement): Rename parameter REPLACE-COUNT to
	COUNT and bind `replace-count'.
	(replace-loop-through-replacements): Rename parameter REPLACE-COUNT
	to COUNT.

	* savehist.el (print-readably, print-string-length): Declare.

	* shadowfile.el (shadow-expand-cluster-in-file-name):
	Remove unused variable `cluster'.
	(shadow-copy-file): Remove unused variable `i'.
	(shadow-noquery, shadow-clusters, shadow-site-cluster)
	(shadow-parse-fullname, shadow-parse-name, shadow-define-cluster)
	(shadow-define-literal-group, shadow-define-regexp-group)
	(shadow-make-group, shadow-shadows-of): Clean up docstrings.

	* shell.el (shell-filter-ctrl-a-ctrl-b): Mark unused parameter.
	(shell): Use `called-interactively-p'.
	(shell-directory-tracker): Remove unused variable `chdir-failure'.

	* simple.el (compilation-context-lines, comint-file-name-quote-list)
	(comint-file-name-chars, comint-delimiter-argument-list): Declare.
	(delete-backward-char): Remove unused variable `ocol'.
	(minibuffer-avoid-prompt, minibuffer-history-isearch-pop-state)
	(line-move-1, event-apply-alt-modifier, event-apply-super-modifier)
	(event-apply-hyper-modifier, event-apply-shift-modifier)
	(event-apply-control-modifier, event-apply-meta-modifier):
	Mark unused parameters.
	(undo-make-selective-list): Remove duplicate variable `undo-elt'.
	(normal-erase-is-backspace-mode): Remove unused variable `old-state'.

	* speedbar.el (speedbar-ignored-directory-expressions)
	(speedbar-supported-extension-expressions, speedbar-directory-buttons)
	(speedbar-find-file, speedbar-dir-follow)
	(speedbar-directory-buttons-follow, speedbar-tag-find)
	(speedbar-buffer-buttons, speedbar-buffer-buttons-temp)
	(speedbar-buffers-line-directory, speedbar-buffer-click):
	Mark unused parameters.
	(speedbar-tag-file): Remove unused variable `mode'.
	(speedbar-buffers-tail-notes): Remove unused variable `mod'; simplify.

	* strokes.el (strokes-decode-buffer): Remove unused variable `ext'.

	* talk.el (talk): Remove unused variable `display'.

	* tar-mode.el (tar-subfile-save-buffer): Remove unused variable `name'.
	(tar-write-region-annotate): Mark unused parameter.

	* time.el (now, time, load, mail, 24-hours, hour, 12-hours, am-pm)
	(minutes, seconds, time-zone, day, year, monthname, month, dayname):
	Declare them, wrapped in `with-no-warnings' to avoid replacing one
	warning by another.

	* time-stamp.el (time-stamp-string-preprocess):
	Remove unused variable `require-padding'.

	* tree-widget.el (widget-glyph-enable): Declare.
	(tree-widget-action): Mark unused parameter.

	* w32-fns.el (x-get-selection): Mark unused parameter.
	(autoload-make-program, generated-autoload-file): Declare.

	* wdired.el (wdired-revert): Mark unused parameters.
	(wdired-xcase-word): Remove unused variable `err'.

	* whitespace.el (whitespace-buffer-changed): Mark unused parameters.
	(whitespace-help-scroll): Remove unused variable `data-help'.

	* wid-edit.el (widget-mouse-help, widget-overlay-inactive)
	(widget-image-insert, widget-after-change, default)
	(widget-default-format-handler, widget-default-notify)
	(widget-default-prompt-value, widget-info-link-action)
	(widget-url-link-action, widget-function-link-action)
	(widget-variable-link-action, widget-file-link-action)
	(widget-emacs-library-link-action, widget-emacs-commentary-link-action)
	(widget-field-prompt-internal, widget-field-action, widget-field-match)
	(widget-choice-mouse-down-action, toggle, widget-radio-button-notify)
	(widget-insert-button-action, widget-delete-button-action, visibility)
	(widget-documentation-link-action, widget-documentation-string-action)
	(widget-const-prompt-value, widget-regexp-match, symbol)
	(widget-coding-system-prompt-value)
	(widget-key-sequence-value-to-external, sexp)
	(widget-sexp-value-to-internal, character, vector, cons)
	(widget-choice-prompt-value, widget-boolean-prompt-value)
	(widget-color--choose-action): Mark unused parameters.
	(widget-item-match-inline, widget-choice-match-inline)
	(widget-checklist-match, widget-checklist-match-inline)
	(widget-group-match): Rename parameter VALUES to VALS.
	(widget-field-value-set): Remove unused variable `size'.
	(widget-color-action): Remove unused variables `value' and `start'.

	* windmove.el (windmove-wrap-loc-for-movement): Remove unused
	variable `dir'.  Doc fix.
	(windmove-find-other-window): Don't pass it.

	* window.el (count-windows): Mark unused parameter.
	(bw-adjust-window): Remove unused variable `err'.

	* woman.el (woman-file-name): Remove unused variable `default'.
	(woman-expand-directory-path): Rename parameters WOMAN-MANPATH and
	WOMAN-PATH to PATH-DIRS and PATH-REGEXPS, respectively.
	(global-font-lock-mode): Declare.
	(woman-decode-region): Mark unused parameter.
	(woman-get-tab-stop): Rename parameter TAB-STOP-LIST to TAB-STOPS.

	* x-dnd.el (x-dnd-default-test-function, x-dnd-handle-old-kde)
	(x-dnd-handle-xdnd, x-dnd-handle-motif): Mark unused parameters.
	(x-dnd-handle-moz-url): Remove unused variable `title'.
	(x-dnd-handle-xdnd): Remove unused variables `x', `y' and `ret-action'.

	* xml.el (xml-parse-tag, xml-parse-attlist):
	Remove unused variable `pos'.

2011-04-19  Glenn Morris  <rgm@gnu.org>

	* calendar/cal-tex.el (cal-tex-list-holidays, cal-tex-cursor-month)
	(cal-tex-cursor-week, cal-tex-cursor-week2, cal-tex-cursor-week-iso)
	(cal-tex-cursor-filofax-2week, cal-tex-cursor-filofax-week)
	(cal-tex-cursor-filofax-daily, cal-tex-mini-calendar)
	* calendar/cal-html.el (cal-html-insert-minical):
	* calendar/diary-lib.el (diary-list-entries-1, diary-list-entries)
	(calendar-mark-date-pattern):
	Prefix "unused" locals.

	* calendar/cal-dst.el (dst-adjust-time): Remove never-implemented
	optional argument `style'.

	* calendar/appt.el (appt-make-list):
	* calendar/cal-china.el (calendar-chinese-date-string):
	* calendar/cal-hebrew.el (calendar-hebrew-list-yahrzeits)
	(diary-hebrew-yahrzeit):
	* calendar/cal-tex.el (cal-tex-last-blank-p, cal-tex-cursor-week2):
	* calendar/calendar.el (calendar-generate-window):
	* calendar/time-date.el (time-to-days):
	Remove unused local variables.

2011-04-18  Chong Yidong  <cyd@stupidchicken.com>

	* emacs-lisp/tabulated-list.el (tabulated-list-mode): Use a custom
	glyphless-char-display table.
	(tabulated-list-glyphless-char-display): New var.

2011-04-18  Sam Steingold  <sds@gnu.org>

	* vc/add-log.el (change-log-font-lock-keywords): Add "Thanks to"
	to acknowledgments.

2011-04-17  Glenn Morris  <rgm@gnu.org>

	* calendar/diary-lib.el (diary-sexp-entry):
	* calendar/holidays.el (holiday-sexp):
	Set debug-on-error rather than the removed stack-trace-on-error.

2011-04-16  Glenn Morris  <rgm@gnu.org>

	* progmodes/f90.el: Use lexical-binding.
	(f90-get-correct-indent): Remove unnecessary local variable `cont'.

2011-04-15  Stefan Monnier  <monnier@iro.umontreal.ca>

	* mail/sendmail.el (mail-mode-map): Use completion-at-point.
	(mail-mode): Setup mailalias completion here instead.
	* mail/mailalias.el: Use lexical-binding.
	(pattern, mailalias-done): Declare dynamic.
	(mail-completion-at-point-function): New function, from mail-complete.
	(mail-complete): Use it.
	(mail-completion-expand): New function.
	(mail-get-names): Use it.
	(mail-directory, mail-directory-process, mail-directory-stream):
	Don't use `pattern' for lexically bound arg.

	* emacs-lisp/lisp-mode.el (eval-defun-2): Use eval-sexp-add-defvars.

	* htmlfontify.el (hfy-etags-cmd): Remove inoperant eval-and-compile.
	(hfy-e2x-etags-cmd, hfy-etags-cmd-alist-default)
	(hfy-etags-cmd-alist): Don't eval-and-compile any more.

	* emacs-lisp/bytecomp.el (byte-temp-output-buffer-show)
	(byte-save-window-excursion, byte-temp-output-buffer-setup)
	(byte-interactive-p): Define them again, for use when inlining
	old code.

2011-04-15  Juanma Barranquero  <lekktu@gmail.com>

	* loadup.el: Use `string-to-number', not `string-to-int'.

2011-04-15  Stefan Monnier  <monnier@iro.umontreal.ca>

	* progmodes/gud.el (gud-gdb): Use completion-at-point instead of
	gud-gdb-complete-command.
	(gud-gdb-completions): New function, from gud-gdb-complete-command.
	(gud-gdb-completion-at-point): New function.
	(gud-gdb-completions): Remove.

2011-04-14  Michael Albinus  <michael.albinus@gmx.de>

	* net/tramp-sh.el (tramp-sh-handle-file-attributes): Handle the case
	when the scripts fail.  Use `tramp-do-file-attributes-with-ls' then.
	(tramp-do-copy-or-rename-file-out-of-band): Do not check any longer
	whether `executable-find' is bound.

	* net/tramp-smb.el (tramp-smb-handle-copy-file): Fix docstring.

2011-04-14  Stefan Monnier  <monnier@iro.umontreal.ca>

	* minibuffer.el (completion-in-region-mode-predicate)
	(completion-in-region-mode--predicate): New vars.
	(completion-in-region, completion-in-region--postch)
	(completion-in-region-mode): Use them.
	(completion--capf-wrapper): Also return the hook function.
	(completion-at-point, completion-help-at-point):
	Adjust and provide a predicate.

	Preserve arg names for advice of subr and lexical functions (bug#8457).
	* help-fns.el (help-function-arglist): Consolidate the subr and
	new-byte-code cases.  Add argument `preserve-names' to extract names
	from the docstring when needed.
	* emacs-lisp/advice.el (ad-define-subr-args, ad-undefine-subr-args)
	(ad-subr-args-defined-p, ad-get-subr-args, ad-subr-arglist): Remove.
	(ad-arglist): Use help-function-arglist's new arg.
	(ad-definition-type): Use cond.

2011-04-13  Juanma Barranquero  <lekktu@gmail.com>

	* autorevert.el (auto-revert-handler):
	Bind `remote-file-name-inhibit-cache', not `tramp-cache-inhibit-cache',
	which was removed in 2010-10-02T13:21:43Z!michael.albinus@gmx.de.
	Don't quote lambda.

	* image-mode.el (image-transform-set-scale):
	Fix change in 2011-04-09T20:28:01Z!cyd@stupidchicken.com.

2011-04-12  Lars Magne Ingebrigtsen  <larsi@gnus.org>

	* net/network-stream.el (network-stream-open-starttls): Only do
	opportunistic STARTTLS upgrades if we have built-in gnutls support.
	Upgrades via gnutls-cli are too slow to be done opportunistically.

2011-04-12  Juanma Barranquero  <lekktu@gmail.com>

	* dframe.el (dframe-current-frame): Remove spurious quote.

2011-04-12  Glenn Morris  <rgm@gnu.org>

	* calendar/cal-tex.el (cal-tex-end-document):
	Try to automatically use latin1 input if needed.

	* calendar/cal-hebrew.el (diary-hebrew-rosh-hodesh):
	Don't try to cons a mark onto an empty element.

2011-04-11  Leo Liu  <sdl.web@gmail.com>

	* ido.el (ido-buffer-internal): Allow method 'kill for virtual
	buffers.
	(ido-kill-buffer-at-head): Support killing virtual buffers.

2011-04-10  Chong Yidong  <cyd@stupidchicken.com>

	* minibuffer.el (completion-show-inline-help): New var.
	(completion--do-completion, minibuffer-complete)
	(minibuffer-force-complete, minibuffer-complete-word):
	Inhibit minibuffer messages if completion-show-inline-help is nil.

	* icomplete.el (icomplete-mode): Bind completion-show-inline-help
	to avoid interference from inline help (Bug#5849).

2011-04-10  Leo Liu  <sdl.web@gmail.com>

	* emacs-lisp/tabulated-list.el (tabulated-list-print-entry):
	Fix typo.

2011-04-09  Chong Yidong  <cyd@stupidchicken.com>

	* image-mode.el (image-toggle-display-image): Signal an error if
	not in Image mode.
	(image-transform-mode, image-transform-resize)
	(image-transform-set-rotation): Doc fix.
	(image-transform-set-resize): Delete.
	(image-transform-set-scale, image-transform-fit-to-height)
	(image-transform-fit-to-width): Handle image-toggle-display-image
	and image-transform-resize directly.

2011-04-08  Sho Nakatani  <lay.sakura@gmail.com>

	* doc-view.el (doc-view-fit-width-to-window)
	(doc-view-fit-height-to-window, doc-view-fit-page-to-window):
	New functions for fitting the shown image to the Emacs window size.
	(doc-view-mode-map): Add bindings for the new functions.

2011-04-08  Juanma Barranquero  <lekktu@gmail.com>

	* vc-annotate.el (vc-annotate-show-log-revision-at-line):
	Fix typo in docstring.

2011-04-08  Eli Zaretskii  <eliz@gnu.org>

	* files.el (file-size-human-readable): Produce one digit after
	decimal, like "ls -lh" does.

	* ls-lisp.el (ls-lisp-format-file-size): Allow for 7 characters in
	the file size representation.

	* simple.el (list-processes): If async subprocesses are not
	available, error out with a clear error message.

2011-04-08  Chong Yidong  <cyd@stupidchicken.com>

	* help.el (help-form-show): New function, to be called from C.
	Put help-form output in a buffer named differently than *Help*.

2011-04-08  Eli Zaretskii  <eliz@gnu.org>

	* files.el (file-size-human-readable): New function.

	* ls-lisp.el (ls-lisp-format-file-size): Use it, instead of
	computing the representation inline.  Don't require `cl'.

2011-04-08  Glenn Morris  <rgm@gnu.org>

	* man.el (Man-page-header-regexp): Solaris < 2.6 no longer supported.

	* net/browse-url.el (browse-url-firefox):
	Test system-type, not system-configuration.

	* vc/log-edit.el (log-edit-empty-buffer-p): New function.
	(log-edit-insert-cvs-template, log-edit-insert-cvs-rcstemplate):
	Use log-edit-empty-buffer-p.  (Bug#7598)

	* net/rlogin.el (rlogin-process-connection-type): Simplify.
	(rlogin-mode-map): Initialize in the defvar.
	(rlogin): Use ignore-errors.

	* replace.el (occur-mode-map): Some fixes for menu items.

2011-04-07  Aaron S. Hawley  <aaron.s.hawley@gmail.com>

	* play/morse.el (denato-region): Handle varying case.  (Bug#8386)

2011-04-06  Chong Yidong  <cyd@stupidchicken.com>

	* emacs-lisp/cconv.el (cconv--analyse-use): Ignore "ignored" when
	issuing unused warnings.

	* emacs-lisp/tabulated-list.el (tabulated-list-print): Use lambda
	macro directly.

	* simple.el: Lisp reimplement of list-processes.  Based on an
	earlier reimplementation by Leo Liu, but using tabulated-list.el.
	(process-menu-mode): New major mode.
	(list-processes--refresh, list-processes):
	(process-menu-visit-buffer): New functions.

	* files.el (save-buffers-kill-emacs): Don't assume any return
	value of list-processes, which is undocumented anyway.

2011-04-06  Chong Yidong  <cyd@stupidchicken.com>

	* emacs-lisp/tabulated-list.el: New file.

	* emacs-lisp/package.el: Use Tabulated List mode.
	(package-menu-mode-map): Inherit from tabulated-list-mode-map.
	(package-menu-mode): Derive from tabulated-list-mode.  Set up the
	table format using Tabulated List mode variables.
	(package--push): New macro, replacing package-list-maybe-add.
	(package-menu--generate): Use package--push.  Renamed from
	package--generate-package-list.
	(package-menu-refresh, list-packages): Use it.
	(package-menu--print-info): Rename from package-print-package.
	Return insertion data instead of inserting it directly.
	(package-menu-describe-package, package-menu-execute):
	Use tabulated-list-get-id.
	(package-menu-mark-delete, package-menu-mark-install)
	(package-menu-mark-unmark, package-menu-backup-unmark)
	(package-menu-mark-obsolete-for-deletion):
	Use tabulated-list-put-tag.
	(package--list-packages, package-menu-revert)
	(package-menu-get-package, package-menu-get-version)
	(package-menu-sort-by-column): Functions deleted.
	(package-menu-package-list, package-menu-sort-key): Vars deleted.
	(package-menu--status-predicate, package-menu--version-predicate)
	(package-menu--name-predicate)
	(package-menu--description-predicate): Handle arguments in the
	Tabulated List format.
	(package-list-packages-no-fetch): Call list-packages.

2011-04-06  Juanma Barranquero  <lekktu@gmail.com>

	* files.el (after-find-file-from-revert-buffer): Remove variable.
	(after-find-file): Don't bind it.
	(revert-buffer-in-progress-p): New variable.
	(revert-buffer): Bind it.
	Pass nil for `after-find-file-from-revert-buffer'.

	* saveplace.el (save-place-find-file-hook): Use new variable
	`rever-buffer-in-progress-p', not `after-find-file-from-revert-buffer'.

2011-04-06  Glenn Morris  <rgm@gnu.org>

	* Makefile.in (AUTOGEN_VCS): New variable.
	(autoloads): Use $AUTOGEN_VCS.

	* calendar/cal-move.el (calendar-scroll-toolkit-scroll): New function.
	* calendar/calendar.el (calendar-mode-map):
	Check for toolkit scroll bars.  (Bug#8305)

2011-04-05  Chong Yidong  <cyd@stupidchicken.com>

	* minibuffer.el (completion-in-region--postch)
	(completion-in-region-mode): Remove unnecessary messages.

2011-04-05  Juanma Barranquero  <lekktu@gmail.com>

	* font-lock.el (font-lock-refresh-defaults):
	Don't bind `hi-lock--inhibit-font-lock-hook', removed in
	2010-10-09T04:09:19Z!cyd@stupidchicken.com and 2010-10-11T23:57:49Z!lekktu@gmail.com (2010-10-12).

	* info.el (Info-directory-list, Info-read-node-name-2)
	(Info-split-parameter-string): Doc fixes.
	(Info-virtual-nodes): Reflow docstring.
	(Info-find-file, Info-directory-toc-nodes, Info-history-toc-nodes)
	(Info-apropos-toc-nodes, info-finder, Info-get-token)
	(Info-find-emacs-command-nodes, Info-speedbar-key-map):
	Fix typos in docstrings.
	(Info-revert-buffer-function, Info-search, Info-isearch-pop-state)
	(Info-speedbar-hierarchy-buttons, Info-speedbar-goto-node)
	(Info-speedbar-buttons, Info-desktop-buffer-misc-data)
	(Info-restore-desktop-buffer): Mark unused parameters.
	(Info-directory-find-file, Info-directory-find-node)
	(Info-history-find-file, Info-history-find-node, Info-toc-find-node)
	(Info-virtual-index-find-node, Info-apropos-find-file)
	(Info-apropos-find-node, Info-finder-find-file, Info-finder-find-node):
	Mark unused parameters; fix typos in docstrings.
	(Info-virtual-index): Remove unused local variable `nodename'.

2011-04-05  Deniz Dogan  <deniz@dogan.se>

	* net/rcirc.el: Update my e-mail address.
	(rcirc-mode-map): Remove M-o binding.

2011-04-05  Chong Yidong  <cyd@stupidchicken.com>

	* startup.el (command-line): Save the cursor's theme-face
	directly, instead of using face-override-spec.

	* custom.el (load-theme): Minor optimization in assigning faces.

2011-04-04  Juanma Barranquero  <lekktu@gmail.com>

	* help-fns.el (describe-variable): Complete all variables having
	documentation, including keywords.
	http://lists.gnu.org/archive/html/emacs-devel/2011-04/msg00112.html

2011-04-04  Juanma Barranquero  <lekktu@gmail.com>

	Convert to lexical-binding.

	* bs.el (bs-refresh, bs-sort-buffer-interns-are-last)
	(bs--get-marked-string, bs--get-modified-string)
	(bs--get-readonly-string, bs--get-size-string, bs--get-name)
	(bs--get-mode-name, bs--get-file-name): Mark unused arguments.
	(bs--configuration-name-for-prefix-arg): Rename argument PREFIX-ARG.

	* ehelp.el (electric-help-execute-extended)
	(electric-help-ctrl-x-prefix):
	* hexl.el (hexl-revert-buffer-function):
	* linum.el (linum-after-change, linum-after-scroll):
	* emacs-lisp/re-builder.el (reb-auto-update): Mark unused arguments.

	* help-fns.el (help-describe-category-set): Remove unused ERR variable.

2011-04-04  Daiki Ueno  <ueno@unixuser.org>

	* epa-dired.el:
	* epa-mail.el:
	* epa-hook.el:
	* epa-file.el:
	* epa.el:
	* epg.el: Use lexical binding.

2011-04-03  Chong Yidong  <cyd@stupidchicken.com>

	* dired-aux.el (dired-create-files): Add docstring (Bug#7970).

	* textmodes/flyspell.el (flyspell-word): Recognize default
	dictionary case for flyspell-mark-duplications-exceptions.
	Use regexp matching for languages.
	(flyspell-mark-duplications-exceptions): Add "that" and "had" for
	default dictionary (Bug#7926).

2011-04-02  Chong Yidong  <cyd@stupidchicken.com>

	* emacs-lisp/package.el (package--with-work-buffer):
	Recognize https URLs.

	* net/network-stream.el: Move from gnus/proto-stream.el.
	Change prefix to network-stream throughout.
	(open-protocol-stream): Merge into open-network-stream, leaving
	open-protocol-stream as an alias.  Handle nil BUFFER args.

	* subr.el (open-network-stream): Move to net/network-stream.el.

2011-04-02  Glenn Morris  <rgm@gnu.org>

	* find-dired.el (find-exec-terminator): New option.
	(find-ls-option): Test for -ls support.
	(find-ls-subdir-switches): Test for -b in find-ls-option.
	(find-dired, find-grep-dired): Doc fixes.
	(find-dired): Use find-exec-terminator.

	* find-dired.el (find-ls-option, find-ls-subdir-switches)
	(find-grep-options): Do not autoload these defcustoms, remove purecopy.
	(find-name-arg): Remove purecopy.

	* progmodes/grep.el (grep-find-use-xargs): Doc fix.
	(grep-compute-defaults): Check for `-exec COMMAND +' support.
	Set grep-find-use-xargs, grep-find-command, and grep-find-template
	accordingly.  Don't add the null-device if not needed.

	* files.el (save-some-buffers): Doc fix.

2011-04-02  Eli Zaretskii  <eliz@gnu.org>

	* makefile.w32-in (EMACS): Default to ../src/$(BLD)/emacs.exe.

2011-04-01  Juanma Barranquero  <lekktu@gmail.com>

	* progmodes/idlwave.el (idlwave-one-key-select, idlwave-list-abbrevs):
	Use `dolist' rather than `mapcar'.

2011-04-01  Stefan Monnier  <monnier@iro.umontreal.ca>

	Add lexical binding.

	* subr.el (apply-partially): Use new closures rather than CL.
	(--dolist-tail--, --dotimes-limit--): Don't declare dynamic.
	(dolist, dotimes): Use slightly different expansion for lexical code.
	(functionp): Move to C.
	(letrec): New macro.
	(with-wrapper-hook): Use it and apply-partially instead of CL.
	(eval-after-load): Preserve lexical-binding.
	(save-window-excursion, with-output-to-temp-buffer): Turn them
	into macros.

	* simple.el (with-wrapper-hook, apply-partially): Move to subr.el.

	* help-fns.el (help-split-fundoc): Return nil if there's nothing else
	than the arglist.
	(help-add-fundoc-usage): Don't add `Not documented'.
	(help-function-arglist): Handle closures, subroutines, and new
	byte-code-functions.
	(help-make-usage): Remove leading underscores.
	(describe-function-1): Handle closures.
	(describe-variable): Use special-variable-p for completion.

	* files.el (lexical-binding): Declare safe.

	* emacs-lisp/pcase.el: Don't use destructuring-bind.
	(pcase--memoize): Rename from pcase-memoize.  Change weakness.
	(pcase): Add `let' pattern.
	Change memoization so it actually works.
	(pcase-mutually-exclusive-predicates): Add byte-code-function-p.
	(pcase--u1) <guard, pred>: Fix possible shadowing problem.
	<let>: New case.

	* emacs-lisp/macroexp.el: Use lexical binding.
	(macroexpand-all-1): Check obsolete macros.  Expand compiler-macros.
	Don't convert ' to #' without checking that it's indeed quoting
	a lambda.

	* emacs-lisp/lisp-mode.el (eval-last-sexp-1):
	Use eval-sexp-add-defvars.
	(eval-sexp-add-defvars): New fun.

	* emacs-lisp/float-sup.el (pi): Don't declare as dynamically bound.

	* emacs-lisp/eieio.el (byte-compile-file-form-defmethod):
	Don't autoload.
	(eieio-defgeneric-form-primary-only-one): Use `byte-compile' rather
	than the internal `byte-compile-lambda'.
	(defmethod): Don't hide code under quotes.
	(eieio-defmethod): New `code' argument.

	* emacs-lisp/eieio-comp.el: Remove.

	* emacs-lisp/edebug.el (edebug-eval-defun)
	(edebug-eval-top-level-form): Use eval-sexp-add-defvars.
	(edebug-toggle): Avoid `eval'.

	* emacs-lisp/disass.el (disassemble-internal): Handle new
	`closure' objects.
	(disassemble-1): Handle new byte codes.

	* emacs-lisp/cl.el (pushnew): Silence warning.

	* emacs-lisp/cl-macs.el (cl-byte-compile-block)
	(cl-byte-compile-throw): Remove.
	(cl-block-wrapper, cl-block-throw): Use compiler-macros instead.

	* emacs-lisp/cl-extra.el (cl-macroexpand-all): Properly quote CL
	closures.

	* emacs-lisp/cconv.el: New file.

	* emacs-lisp/bytecomp.el: Use lexical binding instead of
	a "bytecomp-" prefix.  Macroexpand everything as a separate phase.
	(byte-compile-initial-macro-environment):
	Handle declare-function here.
	(byte-compile--lexical-environment): New var.
	(byte-stack-ref, byte-stack-set, byte-discardN)
	(byte-discardN-preserve-tos): New lap codes.
	(byte-interactive-p): Don't use any more.
	(byte-compile-push-bytecodes, byte-compile-push-bytecode-const2):
	New macros.
	(byte-compile-lapcode): Use them and handle new lap codes.
	(byte-compile-obsolete): Remove.
	(byte-compile-arglist-signature): Handle new byte-code arg"lists".
	(byte-compile-arglist-warn): Check late def of inlinable funs.
	(byte-compile-cl-warn): Don't silence warnings for compiler-macros
	since they should have been expanded by now.
	(byte-compile--outbuffer): Rename from bytecomp-outbuffer.
	(byte-compile-from-buffer): Remove unused second arg.
	(byte-compile-preprocess): New function.
	(byte-compile-toplevel-file-form): New function to distinguish
	file-form calls from outside from file-form calls from hunk-handlers.
	(byte-compile-file-form): Simplify.
	(byte-compile-file-form-defsubst): Remove.
	(byte-compile-file-form-defmumble): Simplify now that
	byte-compile-lambda always returns a byte-code-function.
	(byte-compile): Preprocess.
	(byte-compile-byte-code-maker, byte-compile-byte-code-unmake):
	Remove, not used any more.
	(byte-compile-arglist-vars, byte-compile-make-lambda-lexenv)
	(byte-compile-make-args-desc): New funs.
	(byte-compile-lambda): Handle lexical functions.  Always return
	a byte-code-function.
	(byte-compile-reserved-constants): New var, to make up room for
	closed-over variables.
	(byte-compile-constants-vector): Obey it.
	(byte-compile-top-level): New args `lexenv' and `reserved-csts'.
	(byte-compile-macroexpand-declare-function): New function.
	(byte-compile-form): Call byte-compile-unfold-bcf to inline immediate
	byte-code-functions.
	(byte-compile-form): Check obsolescence here.
	(byte-compile-inline-lapcode, byte-compile-unfold-bcf): New functions.
	(byte-compile-variable-ref): Remove.
	(byte-compile-dynamic-variable-op): New fun.
	(byte-compile-dynamic-variable-bind, byte-compile-variable-ref)
	(byte-compile-variable-set): New funs.
	(byte-compile-discard): Add 2 args.
	(byte-compile-stack-ref, byte-compile-stack-set)
	(byte-compile-make-closure, byte-compile-get-closed-var): New funs.
	(byte-compile-funarg, byte-compile-funarg-2): Remove, handled in
	macroexpand-all instead.
	(byte-compile-quote-form): Remove.
	(byte-compile-push-binding-init, byte-compile-not-lexical-var-p)
	(byte-compile-bind, byte-compile-unbind): New funs.
	(byte-compile-let): Handle let* and lexical binding.
	(byte-compile-let*): Remove.
	(byte-compile-catch, byte-compile-unwind-protect)
	(byte-compile-track-mouse, byte-compile-condition-case):
	Handle a new :fun-body form, used for lexical scoping.
	(byte-compile-save-window-excursion)
	(byte-compile-with-output-to-temp-buffer): Remove.
	(byte-compile-defun): Simplify.
	(byte-compile-stack-adjustment): New fun.
	(byte-compile-out): Use it.
	(byte-compile-refresh-preloaded): Don't reload byte-compiler files.

	* emacs-lisp/byte-run.el (make-obsolete): Don't set the `byte-compile'
	handler any more.

	* emacs-lisp/byte-opt.el: Use lexical binding.
	(byte-inline-lapcode): Remove (to bytecomp).
	(byte-compile-inline-expand): Pay attention to inlining to/from
	lexically bound code.
	(byte-compile-unfold-lambda): Don't handle byte-code-functions
	any more.
	(byte-optimize-form-code-walker): Don't handle save-window-excursion
	any more and don't call compiler-macros.
	(byte-compile-splice-in-already-compiled-code): Remove.
	(byte-code): Don't inline any more.
	(disassemble-offset): Receive `bytes' as argument rather than via
	dynamic scoping.
	(byte-compile-tag-number): Declare before first use.
	(byte-decompile-bytecode-1): Handle new byte-codes, don't change
	`return' even if make-spliceable.
	(byte-compile-side-effect-and-error-free-ops): Add stack-ref, remove
	obsolete interactive-p.
	(byte-optimize-lapcode): Optimize new lap-codes.
	Don't trip up on new form of `byte-constant' lap code.

	* emacs-lisp/autoload.el (make-autoload): Don't burp on trivial macros.

	* emacs-lisp/advice.el (ad-arglist): Use help-function-arglist.

	* custom.el (custom-initialize-default, custom-declare-variable):
	Use `defvar'.

	* Makefile.in (BIG_STACK_DEPTH, BIG_STACK_OPTS, BYTE_COMPILE_FLAGS):
	New variables.
	(compile-onefile, .el.elc, compile-calc, recompile): Use them.
	(COMPILE_FIRST): Add macroexp and cconv.
	* makefile.w32-in: Mirror changes in Makefile.in.

	* vc/cvs-status.el:
	* vc/diff-mode.el:
	* vc/log-edit.el:
	* vc/log-view.el:
	* vc/smerge-mode.el:
	* textmodes/bibtex-style.el:
	* textmodes/css.el:
	* startup.el:
	* uniquify.el:
	* minibuffer.el:
	* newcomment.el:
	* reveal.el:
	* server.el:
	* mpc.el:
	* emacs-lisp/smie.el:
	* doc-view.el:
	* dired.el:
	* abbrev.el: Use lexical binding.

2011-04-01  Eli Zaretskii  <eliz@gnu.org>

	* info.el (info-display-manual): New function.

2011-03-31  Stefan Monnier  <monnier@iro.umontreal.ca>

	* loadup.el: Load minibuffer after loaddefs, to use define-minor-mode.

2011-03-31  Tassilo Horn  <tassilo@member.fsf.org>

	* net/rcirc.el (rcirc-handler-001): Only authenticate, if there's
	an entry for that server in rcirc-authinfo.  (Bug#8385)

2011-03-31  Glenn Morris  <rgm@gnu.org>

	* progmodes/f90.el (f90-find-tag-default): Handle multiple `%'.

	* generic-x.el (etc-fstab-generic-mode): Add ext4, sysfs keywords.

2011-03-30  Christoph Scholtes  <cschol2112@googlemail.com>

	* progmodes/python.el (python-default-interpreter)
	(python-python-command-args, python-jython-command-args)
	(python-which-shell, python-which-args, python-which-bufname)
	(python-file-queue, python-comint-output-filter-function)
	(python-toggle-shells, python-shell): Remove obsolete defcustoms,
	variables and functions.

2011-03-30  Stefan Monnier  <monnier@iro.umontreal.ca>

	* minibuffer.el (completion-table-dynamic): Optimize `boundaries'.
	(completion-in-region-mode): New minor mode.
	(completion-in-region): Use it.
	(completion-in-region--data, completion-in-region-mode-map): New vars.
	(completion-in-region--postch): New function.
	(completion--capf-misbehave-funs, completion--capf-safe-funs):
	New vars.
	(completion--capf-wrapper): New function.
	(completion-at-point): Use it to track well-behavedness of
	hook functions.
	(completion-help-at-point): New command.

2011-03-30  Jason Merrill  <jason@redhat.com>  (tiny change)

	* vc/add-log.el (add-change-log-entry): Don't use whitespace
	syntax class to search for whitespace on a single line
	(Message-ID: <4D938140.4030905@redhat.com>).

2011-03-30  Leo Liu  <sdl.web@gmail.com>

	* abbrev.el (abbrev-edit-save-to-file, abbrev-edit-save-buffer):
	New commands.
	(edit-abbrevs-map): Bind them here.
	(write-abbrev-file): New optinal arg VERBOSE.  (Bug#5937)

2011-03-29  Ken Manheimer  <ken.manheimer@gmail.com>

	* allout.el (allout-hide-by-annotation, allout-flag-region):
	Reduce possibility of overlay leakage by making them volatile.

	* allout-widgets.el (allout-widgets-tally): Define as nil so the
	hash is not shared between buffers.  Mode initialization is
	responsible for giving it a useful starting value.
	(allout-item-span): Reduce possibility of overlay leakage by
	making them volatile.
	(allout-widgets-count-buttons-in-region): Add diagnostic function
	for tracking down button overlay leaks.

2011-03-29  Leo Liu  <sdl.web@gmail.com>

	* ido.el (ido-read-internal): Use the default history var
	minibuffer-history if no HISTORY is specified.

2011-03-28  Brian T. Sniffen  <bsniffen@akamai.com>  (tiny change)

	* net/imap.el (imap-shell-open, imap-process-connection-type):
	Use imap-process-connection-type for 'shell' streams as well as
	Kerberos, SSL, other subprocesses.

2011-03-28  Leo Liu  <sdl.web@gmail.com>

	* abbrev.el (abbrev-table-empty-p): New function.
	(prepare-abbrev-list-buffer): Place empty abbrev tables after
	nonempty ones.  (Bug#5937)

2011-03-27  Jan Djärv  <jan.h.d@swipnet.se>

	* cus-start.el (all): Add boolean ns-auto-hide-menu-bar.

2011-03-27  Leo Liu  <sdl.web@gmail.com>

	* ansi-color.el (ansi-color-names-vector): Allow cons cell value
	for foreground and background colors.
	(ansi-color-make-color-map): Adapt.

2011-03-25  Leo Liu  <sdl.web@gmail.com>

	* midnight.el (midnight-time-float): Remove.  Note it calculates
	the microsecond component incorrectly and seconds-to-time does the
	same job.
	Remove redundant (require 'timer).

	* ido.el (ido-read-internal): Simplify with read-from-minibuffer.
	(ido-completions): Remove unused arguments.  (Bug#8329)

2011-03-24  Stefan Monnier  <monnier@iro.umontreal.ca>

	* minibuffer.el (completion--flush-all-sorted-completions):
	Remove itself from hook.
	(completion-at-point): Let the functions perform the completion
	immediately and return nil or t.
	* comint.el (comint-dynamic-complete-functions): Now identical to
	completion-at-point-functions.
	(comint-dynamic-list-input-ring): Remove unused var `index'.
	(comint--match-partial-filename, comint--unquote&expand-filename):
	New funs, split from comint-match-partial-filename.
	(comint-dynamic-complete): Use completion-at-point.
	(comint-dynamic-complete-filename): Use comint--match-partial-filename.

2011-03-24  Drew Adams  <drew.adams@oracle.com>

	* thingatpt.el: Support `defun'.

2011-03-23  Leo Liu  <sdl.web@gmail.com>

	* abbrevlist.el: Move to obsolete/abbrevlist.el.

	* help-mode.el (help-mode-finish): Tweak regexp.

2011-03-23  Glenn Morris  <rgm@gnu.org>

	* eshell/esh-opt.el (eshell-eval-using-options):
	Do not bind unused local variable `eshell-option-stub'.

	* progmodes/gdb-mi.el (gdb): Fix typo in previous change.

2011-03-22  Juanma Barranquero  <lekktu@gmail.com>

	* emacs-lisp/derived.el (define-derived-mode): Wrap declaration of
	keymap variable in `with-no-warnings' to avoid a warning when the
	keymap has been already `defconst'ed.

2011-03-22  Leo Liu  <sdl.web@gmail.com>

	* abbrev.el (write-abbrev-file): Use utf-8 for writing if it can
	encode all chars in abbrevs; otherwise use emacs-mule or
	utf-8-emacs.  (Bug#8308)

2011-03-22  Juanma Barranquero  <lekktu@gmail.com>

	* simple.el (backward-delete-char-untabify):
	Avoid warning about using `delete-backward-char'.

	* image.el (image-type-file-name-regexps): Make it variable.
	`imagemagick-register-types' modifies it, and the user may want
	to add new extensions for known image types.
	(imagemagick-register-types): Throw error if not using ImageMagick.

2011-03-22  Leo Liu  <sdl.web@gmail.com>

	* net/rcirc.el (rcirc-completion-at-point): Return nil if point is
	located before rcirc-prompt-end-marker.
	(rcirc-complete): Error if point is not after rcirc prompt.
	Handle the case when table is nil.
	(rcirc-user-authenticated): Define to fix compiler warning.

2011-03-22  Chong Yidong  <cyd@stupidchicken.com>

	* custom.el (custom--inhibit-theme-enable): Make it affect only
	custom-theme-set-variables and custom-theme-set-faces.
	(provide-theme): Ignore custom--inhibit-theme-enable.
	(load-theme): Enable the theme explicitly if NO-ENABLE is non-nil.
	(custom-enabling-themes): Delete variable.
	(enable-theme): Accept only loaded themes as arguments.
	Ignore the special custom-enabled-themes variable.
	(custom-enabled-themes): Forbid themes from setting this.
	Eliminate use of custom-enabling-themes.
	(custom-push-theme): Quote "changed" custom var entry.

2011-03-21  Leo Liu  <sdl.web@gmail.com>

	* ido.el (ido-read-internal): Add ido-selected to history instead
	of user input.

2011-03-21  Stefan Monnier  <monnier@iro.umontreal.ca>

	* subr.el (deferred-action-list, deferred-action-function):
	Mark obsolete.

2011-03-21  Leo Liu  <sdl.web@gmail.com>

	* vc/log-view.el: Remove (require 'wid-edit), not needed after the
	change on 2011-02-13 (bug#8309).

	* minibuffer.el (read-file-name-function): Change default value.
	(read-file-name--defaults): Rename from read-file-name-defaults.
	(read-file-name-default): Rename from read-file-name.
	(read-file-name): Call read-file-name-function.

2011-03-21  Glenn Morris  <rgm@gnu.org>

	* eshell/esh-opt.el (eshell-eval-using-options, eshell-process-args):
	Doc fixes.

2011-03-21  Chong Yidong  <cyd@stupidchicken.com>

	* cus-theme.el: Add missing provide statement.
	(customize-create-theme): Extract theme value correctly.
	(custom-theme-visit-theme): Autoload.
	(customize-create-theme): Prompt before inserting default faces.

2011-03-20  Jay Belanger  <jay.p.belanger@gmail.com>

	* calc/calc-menu.el (calc-units-menu): Add entries for logarithmic
	units and musical notes.

2011-03-20  Leo  <sdl.web@gmail.com>

	* ido.el (ido-read-internal): Use completing-read-default.
	(ido-completing-read): Fix compatibility with completing-read.

2011-03-20  Christian Ohler  <ohler@gnu.org>

	* emacs-lisp/ert.el (ert-run-tests-batch): Remove unused variable.
	(ert-delete-all-tests): Use `called-interactively-p' rather than
	`interactive-p'.
	(ert--make-xrefs-region): Respect END.

2011-03-19  Chong Yidong  <cyd@stupidchicken.com>

	* dired-aux.el (dired-create-directory): Signal an error if the
	directory already exists (Bug#8246).

	* facemenu.el (list-colors-display): Call list-faces-display
	inside with-help-window.
	(list-colors-print): Use display property to align the final
	column, instead of checking window-width.

2011-03-19  Eli Zaretskii  <eliz@gnu.org>

	* emerge.el (emerge-metachars): Separate value for ms-dos and
	windows-nt systems.
	(emerge-protect-metachars): Quote correctly for ms-dos and
	windows-nt systems.

2011-03-19  Ralph Schleicher  <rs@ralph-schleicher.de>

	* info.el (info-initialize): Replace all uses of `:' with
	path-separator for compatibility with non-Unix systems.
	Cache quoting of path-separator.  (Bug#8258)

2011-03-19  Juanma Barranquero  <lekktu@gmail.com>

	* avoid.el (mouse-avoidance-mode, mouse-avoidance-nudge-dist)
	(mouse-avoidance-threshold, mouse-avoidance-banish-destination)
	(mouse-avoidance-mode): Fix typos in docstrings.

2011-03-19  Chong Yidong  <cyd@stupidchicken.com>

	* startup.el (package-subdirectory-regexp): Move from package.el.
	Omit \\` and \\', and let callers add them.

	* emacs-lisp/package.el (package-strip-version)
	(package-load-all-descriptors): Add \\` and \\' to
	package-subdirectory-regexp before using it.
	(package-untar-buffer): New arg DIR; ensure that file untars only
	into this expected directory.  Remove superfluous delete-region.
	(package-unpack): Caller changed.
	(package-tar-file-info): Use package-subdirectory-regexp.

2011-03-18  Stefan Monnier  <monnier@iro.umontreal.ca>

	* vc/diff-mode.el (diff-mode-map): Shadow problematic bindings from
	diff-mode-shared-map (bug#8284).
	(diff-mode-shared-map): Re-introduce some bindings that were problematic.

2011-03-17  Lars Magne Ingebrigtsen  <larsi@gnus.org>

	* calendar/time-date.el (format-seconds): Use assoc instead of
	assoc-string, since assoc-string doesn't exist in XEmacs.

2011-03-17  Juanma Barranquero  <lekktu@gmail.com>

	* custom.el (custom-known-themes): Reflow docstring.
	(custom-theme-load-path): Fix typo in docstring.
	(load-theme): Fix typo in error message.
	(custom-available-themes, custom-variable-theme-value):
	Use `let', not `let*'.

2011-03-17  Jay Belanger  <jay.p.belanger@gmail.com>

	* calc/README: Mention inclusion of musical notes.

	* calc/calc-units.el (calc-lu-quant): Rename from
	`calc-logunits-quantity'.
	(calcFunc-lupquant): Rename from `calcFunc-powerquant'.
	(calcFunc-lufquant): Rename from `calcFunc-fieldquant'.
	(calc-db): Rename from `calc-dblevel'.
	(calcFunc-dbpower): Rename from `calcFunc-dbpowerlevel'.
	(calcFunc-dbfield): Rename from `calcFunc-dbfieldlevel'.
	(calc-np): Rename from `calc-nplevel'.
	(calcFunc-nppower): Rename from `calcFunc-nppowerlevel'.
	(calcFunc-npfield): Rename from `calcFunc-npfieldlevel'.
	(calc-lu-plus): Rename from `calc-logunits-add'.
	(calcFunc-lupadd): Rename from `calcFunc-lupoweradd'.
	(calcFunc-lufadd): Rename from `calcFunc-lufieldadd'.
	(calc-lu-minus): Rename from `calc-logunits-sub'.
	(calcFunc-lupsub): Rename from `calcFunc-lupowersub'.
	(calcFunc-lufsub): Rename from `calcFunc-lufieldsub'.
	(calc-lu-times): Rename from `calc-logunits-mul'.
	(calcFunc-lupmul): Rename from `calcFunc-lupowermul'.
	(calcFunc-lufmul): Rename from `calcFunc-lufieldmul'.
	(calc-lu-divide): Rename from `calc-logunits-div'.
	(calcFunc-lupdiv): Rename from `calcFunc-lupowerdiv'.
	(calcFunc-lufdiv): Rename from `calcFunc-lufielddiv'.

	* calc/calc-ext.el (calc-init-extensions): Update the names of the
	functions being autoloaded.

	* calc/calc.el (calc-lu-power-reference): Rename from
	`calc-logunits-power-reference'.
	(calc-lu-field-reference): Rename from
	`calc-logunits-field-reference'.

	* calc/calc-help (calc-l-prefix-help): Mention musical note functions.

2011-03-17  Stefan Monnier  <monnier@iro.umontreal.ca>

	* minibuffer.el (completion-all-sorted-completions):
	Use :completion-cycle-penalty text property if present.

2011-03-16  Ken Manheimer  <ken.manheimer@gmail.com>

	* allout.el (allout-yank-processing): Adjust for new rebulleting
	regime so bullet being yanked is used without prompting the user
	for a choice.

2011-03-16  Juanma Barranquero  <lekktu@gmail.com>

	* startup.el (command-line): Warn the user that _emacs is deprecated.

2011-03-16  Juanma Barranquero  <lekktu@gmail.com>

	* progmodes/delphi.el (delphi-search-path, delphi-indent-level)
	(delphi-verbose, delphi-comment-face, delphi-string-face)
	(delphi-keyword-face, delphi-ignore-changes, delphi-indent-line)
	(delphi-mode-abbrev-table, delphi-debug-buffer, delphi-tab)
	(delphi-find-unit, delphi-find-current-xdef, delphi-fill-comment)
	(delphi-new-comment-line, delphi-font-lock-defaults)
	(delphi-debug-mode-map, delphi-mode-syntax-table, delphi-mode):
	Fix typos in docstrings.

2011-03-15  Ken Manheimer  <ken.manheimer@gmail.com>

	* allout.el (allout-make-topic-prefix, allout-rebullet-heading):
	Invert the roles of character and string values for INSTEAD, so a
	string is used for the more common case of a defaulting prompt.

2011-03-15  Stefan Monnier  <monnier@iro.umontreal.ca>

	* progmodes/ruby-mode.el (ruby-backward-sexp):
	* progmodes/ebrowse.el (ebrowse-draw-file-member-info):
	* play/gamegrid.el (gamegrid-make-face):
	* play/bubbles.el (bubbles--grid-width, bubbles--grid-height)
	(bubbles--colors, bubbles--shift-mode, bubbles--initialize-images):
	* notifications.el (notifications-notify):
	* net/xesam.el (xesam-search-engines):
	* net/quickurl.el (quickurl-list-insert):
	* vc/vc-hg.el (vc-hg-dir-printer): Fix use of case.

2011-03-15  Chong Yidong  <cyd@stupidchicken.com>

	* startup.el (command-line): Update package subdirectory regexp.

2011-03-15  Stefan Monnier  <monnier@iro.umontreal.ca>

	* allout.el (allout-abbreviate-flattened-numbering)
	(allout-mode-deactivate-hook): Fix up obsolescence "date".

	* subr.el (read-char-choice): Only show the cursor after the prompt,
	not after the answer.

2011-03-15  Kevin Ryde  <user42@zip.com.au>

	* help-fns.el (variable-at-point): Skip leading quotes, if any
	(bug#8253).

2011-03-15  Stefan Monnier  <monnier@iro.umontreal.ca>

	* emacs-lisp/bytecomp.el (byte-compile-save-excursion): Change the
	warning message.

2011-03-14  Michael Albinus  <michael.albinus@gmx.de>

	* shell.el (shell): When called interactively, offer to change the
	shell file name on remote hosts.

2011-03-13  Teodor Zlatanov  <tzz@lifelogs.com>

	* net/ldap.el (ldap-search-internal): Add `auth-source-search'
	integration for LDAP parameters.  The host, base, user or binddn,
	and secret tokens can be specified in a netrc file, for instance.
	This is optional because an `auth-source' parameter must be
	specified in the search attributes.

2011-03-13  Juanma Barranquero  <lekktu@gmail.com>

	* help.el (describe-mode): Link to the mode's definition (bug#8185).

2011-03-12  Stefan Monnier  <monnier@iro.umontreal.ca>

	* ebuff-menu.el (electric-buffer-menu-mode-map): Move initialization
	into declaration.  Remove redundant and harmful binding.

2011-03-12  Eli Zaretskii  <eliz@gnu.org>

	* files.el (file-ownership-preserved-p): Pass `integer' as an
	explicit 2nd argument to `file-attributes'.  If the file's owner
	is the Administrators group on Windows, and the current user is
	Administrator, consider that a match.

	* server.el (server-ensure-safe-dir): Consider server directory
	safe on MS-Windows if its owner is the Administrators group while
	the current Emacs user is Administrator.  Use `=' to compare
	numerical UIDs, since they could be integers or floats.

2011-03-12  Juanma Barranquero  <lekktu@gmail.com>

	* vc/vc-bzr.el (vc-bzr-state): Handle bzr 2.3.0 (follow-up to bug#8170).

2011-03-12  Michael Albinus  <michael.albinus@gmx.de>

	Sync with Tramp 2.2.1.

	* net/tramp-sh.el (tramp-methods): Exchange "%k" marker with options.

	* net/trampver.el: Update release number.

2011-03-12  Stefan Monnier  <monnier@iro.umontreal.ca>

	* progmodes/compile.el (compilation--previous-directory): Fix up
	various nil/dead-marker mismatches (bug#8014).
	(compilation-directory-properties, compilation-error-properties):
	Don't call it at a position past the one we're about to change.

	* emacs-lisp/bytecomp.el (byte-compile-make-obsolete-variable):
	Disable obsolescence warnings in the file that declares it.

2011-03-11  Ken Manheimer  <ken.manheimer@gmail.com>

	* allout-widgets.el (allout-widgets-tally):
	Initialize allout-widgets-tally as a hash table rather than nil to
	prevent mode-line redisplay warnings.  Also, clarify the module
	description and fix a comment typo.

2011-03-11  Juanma Barranquero  <lekktu@gmail.com>

	* help-fns.el (describe-variable): Don't complete keywords.
	Suggested by Teodor Zlatanov <tzz@lifelogs.com>.

2011-03-10  Chong Yidong  <cyd@stupidchicken.com>

	* emacs-lisp/package.el (package-version-join): Impose a standard
	string representation for pre/alpha/beta version lists.
	(package-unpack-single): Standardize the directory name by passing
	it through package-version-join.
	(package-strip-rcs-id): Accept any version string that does not
	signal an error in version-to-list.

2011-03-10  Michael Albinus  <michael.albinus@gmx.de>

	* simple.el (delete-trailing-whitespace): Return nil for the
	benefit of `write-file-functions'.

2011-03-10  Glenn Morris  <rgm@gnu.org>

	* vc/vc-hg.el (vc-hg-pull, vc-hg-merge-branch): Use vc-hg-program.

	* vc/vc-git.el (vc-git-program): New option.
	(vc-git-branches, vc-git-pull, vc-git-merge-branch, vc-git-command)
	(vc-git--call): Use it.

	* eshell/esh-util.el (eshell-condition-case): Doc fix.

	* cus-edit.el (Custom-newline): If no button at point, look
	for a subgroup button at start-of-line.  (Bug#2298)

	* mail/rmail.el (rmail-msgend, rmail-msgbeg): Doc fixes.

2011-03-10  Julien Danjou  <julien@danjou.info>

	* avoid.el (mouse-avoidance-ignore-p): Do not move the cursor if
	`cursor-type' is nil.

2011-03-09  Jay Belanger  <jay.p.belanger@gmail.com>

	* calc/calc.el (calc-mode-map): Don't bind "C-_" to `calc-missing-key'.

2011-03-09  Ken Manheimer  <ken.manheimer@gmail.com>

	* allout.el Summary: Change so yank of distinctive-bullet items
	preserves the existing header prefix, rebulleting it if necessary,
	rather than replacing it.  This is necessary for proper operation
	of cooperative addons like allout-widgets.
	(allout-make-topic-prefix, allout-rebullet-heading): Change
	SOLICIT arg to INSTEAD, and interpret additionally a string value
	as alternate bullet to be used, instead of prompting the user for
	a bullet character.

2011-03-09  Michael Albinus  <michael.albinus@gmx.de>

	* net/tramp-sh.el (tramp-do-copy-or-rename-file-out-of-band):
	Do not use `tramp-file-name-port', because this returns also
	`tramp-default-port'.

2011-03-09  Deniz Dogan  <deniz.a.m.dogan@gmail.com>

	* net/rcirc.el (rcirc-handler-001): Remove useless
	with-rcirc-process-buffer.
	(rcirc-check-auth-status): Swap arguments to string-match.

2011-03-09  Glenn Morris  <rgm@gnu.org>

	* shell.el (shell-mode):
	Set comint-input-ring-size from HISTSIZE.  (Bug#7889)

	* progmodes/gdb-mi.el (gdb): Improve 2010-12-08 change.
	Check for GDBHISTFILE, HISTSIZE, etc.  (Bug#7889)

2011-03-08  Chong Yidong  <cyd@stupidchicken.com>

	* emacs-lisp/package.el (package-refresh-contents)
	(package-menu-execute): Use condition-case-no-debug.

2011-03-08  Michael Albinus  <michael.albinus@gmx.de>

	* simple.el (shell-command-to-string): Use `process-file'.

	* emacs-lisp/package.el (package-tar-file-info): Handle also
	remote files.

	* emacs-lisp/package-x.el (package-upload-buffer-internal):
	Use `equal' for upload base check.

2011-03-08  Arni Magnusson  <arnima@hafro.is>  (tiny change)

	* textmodes/texinfo.el (texinfo-environments):
	Add deftypecv, deftypeivar, deftypemethod, deftypeop, html.  (Bug#2783)

2011-03-08  Glenn Morris  <rgm@gnu.org>

	* cus-start.el (cursor-in-non-selected-windows):
	Fix :set quoting oddness.  (Bug#8192)

	* font-lock.el (lisp-font-lock-keywords-1): Don't highlight `)'
	in some setf expressions.  (Bug#2159)

2011-03-08  Chong Yidong  <cyd@stupidchicken.com>

	* custom.el (custom-available-themes): Return themes in
	alphabetical order.

See ChangeLog.15 for earlier changes.

;; Local Variables:
;; coding: utf-8
;; End:

  Copyright (C) 2011  Free Software Foundation, Inc.

  This file is part of GNU Emacs.

  GNU Emacs is free software: you can redistribute it and/or modify
  it under the terms of the GNU General Public License as published by
  the Free Software Foundation, either version 3 of the License, or
  (at your option) any later version.

  GNU Emacs is distributed in the hope that it will be useful,
  but WITHOUT ANY WARRANTY; without even the implied warranty of
  MERCHANTABILITY or FITNESS FOR A PARTICULAR PURPOSE.  See the
  GNU General Public License for more details.

  You should have received a copy of the GNU General Public License
  along with GNU Emacs.  If not, see <http://www.gnu.org/licenses/>.<|MERGE_RESOLUTION|>--- conflicted
+++ resolved
@@ -1,4 +1,13 @@
-<<<<<<< HEAD
+2011-07-14  Eli Zaretskii  <eliz@gnu.org>
+
+	* buff-menu.el (Buffer-menu-buffer+size): Accept an additional
+	argument LRM; if non-nil, append an invisible LRM character to the
+	buffer name.
+	(list-buffers-noselect): Call Buffer-menu-buffer+size with the
+	last argument non-nil, when formatting buffer names.
+	(Buffer-menu-mode, list-buffers-noselect): Force left-to-right
+	paragraph direction.
+
 2011-07-14  Lars Magne Ingebrigtsen  <larsi@gnus.org>
 
 	* image.el (put-image): Mention the `put-image' overlay property
@@ -3258,20 +3267,6 @@
 	(artist-draw-region-trim-line-endings): if if -> if
 	And Safetyc -> Safety.
 	* textmodes/reftex-dcr.el (reftex-view-crossref): at at -> at a
-=======
-2011-06-19  Eli Zaretskii  <eliz@gnu.org>
-
-	* buff-menu.el (Buffer-menu-buffer+size): Accept an additional
-	argument LRM; if non-nil, append an invisible LRM character to the
-	buffer name.
-	(list-buffers-noselect): Call Buffer-menu-buffer+size with the
-	last argument non-nil, when formatting buffer names.
-
-2011-06-18  Eli Zaretskii  <eliz@gnu.org>
-
-	* buff-menu.el (Buffer-menu-mode, list-buffers-noselect): Force
-	left-to-right paragraph direction.
->>>>>>> c965adc5
 
 2011-05-10  Glenn Morris  <rgm@gnu.org>
             Stefan Monnier  <monnier@iro.umontreal.ca>
