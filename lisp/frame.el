;;; frame.el --- multi-frame management independent of window systems

;; Copyright (C) 1993, 1994, 1996, 1997, 2000, 2001, 2003, 2004, 2005
;;   Free Software Foundation, Inc.

;; Maintainer: FSF
;; Keywords: internal

;; This file is part of GNU Emacs.

;; GNU Emacs is free software; you can redistribute it and/or modify
;; it under the terms of the GNU General Public License as published by
;; the Free Software Foundation; either version 2, or (at your option)
;; any later version.

;; GNU Emacs is distributed in the hope that it will be useful,
;; but WITHOUT ANY WARRANTY; without even the implied warranty of
;; MERCHANTABILITY or FITNESS FOR A PARTICULAR PURPOSE.  See the
;; GNU General Public License for more details.

;; You should have received a copy of the GNU General Public License
;; along with GNU Emacs; see the file COPYING.  If not, write to the
;; Free Software Foundation, Inc., 59 Temple Place - Suite 330,
;; Boston, MA 02111-1307, USA.

;;; Commentary:

;;; Code:

(defvar frame-creation-function-alist
  (list (cons nil
	      (if (fboundp 'tty-create-frame-with-faces)
		  'tty-create-frame-with-faces
		(function
		 (lambda (parameters)
		   (error "Can't create multiple frames without a window system"))))))
  "Alist of window-system dependent functions to call to create a new frame.
The window system startup file should add its frame creation
function to this list, which should take an alist of parameters
as its argument.")

(defvar window-system-default-frame-alist nil
  "Alist of window-system dependent default frame parameters.
These may be set in your init file, like this:

    ;; Disable menubar and toolbar on the console, but enable them under X.
    (setq window-system-default-frame-alist
          '((x (menu-bar-lines . 1) (tool-bar-lines . 1))
            (nil (menu-bar-lines . 0) (tool-bar-lines . 0))))

Also see `default-frame-alist'.")

;; The initial value given here used to ask for a minibuffer.
;; But that's not necessary, because the default is to have one.
;; By not specifying it here, we let an X resource specify it.
(defcustom initial-frame-alist nil
  "*Alist of frame parameters for creating the initial X window frame.
You can set this in your `.emacs' file; for example,
 (setq initial-frame-alist '((top . 1) (left . 1) (width . 80) (height . 55)))
Parameters specified here supersede the values given in `default-frame-alist'.

If the value calls for a frame without a minibuffer, and you have not created
a minibuffer frame on your own, one is created according to
`minibuffer-frame-alist'.

You can specify geometry-related options for just the initial frame
by setting this variable in your `.emacs' file; however, they won't
take effect until Emacs reads `.emacs', which happens after first creating
the frame.  If you want the frame to have the proper geometry as soon
as it appears, you need to use this three-step process:
* Specify X resources to give the geometry you want.
* Set `default-frame-alist' to override these options so that they
  don't affect subsequent frames.
* Set `initial-frame-alist' in a way that matches the X resources,
  to override what you put in `default-frame-alist'."
  :type '(repeat (cons :format "%v"
		       (symbol :tag "Parameter")
		       (sexp :tag "Value")))
  :group 'frames)

(defcustom minibuffer-frame-alist '((width . 80) (height . 2))
  "*Alist of frame parameters for initially creating a minibuffer frame.
You can set this in your `.emacs' file; for example,
 (setq minibuffer-frame-alist
   '((top . 1) (left . 1) (width . 80) (height . 2)))
Parameters specified here supersede the values given in
`default-frame-alist', for a minibuffer frame."
  :type '(repeat (cons :format "%v"
		       (symbol :tag "Parameter")
		       (sexp :tag "Value")))
  :group 'frames)

(defcustom pop-up-frame-alist nil
  "*Alist of frame parameters used when creating pop-up frames.
Pop-up frames are used for completions, help, and the like.
This variable can be set in your init file, like this:
  (setq pop-up-frame-alist '((width . 80) (height . 20)))
These supersede the values given in `default-frame-alist',
for pop-up frames."
  :type '(repeat (cons :format "%v"
		       (symbol :tag "Parameter")
		       (sexp :tag "Value")))
  :group 'frames)

(setq pop-up-frame-function
      ;; Using `function' here caused some sort of problem.
      '(lambda ()
	 (make-frame pop-up-frame-alist)))

(defcustom special-display-frame-alist
  '((height . 14) (width . 80) (unsplittable . t))
  "*Alist of frame parameters used when creating special frames.
Special frames are used for buffers whose names are in
`special-display-buffer-names' and for buffers whose names match
one of the regular expressions in `special-display-regexps'.
This variable can be set in your init file, like this:
  (setq special-display-frame-alist '((width . 80) (height . 20)))
These supersede the values given in `default-frame-alist'."
  :type '(repeat (cons :format "%v"
			 (symbol :tag "Parameter")
			 (sexp :tag "Value")))
  :group 'frames)

(defun special-display-popup-frame (buffer &optional args)
  "Display BUFFER in its own frame, reusing an existing window if any.
Return the window chosen.
Currently we do not insist on selecting the window within its frame.
If ARGS is an alist, use it as a list of frame parameter specs.
If ARGS is a list whose car is a symbol,
use (car ARGS) as a function to do the work.
Pass it BUFFER as first arg, and (cdr ARGS) gives the rest of the args."
  (if (and args (symbolp (car args)))
      (apply (car args) buffer (cdr args))
    (let ((window (get-buffer-window buffer 0)))
      (or
       ;; If we have a window already, make it visible.
       (when window
	 (let ((frame (window-frame window)))
	   (make-frame-visible frame)
	   (raise-frame frame)
	   window))
       ;; Reuse the current window if the user requested it.
       (when (cdr (assq 'same-window args))
	 (condition-case nil
	     (progn (switch-to-buffer buffer) (selected-window))
	   (error nil)))
       ;; Stay on the same frame if requested.
       (when (or (cdr (assq 'same-frame args)) (cdr (assq 'same-window args)))
	 (let* ((pop-up-frames nil) (pop-up-windows t)
		special-display-regexps special-display-buffer-names
		(window (display-buffer buffer)))
	   ;; Only do it if this is a new window:
	   ;; (set-window-dedicated-p window t)
	   window))
       ;; If no window yet, make one in a new frame.
       (let ((frame
	      (with-current-buffer buffer
		(make-frame (append args special-display-frame-alist)))))
	 (set-window-buffer (frame-selected-window frame) buffer)
	 (set-window-dedicated-p (frame-selected-window frame) t)
	 (frame-selected-window frame))))))

(defun handle-delete-frame (event)
  "Handle delete-frame events from the X server."
  (interactive "e")
  (let ((frame (posn-window (event-start event)))
	(i 0)
	(tail (frame-list)))
    (while tail
      (and (frame-visible-p (car tail))
	   (not (eq (car tail) frame))
	  (setq i (1+ i)))
      (setq tail (cdr tail)))
    (if (> i 0)
	(delete-frame frame t)
      ;; Gildea@x.org says it is ok to ask questions before terminating.
      (save-buffers-kill-emacs))))

;;;; Arrangement of frames at startup

;; 1) Load the window system startup file from the lisp library and read the
;; high-priority arguments (-q and the like).  The window system startup
;; file should create any frames specified in the window system defaults.
;;
;; 2) If no frames have been opened, we open an initial text frame.
;;
;; 3) Once the init file is done, we apply any newly set parameters
;; in initial-frame-alist to the frame.

;; These are now called explicitly at the proper times,
;; since that is easier to understand.
;; Actually using hooks within Emacs is bad for future maintenance. --rms.
;; (add-hook 'before-init-hook 'frame-initialize)
;; (add-hook 'window-setup-hook 'frame-notice-user-settings)

;; If we create the initial frame, this is it.
(defvar frame-initial-frame nil)

;; Record the parameters used in frame-initialize to make the initial frame.
(defvar frame-initial-frame-alist)

(defvar frame-initial-geometry-arguments nil)

;; startup.el calls this function before loading the user's init
;; file - if there is no frame with a minibuffer open now, create
;; one to display messages while loading the init file.
(defun frame-initialize ()
  "Create an initial frame if necessary."
  ;; Are we actually running under a window system at all?
  (if (and initial-window-system
	   (not noninteractive)
	   (not (eq initial-window-system 'pc)))
      (progn
	;; Turn on special-display processing only if there's a window system.
	(setq special-display-function 'special-display-popup-frame)

	;; If there is no frame with a minibuffer besides the terminal
	;; frame, then we need to create the opening frame.  Make sure
	;; it has a minibuffer, but let initial-frame-alist omit the
	;; minibuffer spec.
	(or (delq terminal-frame (minibuffer-frame-list))
	    (progn
	      (setq frame-initial-frame-alist
		    (append initial-frame-alist default-frame-alist nil))
	      (or (assq 'horizontal-scroll-bars frame-initial-frame-alist)
		  (setq frame-initial-frame-alist
			(cons '(horizontal-scroll-bars . t)
			      frame-initial-frame-alist)))
	      (setq frame-initial-frame-alist
		    (cons (cons 'window-system initial-window-system)
			  frame-initial-frame-alist))
	      (setq default-minibuffer-frame
		    (setq frame-initial-frame
			  (make-frame frame-initial-frame-alist)))
	      ;; Delete any specifications for window geometry parameters
	      ;; so that we won't reapply them in frame-notice-user-settings.
	      ;; It would be wrong to reapply them then,
	      ;; because that would override explicit user resizing.
	      (setq initial-frame-alist
		    (frame-remove-geometry-params initial-frame-alist))))
	;; At this point, we know that we have a frame open, so we
	;; can delete the terminal frame.
	(delete-frame terminal-frame)
	(setq terminal-frame nil))))

(defvar frame-notice-user-settings t
  "Non-nil means function `frame-notice-user-settings' wasn't run yet.")

;; startup.el calls this function after loading the user's init
;; file.  Now default-frame-alist and initial-frame-alist contain
;; information to which we must react; do what needs to be done.
(defun frame-notice-user-settings ()
  "Act on user's init file settings of frame parameters.
React to settings of `default-frame-alist', `initial-frame-alist' there."
  ;; Make menu-bar-mode and default-frame-alist consistent.
  (when (boundp 'menu-bar-mode)
    (let ((default (assq 'menu-bar-lines default-frame-alist)))
      (if default
	  (setq menu-bar-mode (not (eq (cdr default) 0)))
	(setq default-frame-alist
	      (cons (cons 'menu-bar-lines (if menu-bar-mode 1 0))
		    default-frame-alist)))))

  ;; Make tool-bar-mode and default-frame-alist consistent.  Don't do
  ;; it in batch mode since that would leave a tool-bar-lines
  ;; parameter in default-frame-alist in a dumped Emacs, which is not
  ;; what we want.
  (when (and (boundp 'tool-bar-mode)
	     (not noninteractive))
    (let ((default (assq 'tool-bar-lines default-frame-alist)))
      (if default
	  (setq tool-bar-mode (not (eq (cdr default) 0)))
	(setq default-frame-alist
	      (cons (cons 'tool-bar-lines (if tool-bar-mode 1 0))
		    default-frame-alist)))))

  ;; Creating and deleting frames may shift the selected frame around,
  ;; and thus the current buffer.  Protect against that.  We don't
  ;; want to use save-excursion here, because that may also try to set
  ;; the buffer of the selected window, which fails when the selected
  ;; window is the minibuffer.
  (let ((old-buffer (current-buffer)))

    (when (and frame-notice-user-settings
	       (null frame-initial-frame))
      ;; This case happens when we don't have a window system, and
      ;; also for MS-DOS frames.
      (let ((parms (frame-parameters frame-initial-frame)))
	;; Don't change the frame names.
	(setq parms (delq (assq 'name parms) parms))
	;; Can't modify the minibuffer parameter, so don't try.
	(setq parms (delq (assq 'minibuffer parms) parms))
	(modify-frame-parameters nil
				 (if (null initial-window-system)
				     (append initial-frame-alist
					     default-frame-alist
					     parms
					     nil)
				   ;; initial-frame-alist and
				   ;; default-frame-alist were already
				   ;; applied in pc-win.el.
				   parms))
	(if (null initial-window-system) ;; MS-DOS does this differently in pc-win.el
	    (let ((newparms (frame-parameters))
		  (frame (selected-frame)))
	      (tty-handle-reverse-video frame newparms)
	      ;; If we changed the background color, we need to update
	      ;; the background-mode parameter, and maybe some faces,
	      ;; too.
	      (when (assq 'background-color newparms)
		(unless (or (assq 'background-mode initial-frame-alist)
			    (assq 'background-mode default-frame-alist))
		  (frame-set-background-mode frame))
		(face-set-after-frame-default frame))))))

    ;; If the initial frame is still around, apply initial-frame-alist
    ;; and default-frame-alist to it.
    (when (frame-live-p frame-initial-frame)

      ;; When tool-bar has been switched off, correct the frame size
      ;; by the lines added in x-create-frame for the tool-bar and
      ;; switch `tool-bar-mode' off.
      (when (display-graphic-p)
	(let ((tool-bar-lines (or (assq 'tool-bar-lines initial-frame-alist)
				  (assq 'tool-bar-lines default-frame-alist))))
	  (when (and tool-bar-originally-present
                     (or (null tool-bar-lines)
                         (null (cdr tool-bar-lines))
                         (eq 0 (cdr tool-bar-lines))))
	    (let* ((char-height (frame-char-height frame-initial-frame))
		   (image-height tool-bar-images-pixel-height)
		   (margin (cond ((and (consp tool-bar-button-margin)
				       (integerp (cdr tool-bar-button-margin))
				       (> tool-bar-button-margin 0))
				  (cdr tool-bar-button-margin))
				 ((and (integerp tool-bar-button-margin)
				       (> tool-bar-button-margin 0))
				  tool-bar-button-margin)
				 (t 0)))
		   (relief (if (and (integerp tool-bar-button-relief)
				    (> tool-bar-button-relief 0))
			       tool-bar-button-relief 3))
		   (lines (/ (+ image-height
				(* 2 margin)
				(* 2 relief)
				(1- char-height))
			     char-height))
		   (height (frame-parameter frame-initial-frame 'height))
		   (newparms (list (cons 'height (- height lines))))
		   (initial-top (cdr (assq 'top
					   frame-initial-geometry-arguments)))
		   (top (frame-parameter frame-initial-frame 'top)))
	      (when (and (consp initial-top) (eq '- (car initial-top)))
		(let ((adjusted-top
		       (cond ((and (consp top)
				   (eq '+ (car top)))
			      (list '+
				    (+ (cadr top)
				       (* lines char-height))))
			     ((and (consp top)
				   (eq '- (car top)))
			      (list '-
				    (- (cadr top)
				       (* lines char-height))))
			     (t (+ top (* lines char-height))))))
		  (setq newparms
			(append newparms
				`((top . ,adjusted-top))
				nil))))
	      (modify-frame-parameters frame-initial-frame newparms)
	      (tool-bar-mode -1)))))

      ;; The initial frame we create above always has a minibuffer.
      ;; If the user wants to remove it, or make it a minibuffer-only
      ;; frame, then we'll have to delete the current frame and make a
      ;; new one; you can't remove or add a root window to/from an
      ;; existing frame.
      ;;
      ;; NOTE: default-frame-alist was nil when we created the
      ;; existing frame.  We need to explicitly include
      ;; default-frame-alist in the parameters of the screen we
      ;; create here, so that its new value, gleaned from the user's
      ;; .emacs file, will be applied to the existing screen.
      (if (not (eq (cdr (or (assq 'minibuffer initial-frame-alist)
			    (assq 'minibuffer default-frame-alist)
			    '(minibuffer . t)))
		   t))
	  ;; Create the new frame.
	  (let (parms new)
	    ;; If the frame isn't visible yet, wait till it is.
	    ;; If the user has to position the window,
	    ;; Emacs doesn't know its real position until
	    ;; the frame is seen to be visible.
	    (while (not (cdr (assq 'visibility
				   (frame-parameters frame-initial-frame))))
	      (sleep-for 1))
	    (setq parms (frame-parameters frame-initial-frame))

            ;; Get rid of `name' unless it was specified explicitly before.
	    (or (assq 'name frame-initial-frame-alist)
		(setq parms (delq (assq 'name parms) parms)))

	    (setq parms (append initial-frame-alist
				default-frame-alist
				parms
				nil))

	    ;; Get rid of `reverse', because that was handled
	    ;; when we first made the frame.
	    (setq parms (cons '(reverse) (delq (assq 'reverse parms) parms)))

	    (if (assq 'height frame-initial-geometry-arguments)
		(setq parms (assq-delete-all 'height parms)))
	    (if (assq 'width frame-initial-geometry-arguments)
		(setq parms (assq-delete-all 'width parms)))
	    (if (assq 'left frame-initial-geometry-arguments)
		(setq parms (assq-delete-all 'left parms)))
	    (if (assq 'top frame-initial-geometry-arguments)
		(setq parms (assq-delete-all 'top parms)))
	    (setq new
		  (make-frame
		   ;; Use the geometry args that created the existing
		   ;; frame, rather than the parms we get for it.
		   (append frame-initial-geometry-arguments
			   '((user-size . t) (user-position . t))
			   parms)))
	    ;; The initial frame, which we are about to delete, may be
	    ;; the only frame with a minibuffer.  If it is, create a
	    ;; new one.
	    (or (delq frame-initial-frame (minibuffer-frame-list))
		(make-initial-minibuffer-frame nil))

	    ;; If the initial frame is serving as a surrogate
	    ;; minibuffer frame for any frames, we need to wean them
	    ;; onto a new frame.  The default-minibuffer-frame
	    ;; variable must be handled similarly.
	    (let ((users-of-initial
		   (filtered-frame-list
		    (function (lambda (frame)
				(and (not (eq frame frame-initial-frame))
				     (eq (window-frame
					  (minibuffer-window frame))
					 frame-initial-frame)))))))
	      (if (or users-of-initial
		      (eq default-minibuffer-frame frame-initial-frame))

		  ;; Choose an appropriate frame.  Prefer frames which
		  ;; are only minibuffers.
		  (let* ((new-surrogate
			  (car
			   (or (filtered-frame-list
				(function
				 (lambda (frame)
				   (eq (cdr (assq 'minibuffer
						  (frame-parameters frame)))
				       'only))))
			       (minibuffer-frame-list))))
			 (new-minibuffer (minibuffer-window new-surrogate)))

		    (if (eq default-minibuffer-frame frame-initial-frame)
			(setq default-minibuffer-frame new-surrogate))

		    ;; Wean the frames using frame-initial-frame as
		    ;; their minibuffer frame.
		    (mapcar
		     (function
		      (lambda (frame)
			(modify-frame-parameters
			 frame (list (cons 'minibuffer new-minibuffer)))))
		     users-of-initial))))

	   ;; Redirect events enqueued at this frame to the new frame.
	    ;; Is this a good idea?
	    (redirect-frame-focus frame-initial-frame new)

	    ;; Finally, get rid of the old frame.
	    (delete-frame frame-initial-frame t))

	;; Otherwise, we don't need all that rigamarole; just apply
	;; the new parameters.
	(let (newparms allparms tail)
	  (setq allparms (append initial-frame-alist
				 default-frame-alist nil))
	  (if (assq 'height frame-initial-geometry-arguments)
	      (setq allparms (assq-delete-all 'height allparms)))
	  (if (assq 'width frame-initial-geometry-arguments)
	      (setq allparms (assq-delete-all 'width allparms)))
	  (if (assq 'left frame-initial-geometry-arguments)
	      (setq allparms (assq-delete-all 'left allparms)))
	  (if (assq 'top frame-initial-geometry-arguments)
	      (setq allparms (assq-delete-all 'top allparms)))
	  (setq tail allparms)
	  ;; Find just the parms that have changed since we first
	  ;; made this frame.  Those are the ones actually set by
          ;; the init file.  For those parms whose values we already knew
	  ;; (such as those spec'd by command line options)
	  ;; it is undesirable to specify the parm again
          ;; once the user has seen the frame and been able to alter it
	  ;; manually.
	  (while tail
	    (let (newval oldval)
	      (setq oldval (assq (car (car tail))
				 frame-initial-frame-alist))
	      (setq newval (cdr (assq (car (car tail)) allparms)))
	      (or (and oldval (eq (cdr oldval) newval))
		  (setq newparms
			(cons (cons (car (car tail)) newval) newparms))))
	    (setq tail (cdr tail)))
	  (setq newparms (nreverse newparms))
	  (modify-frame-parameters frame-initial-frame
				   newparms)
	  ;; If we changed the background color,
	  ;; we need to update the background-mode parameter
	  ;; and maybe some faces too.
	  (when (assq 'background-color newparms)
	    (unless (assq 'background-mode newparms)
	      (frame-set-background-mode frame-initial-frame))
	    (face-set-after-frame-default frame-initial-frame)))))

    ;; Restore the original buffer.
    (set-buffer old-buffer)

    ;; Make sure the initial frame can be GC'd if it is ever deleted.
    ;; Make sure frame-notice-user-settings does nothing if called twice.
    (setq frame-notice-user-settings nil)
    (setq frame-initial-frame nil)))

(defun make-initial-minibuffer-frame (display)
  (let ((parms (append minibuffer-frame-alist '((minibuffer . only)))))
    (if display
	(make-frame-on-display display parms)
      (make-frame parms))))

;;;; Creation of additional frames, and other frame miscellanea

(defun modify-all-frames-parameters (alist)
  "Modify all current and future frames' parameters according to ALIST.
This changes `default-frame-alist' and possibly `initial-frame-alist'.
See help of `modify-frame-parameters' for more information."
  (let (element)			;; temp
    (dolist (frame (frame-list))
      (modify-frame-parameters frame alist))

    (dolist (pair alist)		;; conses to add/replace
      ;; initial-frame-alist needs setting only when
      ;; frame-notice-user-settings is true
      (and frame-notice-user-settings
	   (setq element (assoc (car pair) initial-frame-alist))
	   (setq initial-frame-alist (delq element initial-frame-alist)))
      (and (setq element (assoc (car pair) default-frame-alist))
	   (setq default-frame-alist (delq element default-frame-alist)))))
  (and frame-notice-user-settings
       (setq initial-frame-alist (append initial-frame-alist alist)))
  (setq default-frame-alist (append default-frame-alist alist)))

(defun get-other-frame ()
  "Return some frame other than the current frame.
Create one if necessary.  Note that the minibuffer frame, if separate,
is not considered (see `next-frame')."
  (let ((s (if (equal (next-frame (selected-frame)) (selected-frame))
	       (make-frame)
	     (next-frame (selected-frame)))))
    s))

(defun next-multiframe-window ()
  "Select the next window, regardless of which frame it is on."
  (interactive)
  (select-window (next-window (selected-window)
			      (> (minibuffer-depth) 0)
			      0))
  (select-frame-set-input-focus (selected-frame)))

(defun previous-multiframe-window ()
  "Select the previous window, regardless of which frame it is on."
  (interactive)
  (select-window (previous-window (selected-window)
				  (> (minibuffer-depth) 0)
				  0))
  (select-frame-set-input-focus (selected-frame)))

(defun make-frame-on-display (display &optional parameters)
  "Make a frame on X display DISPLAY.
The optional second argument PARAMETERS specifies additional frame parameters."
  (interactive "sMake frame on display: ")
  (or (string-match "\\`[^:]*:[0-9]+\\(\\.[0-9]+\\)?\\'" display)
      (error "Invalid display, not HOST:SERVER or HOST:SERVER.SCREEN"))
  (when (and (boundp 'x-initialized) (not x-initialized))
    (setq x-display-name display)
    (x-initialize-window-system))
  (make-frame `((window-system . x) (display . ,display) . ,parameters)))

(defun make-frame-on-tty (device type &optional parameters)
  "Make a frame on terminal DEVICE which is of type TYPE (e.g., \"xterm\").
The optional third argument PARAMETERS specifies additional frame parameters."
  (interactive "fOpen frame on tty device: \nsTerminal type of %s: ")
  (unless device
    (error "Invalid terminal device"))
  (unless type
    (error "Invalid terminal type"))
  (make-frame `((window-system . nil) (tty . ,device) (tty-type . ,type) . ,parameters)))

(defun make-frame-command ()
  "Make a new frame, and select it if the terminal displays only one frame."
  (interactive)
  (if (and window-system (not (eq window-system 'pc)))
      (make-frame)
    (select-frame (make-frame))))

(defvar before-make-frame-hook nil
  "Functions to run before a frame is created.")

(defvar after-make-frame-functions nil
  "Functions to run after a frame is created.
The functions are run with one arg, the newly created frame.")

(defvar after-setting-font-hook nil
  "Functions to run after a frame's font has been changed.")

;; Alias, kept temporarily.
(defalias 'new-frame 'make-frame)
(make-obsolete 'new-frame 'make-frame "22.1")

(defun make-frame (&optional parameters)
  "Return a newly created frame displaying the current buffer.
Optional argument PARAMETERS is an alist of parameters for the new frame.
Each element of PARAMETERS should have the form (NAME . VALUE), for example:

 (name . STRING)	The frame should be named STRING.

 (width . NUMBER)	The frame should be NUMBER characters in width.
 (height . NUMBER)	The frame should be NUMBER text lines high.

You cannot specify either `width' or `height', you must use neither or both.

 (minibuffer . t)	The frame should have a minibuffer.
 (minibuffer . nil)	The frame should have no minibuffer.
 (minibuffer . only)	The frame should contain only a minibuffer.
 (minibuffer . WINDOW)	The frame should use WINDOW as its minibuffer window.

 (window-system . nil)	The frame should be displayed on a terminal device.
 (window-system . x)	The frame should be displayed in an X window.

 (display-id . ID)      The frame should use the display identified by ID.

Before the frame is created (via `frame-creation-function-alist'), functions on the
hook `before-make-frame-hook' are run.  After the frame is created, functions
on `after-make-frame-functions' are run with one arg, the newly created frame.

This function itself does not make the new frame the selected frame.
The previously selected frame remains selected.  However, the
window system may select the new frame for its own reasons, for
instance if the frame appears under the mouse pointer and your
setup is for focus to follow the pointer."
  (interactive)
  (let* ((w (cond
	     ((assq 'display-id parameters)
	      (let ((type (display-live-p (cdr (assq 'display-id parameters)))))
		(cond
		 ((eq type t) nil)
		 ((eq type nil) (error "Display %s does not exist" (cdr (assq 'display-id parameters))))
		 (t type))))
	     ((assq 'window-system parameters)
	      (cdr (assq 'window-system parameters)))
	     (t window-system)))
	 (frame-creation-function (cdr (assq w frame-creation-function-alist)))
	 frame)
    (unless frame-creation-function
      (error "Don't know how to create a frame on window system %s" w))
    (run-hooks 'before-make-frame-hook)
    (setq frame (funcall frame-creation-function parameters))
    (modify-frame-parameters frame
			     (cdr (assq w window-system-default-frame-alist)))
    (run-hook-with-args 'after-make-frame-functions frame)
    frame))

(defun filtered-frame-list (predicate)
  "Return a list of all live frames which satisfy PREDICATE."
  (let* ((frames (frame-list))
	 (list frames))
    (while (consp frames)
      (unless (funcall predicate (car frames))
	(setcar frames nil))
      (setq frames (cdr frames)))
    (delq nil list)))

(defun minibuffer-frame-list ()
  "Return a list of all frames with their own minibuffers."
  (filtered-frame-list
   (function (lambda (frame)
	       (eq frame (window-frame (minibuffer-window frame)))))))

(defun frames-on-display-list (&optional display)
  "Return a list of all frames on DISPLAY.

DISPLAY should be a display identifier (an integer), but it may
also be a name of a display, a string of the form HOST:SERVER.SCREEN.

If DISPLAY is omitted or nil, it defaults to the selected frame's display."
  (let* ((display (or display (frame-display)))
	 (func #'(lambda (frame)
		   (or (eq (frame-display frame) display)
		       (equal (frame-parameter frame 'display) display)))))
    (filtered-frame-list func)))

(defun framep-on-display (&optional display)
  "Return the type of frames on DISPLAY.
DISPLAY may be a display id, a display name or a frame.  If it is
a frame, its type is returned.
If DISPLAY is omitted or nil, it defaults to the selected frame's display.
All frames on a given display are of the same type."
  (or (display-live-p display)
      (framep display)
      (framep (car (frames-on-display-list display)))))

(defun frame-remove-geometry-params (param-list)
  "Return the parameter list PARAM-LIST, but with geometry specs removed.
This deletes all bindings in PARAM-LIST for `top', `left', `width',
`height', `user-size' and `user-position' parameters.
Emacs uses this to avoid overriding explicit moves and resizings from
the user during startup."
  (setq param-list (cons nil param-list))
  (let ((tail param-list))
    (while (consp (cdr tail))
      (if (and (consp (car (cdr tail)))
	       (memq (car (car (cdr tail)))
		     '(height width top left user-position user-size)))
	  (progn
	    (setq frame-initial-geometry-arguments
		  (cons (car (cdr tail)) frame-initial-geometry-arguments))
	    (setcdr tail (cdr (cdr tail))))
	(setq tail (cdr tail)))))
  (setq frame-initial-geometry-arguments
	(nreverse frame-initial-geometry-arguments))
  (cdr param-list))

(defcustom focus-follows-mouse t
  "*Non-nil if window system changes focus when you move the mouse.
You should set this variable to tell Emacs how your window manager
handles focus, since there is no way in general for Emacs to find out
automatically."
  :type 'boolean
  :group 'frames
  :version "20.3")

(defun select-frame-set-input-focus (frame)
  "Select FRAME, raise it, and set input focus, if possible."
    (select-frame frame)
    (raise-frame frame)
    ;; Ensure, if possible, that frame gets input focus.
    (cond ((eq (window-system frame) 'x)
	   (x-focus-frame frame))
	  ((eq (window-system frame) 'w32)
	   (w32-focus-frame frame)))
    (cond (focus-follows-mouse
	   (set-mouse-position (selected-frame) (1- (frame-width)) 0))))

(defun other-frame (arg)
  "Select the ARG'th different visible frame on current display, and raise it.
All frames are arranged in a cyclic order.
This command selects the frame ARG steps away in that order.
A negative ARG moves in the opposite order.

To make this command work properly, you must tell Emacs
how the system (or the window manager) generally handles
focus-switching between windows.  If moving the mouse onto a window
selects it (gives it focus), set `focus-follows-mouse' to t.
Otherwise, that variable should be nil."
  (interactive "p")
  (let ((frame (selected-frame)))
    (while (> arg 0)
      (setq frame (next-frame frame))
      (while (not (eq (frame-visible-p frame) t))
	(setq frame (next-frame frame)))
      (setq arg (1- arg)))
    (while (< arg 0)
      (setq frame (previous-frame frame))
      (while (not (eq (frame-visible-p frame) t))
	(setq frame (previous-frame frame)))
      (setq arg (1+ arg)))
    (select-frame-set-input-focus frame)))

(defun iconify-or-deiconify-frame ()
  "Iconify the selected frame, or deiconify if it's currently an icon."
  (interactive)
  (if (eq (cdr (assq 'visibility (frame-parameters))) t)
      (iconify-frame)
    (make-frame-visible)))

(defun suspend-frame ()
  "Do whatever is right to suspend the current frame.
Calls `suspend-emacs' if invoked from the controlling terminal,
`suspend-tty' from a secondary terminal, and
`iconify-or-deiconify-frame' from an X frame."
  (interactive)
  (let ((type (framep (selected-frame))))
    (cond
     ((eq type 'x) (iconify-or-deiconify-frame))
     ((eq type t)
      (if (display-controlling-tty-p)
	  (suspend-emacs)
	(suspend-tty)))
     (t (suspend-emacs)))))


(defun make-frame-names-alist ()
  (let* ((current-frame (selected-frame))
	 (falist
	  (cons
	   (cons (frame-parameter current-frame 'name) current-frame) nil))
	 (frame (next-frame nil t)))
    (while (not (eq frame current-frame))
      (progn
	(setq falist (cons (cons (frame-parameter frame 'name) frame) falist))
	(setq frame (next-frame frame t))))
    falist))

(defvar frame-name-history nil)
(defun select-frame-by-name (name)
  "Select the frame on the current terminal whose name is NAME and raise it.
If there is no frame by that name, signal an error."
  (interactive
   (let* ((frame-names-alist (make-frame-names-alist))
	   (default (car (car frame-names-alist)))
	   (input (completing-read
		   (format "Select Frame (default %s): " default)
		   frame-names-alist nil t nil 'frame-name-history)))
     (if (= (length input) 0)
	 (list default)
       (list input))))
  (let* ((frame-names-alist (make-frame-names-alist))
	 (frame (cdr (assoc name frame-names-alist))))
    (or frame
	(error "There is no frame named `%s'" name))
    (make-frame-visible frame)
    (raise-frame frame)
    (select-frame frame)
    ;; Ensure, if possible, that frame gets input focus.
    (cond ((eq (window-system frame) 'x)
	   (x-focus-frame frame))
	  ((eq (window-system frame) 'w32)
	   (w32-focus-frame frame)))
    (when focus-follows-mouse
      (set-mouse-position frame (1- (frame-width frame)) 0))))

;;;; Frame configurations

(defun current-frame-configuration ()
  "Return a list describing the positions and states of all frames.
Its car is `frame-configuration'.
Each element of the cdr is a list of the form (FRAME ALIST WINDOW-CONFIG),
where
  FRAME is a frame object,
  ALIST is an association list specifying some of FRAME's parameters, and
  WINDOW-CONFIG is a window configuration object for FRAME."
  (cons 'frame-configuration
	(mapcar (function
		 (lambda (frame)
		   (list frame
			 (frame-parameters frame)
			 (current-window-configuration frame))))
		(frame-list))))

(defun set-frame-configuration (configuration &optional nodelete)
  "Restore the frames to the state described by CONFIGURATION.
Each frame listed in CONFIGURATION has its position, size, window
configuration, and other parameters set as specified in CONFIGURATION.
However, this function does not restore deleted frames.

Ordinarily, this function deletes all existing frames not
listed in CONFIGURATION.  But if optional second argument NODELETE
is given and non-nil, the unwanted frames are iconified instead."
  (or (frame-configuration-p configuration)
      (signal 'wrong-type-argument
	      (list 'frame-configuration-p configuration)))
  (let ((config-alist (cdr configuration))
	frames-to-delete)
    (mapcar (function
	     (lambda (frame)
	       (let ((parameters (assq frame config-alist)))
		 (if parameters
		     (progn
		       (modify-frame-parameters
			frame
			;; Since we can't set a frame's minibuffer status,
			;; we might as well omit the parameter altogether.
			(let* ((parms (nth 1 parameters))
			       (mini (assq 'minibuffer parms)))
			  (if mini (setq parms (delq mini parms)))
			  parms))
		       (set-window-configuration (nth 2 parameters)))
		   (setq frames-to-delete (cons frame frames-to-delete))))))
	    (frame-list))
    (if nodelete
	;; Note: making frames invisible here was tried
	;; but led to some strange behavior--each time the frame
	;; was made visible again, the window manager asked afresh
	;; for where to put it.
	(mapcar 'iconify-frame frames-to-delete)
      (mapcar 'delete-frame frames-to-delete))))

;;;; Convenience functions for accessing and interactively changing
;;;; frame parameters.

(defun frame-height (&optional frame)
  "Return number of lines available for display on FRAME.
If FRAME is omitted, describe the currently selected frame."
  (cdr (assq 'height (frame-parameters frame))))

(defun frame-width (&optional frame)
  "Return number of columns available for display on FRAME.
If FRAME is omitted, describe the currently selected frame."
  (cdr (assq 'width (frame-parameters frame))))

(defalias 'set-default-font 'set-frame-font)
(defun set-frame-font (font-name &optional keep-size)
  "Set the font of the selected frame to FONT-NAME.
When called interactively, prompt for the name of the font to use.
To get the frame's current default font, use `frame-parameters'.

The default behavior is to keep the numbers of lines and columns in
the frame, thus may change its pixel size. If optional KEEP-SIZE is
non-nil (interactively, prefix argument) the current frame size (in
pixels) is kept by adjusting the numbers of the lines and columns."
  (interactive
   (let* ((completion-ignore-case t)
	  (font (completing-read "Font name: "
			 (mapcar #'list
				 ;; x-list-fonts will fail with an error
				 ;; if this frame doesn't support fonts.
				 (x-list-fonts "*" nil (selected-frame)))
			 nil nil nil nil
			 (frame-parameter nil 'font))))
     (list font current-prefix-arg)))
  (let (fht fwd)
    (if keep-size
	(setq fht (* (frame-parameter nil 'height) (frame-char-height))
	      fwd (* (frame-parameter nil 'width)  (frame-char-width))))
    (modify-frame-parameters (selected-frame)
			     (list (cons 'font font-name)))
    (if keep-size
	(modify-frame-parameters
	 (selected-frame)
	 (list (cons 'height (round fht (frame-char-height)))
	       (cons 'width (round fwd (frame-char-width)))))))
  (run-hooks 'after-setting-font-hook 'after-setting-font-hooks))

(defun set-frame-parameter (frame parameter value)
  (modify-frame-parameters frame (list (cons parameter value))))

(defun set-background-color (color-name)
  "Set the background color of the selected frame to COLOR-NAME.
When called interactively, prompt for the name of the color to use.
To get the frame's current background color, use `frame-parameters'."
  (interactive (list (facemenu-read-color)))
  (modify-frame-parameters (selected-frame)
			   (list (cons 'background-color color-name)))
  (or window-system
      (face-set-after-frame-default (selected-frame))))

(defun set-foreground-color (color-name)
  "Set the foreground color of the selected frame to COLOR-NAME.
When called interactively, prompt for the name of the color to use.
To get the frame's current foreground color, use `frame-parameters'."
  (interactive (list (facemenu-read-color)))
  (modify-frame-parameters (selected-frame)
			   (list (cons 'foreground-color color-name)))
  (or window-system
      (face-set-after-frame-default (selected-frame))))

(defun set-cursor-color (color-name)
  "Set the text cursor color of the selected frame to COLOR-NAME.
When called interactively, prompt for the name of the color to use.
To get the frame's current cursor color, use `frame-parameters'."
  (interactive (list (facemenu-read-color)))
  (modify-frame-parameters (selected-frame)
			   (list (cons 'cursor-color color-name))))

(defun set-mouse-color (color-name)
  "Set the color of the mouse pointer of the selected frame to COLOR-NAME.
When called interactively, prompt for the name of the color to use.
To get the frame's current mouse color, use `frame-parameters'."
  (interactive (list (facemenu-read-color)))
  (modify-frame-parameters (selected-frame)
			   (list (cons 'mouse-color
				       (or color-name
					   (cdr (assq 'mouse-color
						      (frame-parameters))))))))

(defun set-border-color (color-name)
  "Set the color of the border of the selected frame to COLOR-NAME.
When called interactively, prompt for the name of the color to use.
To get the frame's current border color, use `frame-parameters'."
  (interactive (list (facemenu-read-color)))
  (modify-frame-parameters (selected-frame)
			   (list (cons 'border-color color-name))))

(defun auto-raise-mode (arg)
  "Toggle whether or not the selected frame should auto-raise.
With arg, turn auto-raise mode on if and only if arg is positive.
Note that this controls Emacs's own auto-raise feature.
Some window managers allow you to enable auto-raise for certain windows.
You can use that for Emacs windows if you wish, but if you do,
that is beyond the control of Emacs and this command has no effect on it."
  (interactive "P")
  (if (null arg)
      (setq arg
	    (if (cdr (assq 'auto-raise (frame-parameters (selected-frame))))
		-1 1)))
  (if (> arg 0)
      (raise-frame (selected-frame)))
  (modify-frame-parameters (selected-frame)
			   (list (cons 'auto-raise (> arg 0)))))

(defun auto-lower-mode (arg)
  "Toggle whether or not the selected frame should auto-lower.
With arg, turn auto-lower mode on if and only if arg is positive.
Note that this controls Emacs's own auto-lower feature.
Some window managers allow you to enable auto-lower for certain windows.
You can use that for Emacs windows if you wish, but if you do,
that is beyond the control of Emacs and this command has no effect on it."
  (interactive "P")
  (if (null arg)
      (setq arg
	    (if (cdr (assq 'auto-lower (frame-parameters (selected-frame))))
		-1 1)))
  (modify-frame-parameters (selected-frame)
			   (list (cons 'auto-lower (> arg 0)))))
(defun set-frame-name (name)
  "Set the name of the selected frame to NAME.
When called interactively, prompt for the name of the frame.
The frame name is displayed on the modeline if the terminal displays only
one frame, otherwise the name is displayed on the frame's caption bar."
  (interactive "sFrame name: ")
  (modify-frame-parameters (selected-frame)
			   (list (cons 'name name))))

(defun frame-current-scroll-bars (&optional frame)
  "Return the current scroll-bar settings in frame FRAME.
Value is a cons (VERTICAL . HORISONTAL) where VERTICAL specifies the
current location of the vertical scroll-bars (left, right, or nil),
and HORISONTAL specifies the current location of the horisontal scroll
bars (top, bottom, or nil)."
  (let ((vert (frame-parameter frame 'vertical-scroll-bars))
	(hor nil))
    (unless (memq vert '(left right nil))
      (setq vert default-frame-scroll-bars))
    (cons vert hor)))

;;;; Frame/display capabilities.
(defun selected-display ()
  "Return the display that is now selected."
  (frame-display (selected-frame)))

(defun display-mouse-p (&optional display)
  "Return non-nil if DISPLAY has a mouse available.
DISPLAY can be a display name, a frame, or nil (meaning the selected
frame's display)."
  (let ((frame-type (framep-on-display display)))
    (cond
     ((eq frame-type 'pc)
      (msdos-mouse-p))
     ((eq system-type 'windows-nt)
      (with-no-warnings
       (> w32-num-mouse-buttons 0)))
     ((memq frame-type '(x mac))
      t)    ;; We assume X and Mac *always* have a pointing device
     (t
      (or (and (featurep 'xt-mouse)
	       xterm-mouse-mode)
	  ;; t-mouse is distributed with the GPM package.  It doesn't have
	  ;; a toggle.
	  (featurep 't-mouse))))))

(defun display-popup-menus-p (&optional display)
  "Return non-nil if popup menus are supported on DISPLAY.
DISPLAY can be a display name, a frame, or nil (meaning the selected
frame's display).
Support for popup menus requires that the mouse be available."
  (and
   (let ((frame-type (framep-on-display display)))
     (memq frame-type '(x w32 pc mac)))
   (display-mouse-p display)))

(defun display-graphic-p (&optional display)
  "Return non-nil if DISPLAY is a graphic display.
Graphical displays are those which are capable of displaying several
frames and several different fonts at once.  This is true for displays
that use a window system such as X, and false for text-only terminals.
DISPLAY can be a display name, a frame, or nil (meaning the selected
frame's display)."
  (not (null (memq (framep-on-display display) '(x w32 mac)))))

(defun display-images-p (&optional display)
  "Return non-nil if DISPLAY can display images.

DISPLAY can be a display name, a frame, or nil (meaning the selected
frame's display)."
  (and (display-graphic-p display)
       (fboundp 'image-mask-p)
       (fboundp 'image-size)))

(defalias 'display-multi-frame-p 'display-graphic-p)
(defalias 'display-multi-font-p 'display-graphic-p)

(defun display-selections-p (&optional display)
  "Return non-nil if DISPLAY supports selections.
A selection is a way to transfer text or other data between programs
via special system buffers called `selection' or `cut buffer' or
`clipboard'.
DISPLAY can be a display name, a frame, or nil (meaning the selected
frame's display)."
  (let ((frame-type (framep-on-display display)))
    (cond
     ((eq frame-type 'pc)
      ;; MS-DOG frames support selections when Emacs runs inside
      ;; the Windows' DOS Box.
      (with-no-warnings
       (not (null dos-windows-version))))
     ((memq frame-type '(x w32 mac))
      t)    ;; FIXME?
     (t
      nil))))

(defun display-screens (&optional display)
  "Return the number of screens associated with DISPLAY."
  (let ((frame-type (framep-on-display display)))
    (cond
     ((memq frame-type '(x w32))
      (x-display-screens display))
     (t	;; FIXME: is this correct for the Mac?
      1))))

(defun display-pixel-height (&optional display)
  "Return the height of DISPLAY's screen in pixels.
For character terminals, each character counts as a single pixel."
  (let ((frame-type (framep-on-display display)))
    (cond
     ((memq frame-type '(x w32 mac))
      (x-display-pixel-height display))
     (t
      (frame-height (if (framep display) display (selected-frame)))))))

(defun display-pixel-width (&optional display)
  "Return the width of DISPLAY's screen in pixels.
For character terminals, each character counts as a single pixel."
  (let ((frame-type (framep-on-display display)))
    (cond
     ((memq frame-type '(x w32 mac))
      (x-display-pixel-width display))
     (t
      (frame-width (if (framep display) display (selected-frame)))))))

(defun display-mm-height (&optional display)
  "Return the height of DISPLAY's screen in millimeters.
If the information is unavailable, value is nil."
  (and (memq (framep-on-display display) '(x w32 mac))
       (x-display-mm-height display)))

(defun display-mm-width (&optional display)
  "Return the width of DISPLAY's screen in millimeters.
If the information is unavailable, value is nil."
  (and (memq (framep-on-display display) '(x w32 mac))
       (x-display-mm-width display)))

(defun display-backing-store (&optional display)
  "Return the backing store capability of DISPLAY's screen.
The value may be `always', `when-mapped', `not-useful', or nil if
the question is inapplicable to a certain kind of display."
  (let ((frame-type (framep-on-display display)))
    (cond
     ((memq frame-type '(x w32 mac))
      (x-display-backing-store display))
     (t
      'not-useful))))

(defun display-save-under (&optional display)
  "Return non-nil if DISPLAY's screen supports the SaveUnder feature."
  (let ((frame-type (framep-on-display display)))
    (cond
     ((memq frame-type '(x w32 mac))
      (x-display-save-under display))
     (t
      'not-useful))))

(defun display-planes (&optional display)
  "Return the number of planes supported by DISPLAY."
  (let ((frame-type (framep-on-display display)))
    (cond
     ((memq frame-type '(x w32 mac))
      (x-display-planes display))
     ((eq frame-type 'pc)
      4)
     (t
      (truncate (log (length (tty-color-alist)) 2))))))

(defun display-color-cells (&optional display)
  "Return the number of color cells supported by DISPLAY."
  (let ((frame-type (framep-on-display display)))
    (cond
     ((memq frame-type '(x w32 mac))
      (x-display-color-cells display))
     ((eq frame-type 'pc)
      16)
     (t
      (tty-display-color-cells display)))))

(defun display-visual-class (&optional display)
  "Returns the visual class of DISPLAY.
The value is one of the symbols `static-gray', `gray-scale',
`static-color', `pseudo-color', `true-color', or `direct-color'."
  (let ((frame-type (framep-on-display display)))
    (cond
     ((memq frame-type '(x w32 mac))
      (x-display-visual-class display))
     ((and (memq frame-type '(pc t))
	   (tty-display-color-p display))
      'static-color)
     (t
      'static-gray))))


;;;; Aliases for backward compatibility with Emacs 18.
(defalias 'screen-height 'frame-height)
(defalias 'screen-width 'frame-width)

(defun set-screen-width (cols &optional pretend)
  "Obsolete function to change the size of the screen to COLS columns.
Optional second arg non-nil means that redisplay should use COLS columns
but that the idea of the actual width of the frame should not be changed.
This function is provided only for compatibility with Emacs 18; new code
should use `set-frame-width instead'."
  (set-frame-width (selected-frame) cols pretend))

(defun set-screen-height (lines &optional pretend)
  "Obsolete function to change the height of the screen to LINES lines.
Optional second arg non-nil means that redisplay should use LINES lines
but that the idea of the actual height of the screen should not be changed.
This function is provided only for compatibility with Emacs 18; new code
should use `set-frame-height' instead."
  (set-frame-height (selected-frame) lines pretend))

(defun delete-other-frames (&optional frame)
  "Delete all frames except FRAME.
If FRAME uses another frame's minibuffer, the minibuffer frame is
left untouched.  FRAME nil or omitted means use the selected frame."
  (interactive)
  (unless frame
    (setq frame (selected-frame)))
  (let* ((mini-frame (window-frame (minibuffer-window frame)))
	 (frames (delq mini-frame (delq frame (frame-list)))))
    ;; Delete mon-minibuffer-only frames first, because `delete-frame'
    ;; signals an error when trying to delete a mini-frame that's
    ;; still in use by another frame.
    (dolist (frame frames)
      (unless (eq (frame-parameter frame 'minibuffer) 'only)
	(delete-frame frame)))
    ;; Delete minibuffer-only frames.
    (dolist (frame frames)
      (when (eq (frame-parameter frame 'minibuffer) 'only)
	(delete-frame frame)))))

(make-obsolete 'screen-height 'frame-height) ;before 19.15
(make-obsolete 'screen-width  'frame-width) ;before 19.15
(make-obsolete 'set-screen-width 'set-frame-width) ;before 19.15
(make-obsolete 'set-screen-height 'set-frame-height) ;before 19.15

;; miscellaneous obsolescence declarations
(defvaralias 'delete-frame-hook 'delete-frame-functions)
(make-obsolete-variable 'delete-frame-hook 'delete-frame-functions "22.1")


;; Highlighting trailing whitespace.

(make-variable-buffer-local 'show-trailing-whitespace)

(defcustom show-trailing-whitespace nil
  "*Non-nil means highlight trailing whitespace.
This is done in the face `trailing-whitespace'."
  :tag "Highlight trailing whitespace."
  :type 'boolean
  :group 'font-lock)



;; Scrolling

(defgroup scrolling nil
  "Scrolling windows."
  :version "21.1"
  :group 'frames)

(defcustom auto-hscroll-mode t
  "*Allow or disallow automatic scrolling windows horizontally.
If non-nil, windows are automatically scrolled horizontally to make
point visible."
  :version "21.1"
  :type 'boolean
  :group 'scrolling)
(defvaralias 'automatic-hscrolling 'auto-hscroll-mode)


;; Blinking cursor

(defgroup cursor nil
  "Displaying text cursors."
  :version "21.1"
  :group 'frames)

(defcustom blink-cursor-delay 0.5
  "*Seconds of idle time after which cursor starts to blink."
  :tag "Delay in seconds."
  :type 'number
  :group 'cursor)

(defcustom blink-cursor-interval 0.5
  "*Length of cursor blink interval in seconds."
  :tag "Blink interval in seconds."
  :type 'number
  :group 'cursor)

(defvar blink-cursor-idle-timer nil
  "Timer started after `blink-cursor-delay' seconds of Emacs idle time.
The function `blink-cursor-start' is called when the timer fires.")

(defvar blink-cursor-timer nil
  "Timer started from `blink-cursor-start'.
This timer calls `blink-cursor-timer-function' every
`blink-cursor-interval' seconds.")

<<<<<<< HEAD
;; The strange sequence below is meant to set both the right temporary
;; value and the right "standard expression" , according to Custom,
;; for blink-cursor-mode.  We do not know the standard _evaluated_
;; value yet, because the standard expression uses values that are not
;; yet set.  Evaluating it now would yield an error, but we make sure
;; that it is not evaluated, by ensuring that blink-cursor-mode is set
;; before the defcustom is evaluated and by using the right :initialize
;; function.  The correct evaluated standard value will be installed
;; in startup.el using exactly the same expression as in the defcustom.
(defvar blink-cursor-mode)
(unless (boundp 'blink-cursor-mode) (setq blink-cursor-mode nil))
(defcustom blink-cursor-mode
  (not (or noninteractive
	   emacs-quick-startup
	   (eq system-type 'ms-dos)
	   (not (memq initial-window-system '(x w32)))))
  "*Non-nil means Blinking Cursor mode is active."
  :group 'cursor
  :tag "Blinking cursor"
  :type 'boolean
  :initialize 'custom-initialize-set
  :set #'(lambda (symbol value)
	   (set-default symbol value)
	   (blink-cursor-mode (or value 0))))

(defvaralias 'blink-cursor 'blink-cursor-mode)
(make-obsolete-variable 'blink-cursor 'blink-cursor-mode "22.1")

(defun blink-cursor-mode (arg)
=======
;; We do not know the standard _evaluated_ value yet, because the standard
;; expression uses values that are not yet set.  The correct evaluated
;; standard value will be installed in startup.el using exactly the same
;; expression as in the defcustom.
(define-minor-mode blink-cursor-mode
>>>>>>> dae3211d
  "Toggle blinking cursor mode.
With a numeric argument, turn blinking cursor mode on iff ARG is positive.
When blinking cursor mode is enabled, the cursor of the selected
window blinks.

Note that this command is effective only when Emacs
displays through a window system, because then Emacs does its own
cursor display.  On a text-only terminal, this is not implemented."
  :init-value (not (or noninteractive
		       emacs-quick-startup
		       (eq system-type 'ms-dos)
		       (not (memq window-system '(x w32)))))
  :global t
  (if blink-cursor-idle-timer (cancel-timer blink-cursor-idle-timer))
  (if blink-cursor-timer (cancel-timer blink-cursor-timer))
  (setq blink-cursor-idle-timer nil
	blink-cursor-timer nil)
  (if blink-cursor-mode
      (progn
	;; Hide the cursor.
	;;(internal-show-cursor nil nil)
	(setq blink-cursor-idle-timer
	      (run-with-idle-timer blink-cursor-delay
				   blink-cursor-delay
				   'blink-cursor-start)))
    (internal-show-cursor nil t)))

(defvaralias 'blink-cursor 'blink-cursor-mode)
(make-obsolete-variable 'blink-cursor 'blink-cursor-mode "22.1")

(defun blink-cursor-start ()
  "Timer function called from the timer `blink-cursor-idle-timer'.
This starts the timer `blink-cursor-timer', which makes the cursor blink
if appropriate.  It also arranges to cancel that timer when the next
command starts, by installing a pre-command hook."
  (when (null blink-cursor-timer)
    (add-hook 'pre-command-hook 'blink-cursor-end)
    (internal-show-cursor nil nil)
    (setq blink-cursor-timer
	  (run-with-timer blink-cursor-interval blink-cursor-interval
			  'blink-cursor-timer-function))))

(defun blink-cursor-timer-function ()
  "Timer function of timer `blink-cursor-timer'."
  (internal-show-cursor nil (not (internal-show-cursor-p))))

(defun blink-cursor-end ()
  "Stop cursor blinking.
This is installed as a pre-command hook by `blink-cursor-start'.
When run, it cancels the timer `blink-cursor-timer' and removes
itself as a pre-command hook."
  (remove-hook 'pre-command-hook 'blink-cursor-end)
  (internal-show-cursor nil t)
  (cancel-timer blink-cursor-timer)
  (setq blink-cursor-timer nil))



;; Hourglass pointer

(defcustom display-hourglass t
  "*Non-nil means show an hourglass pointer when running under a window system."
  :tag "Hourglass pointer"
  :type 'boolean
  :group 'cursor)

(defcustom hourglass-delay 1
  "*Seconds to wait before displaying an hourglass pointer."
  :tag "Hourglass delay"
  :type 'number
  :group 'cursor)


(defcustom cursor-in-non-selected-windows t
  "*Non-nil means show a hollow box cursor in non-selected-windows.
If nil, don't show a cursor except in the selected window.
Use Custom to set this variable to get the display updated."
  :tag "Cursor in non-selected windows"
  :type 'boolean
  :group 'cursor
  :set #'(lambda (symbol value)
	   (set-default symbol value)
	   (force-mode-line-update t)))


;;;; Key bindings

(define-key ctl-x-5-map "2" 'make-frame-command)
(define-key ctl-x-5-map "1" 'delete-other-frames)
(define-key ctl-x-5-map "0" 'delete-frame)
(define-key ctl-x-5-map "o" 'other-frame)

(substitute-key-definition 'suspend-emacs 'suspend-frame global-map)

(provide 'frame)

;; arch-tag: 82979c70-b8f2-4306-b2ad-ddbd6b328b56
;;; frame.el ends here<|MERGE_RESOLUTION|>--- conflicted
+++ resolved
@@ -1335,43 +1335,11 @@
 This timer calls `blink-cursor-timer-function' every
 `blink-cursor-interval' seconds.")
 
-<<<<<<< HEAD
-;; The strange sequence below is meant to set both the right temporary
-;; value and the right "standard expression" , according to Custom,
-;; for blink-cursor-mode.  We do not know the standard _evaluated_
-;; value yet, because the standard expression uses values that are not
-;; yet set.  Evaluating it now would yield an error, but we make sure
-;; that it is not evaluated, by ensuring that blink-cursor-mode is set
-;; before the defcustom is evaluated and by using the right :initialize
-;; function.  The correct evaluated standard value will be installed
-;; in startup.el using exactly the same expression as in the defcustom.
-(defvar blink-cursor-mode)
-(unless (boundp 'blink-cursor-mode) (setq blink-cursor-mode nil))
-(defcustom blink-cursor-mode
-  (not (or noninteractive
-	   emacs-quick-startup
-	   (eq system-type 'ms-dos)
-	   (not (memq initial-window-system '(x w32)))))
-  "*Non-nil means Blinking Cursor mode is active."
-  :group 'cursor
-  :tag "Blinking cursor"
-  :type 'boolean
-  :initialize 'custom-initialize-set
-  :set #'(lambda (symbol value)
-	   (set-default symbol value)
-	   (blink-cursor-mode (or value 0))))
-
-(defvaralias 'blink-cursor 'blink-cursor-mode)
-(make-obsolete-variable 'blink-cursor 'blink-cursor-mode "22.1")
-
-(defun blink-cursor-mode (arg)
-=======
 ;; We do not know the standard _evaluated_ value yet, because the standard
 ;; expression uses values that are not yet set.  The correct evaluated
 ;; standard value will be installed in startup.el using exactly the same
 ;; expression as in the defcustom.
 (define-minor-mode blink-cursor-mode
->>>>>>> dae3211d
   "Toggle blinking cursor mode.
 With a numeric argument, turn blinking cursor mode on iff ARG is positive.
 When blinking cursor mode is enabled, the cursor of the selected
@@ -1383,7 +1351,7 @@
   :init-value (not (or noninteractive
 		       emacs-quick-startup
 		       (eq system-type 'ms-dos)
-		       (not (memq window-system '(x w32)))))
+		       (not (memq initial-window-system '(x w32)))))
   :global t
   (if blink-cursor-idle-timer (cancel-timer blink-cursor-idle-timer))
   (if blink-cursor-timer (cancel-timer blink-cursor-timer))
