--- conflicted
+++ resolved
@@ -1,17 +1,13 @@
-<<<<<<< HEAD
-2014-04-03  Glenn Morris  <rgm@gnu.org>
-
-	* make-dist: Further update AC_INIT regexp.
-
-2014-04-02  Glenn Morris  <rgm@gnu.org>
-=======
 2014-04-03  Ken Brown  <kbrown@cornell.edu>
 
 	* configure.ac (EMACS_MANIFEST, UPDATE_MANIFEST): Leave these
 	variables empty on Cygwin.  (Bug#17176)
 
-2014-03-31  Glenn Morris  <rgm@gnu.org>
->>>>>>> e3b83880
+2014-04-03  Glenn Morris  <rgm@gnu.org>
+
+	* make-dist: Further update AC_INIT regexp.
+
+2014-04-02  Glenn Morris  <rgm@gnu.org>
 
 	* configure.ac: Make the final "Does Emacs use Gsettings" message
 	consistent with src/config.h.
