--- conflicted
+++ resolved
@@ -1,18 +1,14 @@
-<<<<<<< HEAD
-2011-03-23  Glenn Morris  <rgm@gnu.org>
-
-	* Makefile.in (install): Use `install-sh -d' rather than mkinstalldirs.
-=======
-2011-04-28  Eli Zaretskii  <eliz@gnu.org>
+2011-05-05  Eli Zaretskii  <eliz@gnu.org>
 
 	* quail/latin-ltx.el <\beth, \gimel, \daleth>: Produce
 	corresponding symbols rather than Hebrew letters.  (Bug#8563)
 
-2011-04-27  Eli Zaretskii  <eliz@gnu.org>
-
 	* quail/latin-ltx.el <\aleph>: Produce ALEF SYMBOL instead of
 	HEBREW LETTER ALEF.  (Bug#8563)
->>>>>>> 9bb095f4
+
+2011-03-23  Glenn Morris  <rgm@gnu.org>
+
+	* Makefile.in (install): Use `install-sh -d' rather than mkinstalldirs.
 
 2011-03-07  Chong Yidong  <cyd@stupidchicken.com>
 
